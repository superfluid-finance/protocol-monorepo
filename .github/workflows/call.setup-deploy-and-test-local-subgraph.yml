--- conflicted
+++ resolved
@@ -40,19 +40,7 @@
           ./tasks/startHardhatNode.sh start
         working-directory: ./packages/sdk-core
 
-<<<<<<< HEAD
-      # duplicated in call.test-subgraph-on-previous-sdk-core-versions
-      - name: "Checkout graph node repo and set up local graph node"
-        uses: actions/checkout@v3
-        with:
-          repository: 0xdavinchee/graph-node
-          path: graph-node
-          token: ${{ secrets.GITHUB_TOKEN }}
-
-      - name: "Run setup because linux and docker-compose"
-=======
       - name: "Run setup-graph-node"
->>>>>>> 6448c71a
         run: |
           chmod +x ./tasks/setup-graph-node.sh
           ./tasks/setup-graph-node.sh
