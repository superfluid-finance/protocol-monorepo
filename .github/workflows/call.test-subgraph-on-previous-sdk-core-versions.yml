--- conflicted
+++ resolved
@@ -49,8 +49,6 @@
         # build sdk-core because of auto linking to dependency
         run: yarn build
         working-directory: ${{ env.sdk-core-working-directory }}
-<<<<<<< HEAD
-=======
 
       - name: "Deploy Framework and Tokens"
         run: npx hardhat run scripts/runDeployContractsAndToken.ts --network localhost
@@ -59,7 +57,6 @@
       - name: "Prepare files for local testing"
         run: yarn prepare-local
         working-directory: ./packages/subgraph
->>>>>>> b6367cdb
 
       - name: "Deploy Framework and Tokens"
         run: npx hardhat run scripts/runDeployContractsAndToken.ts --network localhost
