--- conflicted
+++ resolved
@@ -69,11 +69,7 @@
     uses: ./.github/workflows/call.test-subgraph-on-previous-sdk-core-versions.yml
     name: Build and Test Current Subgraph Implementation with Previous SDK-Core Versions
     with:
-<<<<<<< HEAD
-      subgraph-release: local
-=======
       subgraph-release: dev
->>>>>>> ce099c38
       run-sdk-core-tests: true
 
   ethereum-contracts-coverage:
