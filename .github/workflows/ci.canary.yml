name: CI Canary
env:
  GITHUB_TOKEN: ${{ secrets.CI_GITHUB_TOKEN }}

on:
  push:
    branches: ["dev"]
    paths:
      - 'package.json'
      - 'packages/**'
      # - '**.md' commented-out because README updates should go to the packages
      - '.github/workflows/ci.canary.yml'

jobs:
  essential-build-and-test:
    name: Build and test essential packages of dev branch

    if: github.repository == 'superfluid-finance/protocol-monorepo'

    runs-on: ubuntu-latest

    strategy:
      matrix:
        node-version: [14.x, 16.x]

    steps:
      - uses: actions/checkout@v3
<<<<<<< HEAD
=======
        with:
          submodules: recursive
>>>>>>> 90ccb012

      - name: Show contexts
        run: |
          echo github.event_name: ${{ github.event_name }}
          echo github.sha: ${{ github.sha }}
          echo github.repository: ${{ github.repository }}
          echo github.ref: ${{ github.ref }}
          echo github.head_ref: ${{ github.head_ref }}
          echo github.base_ref: ${{ github.base_ref }}

      - name: Use Node.js ${{ matrix.node-version }}
        uses: actions/setup-node@v1
        with:
          node-version: ${{ matrix.node-version }}

      - name: Install Foundry
        uses: foundry-rs/foundry-toolchain@v1
        with:
          version: nightly

      - name: Install, lint, build, and test
        run: |
          yarn install --frozen-lockfile
          yarn lint
          yarn build
          yarn test
        env:
          POLYGON_MAINNET_PROVIDER_URL: ${{ secrets.POLYGON_MAINNET_PROVIDER_URL }}

  ethereum-contracts-coverage:
    name: Run coverage test of ethereum-contracts of dev branch

    if: github.repository == 'superfluid-finance/protocol-monorepo'

    runs-on: ubuntu-latest

    steps:
      - uses: actions/checkout@v3

      - name: Use Node.js 16.x
        uses: actions/setup-node@v1
        with:
          node-version: 16.x

      - name: Run coverage test
        run: |
          yarn install --frozen-lockfile
          yarn build
          yarn workspace @superfluid-finance/ethereum-contracts test-coverage

      - name: Create coverage artifact
        uses: actions/upload-artifact@v2
        with:
          name: coverage
          path: |
            packages/ethereum-contracts/coverage/
            packages/ethereum-contracts/coverage.json

      - name: Codecov
        uses: codecov/codecov-action@v2
        with:
          files: packages/ethereum-contracts/coverage/lcov.info
          fail_ci_if_error: true
          name: ethereum-contracts-coverage
          flags: ethereum-contracts

  sdk-core-coverage:
    name: Run coverage test of sdk-core on dev branch

    if: github.repository == 'superfluid-finance/protocol-monorepo'

    runs-on: ubuntu-latest

    env:
      subgraph-working-directory: ./packages/subgraph
      contracts-working-directory: ./packages/ethereum-contracts
      js-sdk-working-directory: ./packages/js-sdk
      sdk-core-working-directory: ./packages/sdk-core

    steps:
      - uses: actions/checkout@v3

      - name: Use Node.js ${{ matrix.node-version }}
        uses: actions/setup-node@v1
        with:
          node-version: ${{ matrix.node-version }}

      - name: "Install yarn and ganache-cli"
        run: npm install -g yarn ganache-cli

      - name: "Install contract dependencies"
        run: yarn install
        working-directory: ${{ env.contracts-working-directory }}

      - name: "Build contracts"
        run: yarn run build:contracts
        working-directory: ${{ env.contracts-working-directory }}

      - name: "Run test suite"
        run: yarn test
        working-directory: ${{ env.sdk-core-working-directory }}

      - name: Create coverage artifact
        uses: actions/upload-artifact@v2
        with:
          name: coverage
          path: |
            packages/sdk-core/coverage/
            packages/sdk-core/coverage/coverage-final.json

      - name: Upload SDK-Core Coverage Results to codecov
        uses: codecov/codecov-action@v2
        with:
          files: packages/sdk-core/coverage/lcov.info
          fail_ci_if_error: true
          name: sdk-core-coverage
          flags: sdk-core

  subgraph-test:
    name: Run test of subgraph on dev branch

    if: github.repository == 'superfluid-finance/protocol-monorepo'

    runs-on: ubuntu-latest

    env:
      subgraph-working-directory: ./packages/subgraph
      contracts-working-directory: ./packages/ethereum-contracts
      js-sdk-working-directory: ./packages/js-sdk

    strategy:
      matrix:
        node-version: [16.x]

    steps:
      - uses: actions/checkout@v3

      - name: Use Node.js ${{ matrix.node-version }}
        uses: actions/setup-node@v1
        with:
          node-version: ${{ matrix.node-version }}
      
      - name: "Install yarn and ganache-cli"
        run: npm install -g yarn ganache-cli

      - name: "Run ganache-cli node"
        run: ganache-cli --networkId 4447 -h 0.0.0.0 -m "test test test test test test test test test test test junk" &

      - name: "Checkout graph node repo and set up local graph node"
        uses: actions/checkout@v3
        with:
          repository: graphprotocol/graph-node
          path: graph-node
          token: ${{ secrets.GITHUB_TOKEN }}

      - name: "Run setup because linux and docker-compose"
        run: |
          sudo curl -L "https://github.com/docker/compose/releases/download/1.29.2/docker-compose-$(uname -s)-$(uname -m)" -o /usr/local/bin/docker-compose
          sudo chmod +x /usr/local/bin/docker-compose
          chmod +x setup.sh
          ./setup.sh
        working-directory: ./graph-node/docker

      - name: "Docker compose"
        run: docker-compose up &
        working-directory: ./graph-node/docker

      - name: "Run integration test suite"
        run: yarn test
        working-directory: ${{ env.subgraph-working-directory }}

  publish:
    name: Publish canary packages to registries

    needs: [essential-build-and-test, ethereum-contracts-coverage, sdk-core-coverage, subgraph-test]

    runs-on: ubuntu-latest

    steps:
      - uses: actions/checkout@v3

      - uses: actions/checkout@v3
        with:
          repository: superfluid-finance/build-scripts
          path: build-scripts

      - name: Use Node.js 16.x
        uses: actions/setup-node@v1
        with:
          node-version: 16.x
          registry-url: https://registry.npmjs.org/

      - name: Install dependencies
        run: yarn install --frozen-lockfile

      - name: Build
        run: |
          yarn --cwd packages/sdk-core set-default-subgraph-release-tag
          yarn build
        env:
          SUBGRAPH_RELEASE_TAG: dev

      - name: Setup canary package versions locally
        run: |
          shortRev=$(git rev-parse --short ${{ github.sha }})
          preId=dev.${shortRev}
          yarn lerna version prerelease --yes --no-git-tag-version --preid ${preId}

      - name: Publish to npm
        run: |
          tasks/npm-publish.sh packages/ethereum-contracts/ dev --verbose
          tasks/npm-publish.sh packages/js-sdk/ dev --verbose
          tasks/npm-publish.sh packages/sdk-core/ dev --verbose
          tasks/npm-publish.sh packages/sdk-redux/ dev --verbose
        env:
          GITHUB_TOKEN: ${{ secrets.GITHUB_TOKEN }}
          NPMJS_TOKEN: ${{ secrets.NPMJS_TOKEN }}

      - name: Build HTML documentation of SDK-s
        run: |
          yarn --cwd packages/sdk-core doc:html
          yarn --cwd packages/sdk-redux doc:html
      
      - name: Get versions for sdk-core & sdk-redux
        id: sdk-versions
        run: |
          SDK_CORE_VERSION=`jq -r .version packages/sdk-core/package.json`
          echo "::set-output name=SDK_CORE_VERSION::$SDK_CORE_VERSION"

          SDK_REDUX_VERSION=`jq -r .version packages/sdk-redux/package.json`
          echo "::set-output name=SDK_REDUX_VERSION::$SDK_REDUX_VERSION"
      
      - name: Upload sdk-core HTML documentation
        uses: ./build-scripts/s3cloudfront-hosting/actions/sync
        with:
          local_build_dir: packages/sdk-core/dist/docs
          aws_region: eu-west-2
          aws_access_key_id: ${{ secrets.SITE_DEPLOYER_AWS_ACCESS_KEY_ID }}
          aws_secret_access_key: ${{ secrets.SITE_DEPLOYER_AWS_SECRET_ACCESS_KEY }}
          s3_uri: ${{ format('{0}sdk-core@{1}', secrets.SITE_DEPLOYER_AWS_S3_DOCS_URI, steps.sdk-versions.outputs.SDK_CORE_VERSION) }}
          cloudfront_distribution_id: E3SV855CTC9UJO

      - name: Upload sdk-redux HTML documentation
        uses: ./build-scripts/s3cloudfront-hosting/actions/sync
        with:
          local_build_dir: packages/sdk-redux/dist/docs
          aws_region: eu-west-2
          aws_access_key_id: ${{ secrets.SITE_DEPLOYER_AWS_ACCESS_KEY_ID }}
          aws_secret_access_key: ${{ secrets.SITE_DEPLOYER_AWS_SECRET_ACCESS_KEY }}
          s3_uri: ${{ format('{0}sdk-redux@{1}', secrets.SITE_DEPLOYER_AWS_S3_DOCS_URI, steps.sdk-versions.outputs.SDK_REDUX_VERSION) }}
          cloudfront_distribution_id: E3SV855CTC9UJO

  deploy:
    name: Deploy and upgrade testnets with canary ethereum-contracts build

    needs: [essential-build-and-test, ethereum-contracts-coverage, sdk-core-coverage, subgraph-test]

    runs-on: ubuntu-latest

    strategy:
      fail-fast: false
      matrix:
        network: [goerli]

    steps:
      - uses: actions/checkout@v3

      - name: Use Node.js 16.x
        uses: actions/setup-node@v1
        with:
          node-version: 16.x

      - name: Build
        run: |
          yarn install --frozen-lockfile
          yarn build

      - name: Deploy to ${{ matrix.network }}
        run: |
          cd packages/ethereum-contracts
          npx truffle exec --network ${{ matrix.network }} scripts/deploy-test-environment.js
        env:
          RELEASE_VERSION: master
          ETH_GOERLI_MNEMONIC: ${{ secrets.BUILD_AGENT_MNEMONIC  }}
          ETH_GOERLI_PROVIDER_URL: ${{ secrets.ETH_GOERLI_PROVIDER_URL }}<|MERGE_RESOLUTION|>--- conflicted
+++ resolved
@@ -25,11 +25,8 @@
 
     steps:
       - uses: actions/checkout@v3
-<<<<<<< HEAD
-=======
         with:
           submodules: recursive
->>>>>>> 90ccb012
 
       - name: Show contexts
         run: |
