--- conflicted
+++ resolved
@@ -9,7 +9,7 @@
       # - "**.md" commented-out because README updates should go to the packages
       - ".github/workflows/ci.canary.yml"
       - "codecov.yml"
-      - ".github/workflows/call.setup-deploy-and-test-local-subgraph.yml"
+      - ".github/workflows/call.test-local-subgraph.yml"
 
 jobs:
   essential-build-and-test:
@@ -19,7 +19,7 @@
 
     strategy:
       matrix:
-        node-version: [14.x, 16.x]
+        node-version: [14.x, 16.x, 18.x]
 
     steps:
       - uses: actions/checkout@v3
@@ -27,12 +27,15 @@
           submodules: recursive
 
       - name: Show contexts
+        env:
+          HEAD_REF: ${{ github.head_ref }}
+          GITHUB_REF: ${{ github.ref }}
         run: |
           echo github.event_name: ${{ github.event_name }}
           echo github.sha: ${{ github.sha }}
           echo github.repository: ${{ github.repository }}
-          echo github.ref: ${{ github.ref }}
-          echo github.head_ref: ${{ github.head_ref }}
+          echo github.ref: "$GITHUB_REF"
+          echo github.head_ref: "$HEAD_REF"
           echo github.base_ref: ${{ github.base_ref }}
       - name: Use Node.js ${{ matrix.node-version }}
         uses: actions/setup-node@v3
@@ -49,7 +52,6 @@
         run: |
           yarn install --frozen-lockfile
           yarn lint
-          yarn --cwd packages/sdk-core generate-graphql-schema:dev
           yarn build
           yarn test
         env:
@@ -60,25 +62,16 @@
     uses: ./.github/workflows/call.test-hot-fuzz.yml
 
   test-subgraph:
-    uses: superfluid-finance/protocol-monorepo/.github/workflows/call.setup-deploy-and-test-local-subgraph.yml@dev
+    uses: ./.github/workflows/call.test-local-subgraph.yml
     name: Build and Test Subgraph (Development Branch)
+
+  test-sdk-core:
+    uses: ./.github/workflows/call.test-sdk-core.yml
+    name: Build and Test SDK-Core (Development Branch)
     with:
-      subgraph-release: ''
-      run-sdk-core-tests: false
-
-  test-subgraph-on-previous-sdk-core-versions:
-    uses: ./.github/workflows/call.test-subgraph-on-previous-sdk-core-versions.yml
-    name: Test Query Schema and Queries Against Local and Deployed Dev Subgraphs with Previous SDK-Core Versions
-    with:
-      subgraph-release: dev
-      subgraph-endpoint: ''
-
-  # test query and subgraph schemas are in sync and query works
-  test-query-schema-against-deployed-dev-subgraphs:
-    uses: ./.github/workflows/call.check-query-schema-against-subgraph.yml
-    name: "Test Query Schema and Queries Against Local and Deployed Dev Subgraphs"
-    with:
-      subgraph-release: dev
+      subgraph-release: local
+      subgraph-endpoint: http://localhost:8000/subgraphs/name/superfluid-test
+      run-coverage-tests: false
 
   check:
     name: Checking what packages need to be built
@@ -99,7 +92,7 @@
   deploy-subgraph-changes:
     uses: ./.github/workflows/call.deploy-subgraph.yml
     name: "Deploy Subgraph to all dev endpoints"
-    needs: [check, test-subgraph, test-subgraph-on-previous-sdk-core-versions, test-query-schema-against-deployed-dev-subgraphs]
+    needs: [check, test-subgraph]
     if: needs.check.outputs.build_subgraph
     with:
       release_branch: dev
@@ -125,10 +118,10 @@
     steps:
       - uses: actions/checkout@v3
 
-      - name: Use Node.js 16.x
-        uses: actions/setup-node@v3
-        with:
-          node-version: 16.x
+      - name: Use Node.js 18.x
+        uses: actions/setup-node@v3
+        with:
+          node-version: 18.x
           cache: "yarn"
 
       - name: Install Foundry
@@ -142,24 +135,15 @@
           yarn build
           yarn workspace @superfluid-finance/ethereum-contracts test-coverage
 
-<<<<<<< HEAD
-      - name: Install Foundry
-        uses: foundry-rs/foundry-toolchain@v1
-        with:
-          version: nightly
-
-=======
->>>>>>> d473b487
-      - name: Clean up and merge coverage artifacts
-        run: |
-          # extract coverage for NFT contracts from forge coverage
-          lcov -e lcov.info -o lcov.info 'packages/ethereum-contracts/contracts/superfluid/*NFT*.sol'
-<<<<<<< HEAD
-          # merge coverage from hardhat coverage and forge coverage
-=======
-          # merge hardhat and forge coverage files
->>>>>>> d473b487
-          lcov -a lcov.info -a packages/ethereum-contracts/coverage/lcov.info -o lcov.info
+      # - name: Install lcov
+      #   run: sudo apt-get -y install lcov
+
+      # - name: Clean up and merge coverage artifacts
+      #   run: |
+      #     # extract coverage for NFT contracts from forge coverage
+      #     lcov -e lcov.info -o lcov.info 'packages/ethereum-contracts/contracts/superfluid/*NFT*.sol'
+      #     # merge hardhat and forge coverage files
+      #     lcov -a lcov.info -a packages/ethereum-contracts/coverage/lcov.info -o packages/ethereum-contracts/coverage/lcov.info
 
       - name: Create coverage artifact
         uses: actions/upload-artifact@v3
@@ -169,34 +153,12 @@
             packages/ethereum-contracts/coverage/
 
   coverage-sdk-core:
-    name: Run coverage test of sdk-core on dev branch
-
-    runs-on: ubuntu-latest
-
-    steps:
-      - uses: actions/checkout@v3
-
-      - name: Use Node.js 16.x
-        uses: actions/setup-node@v3
-        with:
-          node-version: 16.x
-          cache: "yarn"
-
-      - name: Run coverage test
-        run: |
-          yarn install --frozen-lockfile
-          yarn workspace @superfluid-finance/sdk-core generate-graphql-schema:dev
-          yarn build
-          yarn workspace @superfluid-finance/sdk-core test-coverage
-        env:
-          SUBGRAPH_RELEASE_TAG: dev
-
-      - name: Create coverage artifact
-        uses: actions/upload-artifact@v3
-        with:
-          name: sdk-core-coverage
-          path: |
-            packages/sdk-core/coverage/
+    uses: ./.github/workflows/call.test-sdk-core.yml
+    name: Build and Test SDK-Core Coverage (Canary Branch)
+    with: 
+      subgraph-release: local
+      subgraph-endpoint: http://localhost:8000/subgraphs/name/superfluid-test
+      run-coverage-tests: true
 
   publish-coverage-reports:
     name: Publish coverage reports
@@ -277,10 +239,10 @@
     steps:
       - uses: actions/checkout@v3
 
-      - name: Use Node.js 16.x
-        uses: actions/setup-node@v3
-        with:
-          node-version: 16.x
+      - name: Use Node.js 18.x
+        uses: actions/setup-node@v3
+        with:
+          node-version: 18.x
           cache: "yarn"
           registry-url: https://registry.npmjs.org/
 
@@ -290,7 +252,6 @@
       - name: Build
         run: |
           yarn --cwd packages/sdk-core set-default-subgraph-release-tag
-          yarn --cwd packages/sdk-core generate-graphql-schema:dev
           yarn build
         env:
           SUBGRAPH_RELEASE_TAG: dev
@@ -299,7 +260,7 @@
         run: |
           shortRev=$(git rev-parse --short ${{ github.sha }})
           preId=dev.${shortRev}
-          yarn lerna version prerelease --yes --no-git-tag-version --preid ${preId}
+          yarn lerna version prerelease --yes --no-git-tag-version --preid "${preId}"
 
       - name: Publish to npm
         run: |
@@ -325,10 +286,10 @@
           repository: superfluid-finance/build-scripts
           path: build-scripts
 
-      - name: Use Node.js 16.x
-        uses: actions/setup-node@v3
-        with:
-          node-version: 16.x
+      - name: Use Node.js 18.x
+        uses: actions/setup-node@v3
+        with:
+          node-version: 18.x
           cache: "yarn"
           registry-url: https://registry.npmjs.org/
 
@@ -338,7 +299,6 @@
       - name: Build
         run: |
           yarn --cwd packages/sdk-core set-default-subgraph-release-tag
-          yarn --cwd packages/sdk-core generate-graphql-schema:dev
           yarn build
         env:
           SUBGRAPH_RELEASE_TAG: dev
@@ -383,10 +343,10 @@
     steps:
       - uses: actions/checkout@v3
 
-      - name: Use Node.js 16.x
-        uses: actions/setup-node@v3
-        with:
-          node-version: 16.x
+      - name: Use Node.js 18.x
+        uses: actions/setup-node@v3
+        with:
+          node-version: 18.x
           cache: "yarn"
 
       - name: Build
