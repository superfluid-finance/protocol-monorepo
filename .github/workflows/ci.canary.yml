--- conflicted
+++ resolved
@@ -1,8 +1,4 @@
-<<<<<<< HEAD
-name: CI Canary
-=======
 name: CI | Canary (Dev)
->>>>>>> 6bb15135
 
 on:
   push:
@@ -99,7 +95,6 @@
           name: ethereum-contracts-coverage
           path: |
             packages/ethereum-contracts/coverage/
-<<<<<<< HEAD
 
   js-sdk-coverage:
     name: Run coverage test of js-sdk on dev branch
@@ -128,11 +123,9 @@
           name: js-sdk-coverage
           path: |
             packages/js-sdk/coverage/
-=======
->>>>>>> 6bb15135
-
-  js-sdk-coverage:
-    name: Run coverage test of js-sdk on dev branch
+
+  sdk-core-coverage:
+    name: Run coverage test of sdk-core on dev branch
 
     if: github.repository == 'superfluid-finance/protocol-monorepo'
 
@@ -149,70 +142,18 @@
       - name: Run coverage test
         run: |
           yarn install --frozen-lockfile
-          yarn build
-<<<<<<< HEAD
+          yarn workspace @superfluid-finance/sdk-core generate-graphql-schema:dev
+          yarn build
           yarn workspace @superfluid-finance/sdk-core test-coverage
-=======
-          yarn workspace @superfluid-finance/js-sdk test-coverage
->>>>>>> 6bb15135
+        env:
+          SUBGRAPH_RELEASE_TAG: dev
 
       - name: Create coverage artifact
         uses: actions/upload-artifact@v3
         with:
-<<<<<<< HEAD
           name: sdk-core-coverage
           path: |
             packages/sdk-core/coverage/
-=======
-          name: js-sdk-coverage
-          path: |
-            packages/js-sdk/coverage/
->>>>>>> 6bb15135
-
-  sdk-core-coverage:
-    name: Run coverage test of sdk-core on dev branch
-
-    if: github.repository == 'superfluid-finance/protocol-monorepo'
-
-    runs-on: ubuntu-latest
-
-<<<<<<< HEAD
-    strategy:
-      matrix:
-        node-version: [16.x]
-
-=======
->>>>>>> 6bb15135
-    steps:
-      - uses: actions/checkout@v3
-
-      - name: Use Node.js 16.x
-        uses: actions/setup-node@v1
-        with:
-<<<<<<< HEAD
-          node-version: ${{ matrix.node-version }}
-
-      - name: "Install yarn and ganache-cli"
-        run: npm install -g yarn ganache-cli
-=======
-          node-version: 16.x
->>>>>>> 6bb15135
-
-      - name: Run coverage test
-        run: |
-          yarn install --frozen-lockfile
-          yarn workspace @superfluid-finance/sdk-core generate-graphql-schema:dev
-          yarn build
-          yarn workspace @superfluid-finance/sdk-core test-coverage
-        env:
-          SUBGRAPH_RELEASE_TAG: dev
-
-      - name: Create coverage artifact
-        uses: actions/upload-artifact@v3
-        with:
-          name: sdk-core-coverage
-          path: |
-            packages/sdk-core/coverage/
 
   publish-coverage-reports:
     name: Publish coverage reports
@@ -222,44 +163,18 @@
     env:
       GITHUB_TOKEN: ${{ secrets.GITHUB_TOKEN }}
 
-<<<<<<< HEAD
-      - name: "Run integration test suite"
-        run: yarn workspace @superfluid-finance/subgraph test
-
-  publish-coverage-reports:
-    name: Publish coverage reports
-
-    needs: [ethereum-contracts-coverage, js-sdk-coverage, sdk-core-coverage]
-
-    runs-on: ubuntu-latest
-
-    steps:
-      - uses: actions/checkout@v3
-        with:
-          path: protocol-monorepo
-
-=======
-    steps:
-      - uses: actions/checkout@v3
-
->>>>>>> 6bb15135
+    steps:
+      - uses: actions/checkout@v3
+
       - name: Download ethereum-contracts-coverage
         uses: actions/download-artifact@v3
         with:
           name: ethereum-contracts-coverage
-<<<<<<< HEAD
-          path: protocol-monorepo/packages/ethereum-contracts/coverage
-      - name: Upload ethereum-contracts-coverage to codecov
-        uses: codecov/codecov-action@v2
-        with:
-          files: protocol-monorepo/packages/ethereum-contracts/coverage/lcov.info
-=======
           path: packages/ethereum-contracts/coverage
       - name: Upload ethereum-contracts-coverage to codecov
         uses: codecov/codecov-action@v2
         with:
           files: packages/ethereum-contracts/coverage/lcov.info
->>>>>>> 6bb15135
           name: ethereum-contracts-coverage
           flags: ethereum-contracts
           fail_ci_if_error: true
@@ -268,19 +183,11 @@
         uses: actions/download-artifact@v3
         with:
           name: js-sdk-coverage
-<<<<<<< HEAD
-          path: protocol-monorepo/packages/js-sdk/coverage
-      - name: Upload js-sdk-coverage to codecov
-        uses: codecov/codecov-action@v2
-        with:
-          files: protocol-monorepo/packages/js-sdk/coverage/lcov.info
-=======
           path: packages/js-sdk/coverage
       - name: Upload js-sdk-coverage to codecov
         uses: codecov/codecov-action@v2
         with:
           files: packages/js-sdk/coverage/lcov.info
->>>>>>> 6bb15135
           name: js-sdk-coverage
           flags: js-sdk
           fail_ci_if_error: true
@@ -289,19 +196,11 @@
         uses: actions/download-artifact@v3
         with:
           name: sdk-core-coverage
-<<<<<<< HEAD
-          path: protocol-monorepo/packages/sdk-core/coverage
-      - name: Upload sdk-core-coverage to codecov
-        uses: codecov/codecov-action@v2
-        with:
-          files: protocol-monorepo/packages/sdk-core/coverage/lcov.info
-=======
           path: packages/sdk-core/coverage
       - name: Upload sdk-core-coverage to codecov
         uses: codecov/codecov-action@v2
         with:
           files: packages/sdk-core/coverage/lcov.info
->>>>>>> 6bb15135
           name: sdk-core-coverage
           flags: sdk-core
           fail_ci_if_error: true
@@ -309,11 +208,7 @@
   publish-npm-packages:
     name: Publish canary packages to registries
 
-<<<<<<< HEAD
-    needs: [essential-build-and-test, ethereum-contracts-coverage, js-sdk-coverage, sdk-core-coverage, subgraph-test]
-=======
     needs: [essential-build-and-test, test-subgraph, ethereum-contracts-coverage, js-sdk-coverage, sdk-core-coverage]
->>>>>>> 6bb15135
 
     runs-on: ubuntu-latest
 
