name: CI | Feature Branches
env:
  GITHUB_TOKEN: ${{ secrets.CI_GITHUB_TOKEN }}

on:
  # TODO We no longer do these, instead you always need to create a pull request
  # Triggered by internal pushes
  # push:
  #   branches-ignore: ["dev", "release-*"]
  #
  # NOTE To continue the old behaviour, these code snipeets is needed in the check job
  ## triggered by internal pushes or external PRs
  ## if: github.event_name == 'push' || github.event.pull_request.head.repo.full_name != 'superfluid-finance/protocol-monorepo'

  pull_request:

jobs:
  check:
    name: Checking what packages need to be built

    runs-on: ubuntu-latest

    outputs:
      build_ethereum_contracts: ${{ env.BUILD_ETHEREUM_CONTRACTS }}
      build_js_sdk: ${{ env.BUILD_JS_SDK }}
      build_subgraph: ${{ env.BUILD_SUBGRAPH }}
      build_sdk_core: ${{ env.BUILD_SDK_CORE }}
      build_hardhat_deployer: ${{ env.BUILD_HARDHAT_DEPLOYER }}
      build_spec_haskell: ${{ env.BUILD_SPEC_HASKELL }}

    steps:
      - name: Show contexts
        run: |
          echo github.event_name: ${{ github.event_name }}
          echo github.sha: ${{ github.sha }}
          echo github.repository: ${{ github.repository }}
          echo github.ref: ${{ github.ref }}
          echo github.head_ref: ${{ github.head_ref }}
          echo github.base_ref: ${{ github.base_ref }}

      - uses: actions/checkout@v3

      - name: Check changeset
        run: tasks/check-changeset.sh ${{ github.sha }} dev

  test-ethereum-contracts:
    name: Build and test ethereum-contracts (Feature Branch)

    runs-on: ubuntu-latest

    needs: [check]
    if: needs.check.outputs.build_ethereum_contracts

    strategy:
      matrix:
        node-version: [16.x]

    steps:
      - uses: actions/checkout@v3
        with:
          submodules: recursive

      - name: Check changeset
        run: tasks/check-changeset.sh ${{ github.sha }} dev

      - name: Use Node.js ${{ matrix.node-version }}
        uses: actions/setup-node@v1
        with:
          node-version: ${{ matrix.node-version }}

      - name: Install, lint and build
        run: |
          yarn install --frozen-lockfile
          yarn lint
          yarn build

      - name: Install Foundry
        uses: foundry-rs/foundry-toolchain@v1
        with:
          version: nightly

      - name: Test ethereum-contracts
        run: |
          yarn workspace @superfluid-finance/ethereum-contracts test

  coverage-ethereum-contracts:
    name: Build and test coverage of ethereum-contracts (Feature Branch)

    runs-on: ubuntu-latest

    needs: [check]
    if: needs.check.outputs.build_ethereum_contracts

    steps:
      - uses: actions/checkout@v3

      - name: Use Node.js 16.x
        uses: actions/setup-node@v1
        with:
          node-version: 16.x

      - name: Install and build
        run: |
          yarn install --frozen-lockfile
          yarn build

      - name: Run coverage test
        run: |
          yarn workspace @superfluid-finance/ethereum-contracts test-coverage

  test-js-sdk:
    name: Build and test js-sdk (Feature Branch)

    runs-on: ubuntu-latest

    needs: [check]
    if: needs.check.outputs.build_js_sdk

    strategy:
      matrix:
        node-version: [16.x]

    steps:
      - uses: actions/checkout@v3

      - name: Use Node.js ${{ matrix.node-version }}
        uses: actions/setup-node@v1
        with:
          node-version: ${{ matrix.node-version }}

      - name: Install, lint and build
        run: |
          yarn install --frozen-lockfile
          yarn lint
          yarn build

      - name: Test js-sdk
        run: |
          yarn workspace @superfluid-finance/js-sdk test
        env:
          POLYGON_MAINNET_PROVIDER_URL: ${{ secrets.POLYGON_MAINNET_PROVIDER_URL }}

  # subgraph integration test
  test-subgraph:
    uses: ./.github/workflows/call.setup-deploy-and-test-local-subgraph.yml
    name: Build and Test Subgraph (Feature Branch)
    needs: [check]
    if: needs.check.outputs.build_subgraph
    with:
      subgraph-release: ''
      run-sdk-core-tests: false

  # sdk-core integration test + feature subgraph w/ feature sdk-core
  test-sdk-core:
    uses: ./.github/workflows/call.test-sdk-core.yml
    name: Build and Test SDK-Core (Feature Branch)
    needs: [check]
    if: needs.check.outputs.build_sdk_core
    with:
      subgraph-release: feature

<<<<<<< HEAD
  # test latest and previous version of sdk-core with current subgraph
  test-subgraph-on-previous-sdk-core-versions:
    uses: ./.github/workflows/call.test-subgraph-on-previous-sdk-core-versions.yml
    name: Test Query Schema and Queries Against Local and Deployed Feature Subgraphs with Previous SDK-Core Versions
    with:
      subgraph-release: feature

  # test query and local/deployed subgraph schemas in sync and query works
  test-query-schema-against-deployed-feature-subgraphs:
    uses: ./.github/workflows/call.check-query-schema-against-subgraph.yml
    name: Test Query Schema and Queries Against Local and Deployed Feature Subgraphs
    with:
      subgraph-release: feature
=======
  test-hardhat-deployer:
    uses: ./.github/workflows/call.test-hardhat-deployer.yml
    name: Build and Test Hardhat-Deployer (Feature Branch)
    needs: [check]
    if: needs.check.outputs.build_hardhat_deployer
>>>>>>> 16600b33

  test-spec-haskell:
    name: Build and test spec-haskell (Feature Branch) - Linux - ${{ matrix.compiler }}
    needs: [check]
    if: needs.check.outputs.build_spec_haskell
    runs-on: ubuntu-18.04
    timeout-minutes: 60
    container:
      image: buildpack-deps:bionic
    continue-on-error: ${{ matrix.allow-failure }}
    strategy:
      matrix:
        include:
          - compiler: ghc-9.2.2
            compilerKind: ghc
            compilerVersion: 9.2.2
            setup-method: ghcup
            allow-failure: false
          - compiler: ghc-8.10.7
            compilerKind: ghc
            compilerVersion: 8.10.7
            setup-method: ghcup
            allow-failure: false
      fail-fast: false
    steps:
      - name: checkout
        uses: actions/checkout@v3
        with:
          path: source
      - name: apt
        run: |
          apt-get update
          apt-get install -y --no-install-recommends gnupg ca-certificates dirmngr curl git software-properties-common libtinfo5
          if [ "${{ matrix.setup-method }}" = ghcup ]; then
            mkdir -p "$HOME/.ghcup/bin"
            curl -sL https://downloads.haskell.org/ghcup/0.1.17.5/x86_64-linux-ghcup-0.1.17.5 > "$HOME/.ghcup/bin/ghcup"
            chmod a+x "$HOME/.ghcup/bin/ghcup"
            "$HOME/.ghcup/bin/ghcup" install ghc "$HCVER"
            "$HOME/.ghcup/bin/ghcup" install cabal 3.6.2.0
          else
            apt-add-repository -y 'ppa:hvr/ghc'
            apt-get update
            apt-get install -y "$HCNAME"
            mkdir -p "$HOME/.ghcup/bin"
            curl -sL https://downloads.haskell.org/ghcup/0.1.17.5/x86_64-linux-ghcup-0.1.17.5 > "$HOME/.ghcup/bin/ghcup"
            chmod a+x "$HOME/.ghcup/bin/ghcup"
            "$HOME/.ghcup/bin/ghcup" install cabal 3.6.2.0
          fi
        env:
          HCKIND: ${{ matrix.compilerKind }}
          HCNAME: ${{ matrix.compiler }}
          HCVER: ${{ matrix.compilerVersion }}
      - name: Set PATH and environment variables
        run: |
          echo "$HOME/.cabal/bin" >> $GITHUB_PATH
          echo "LANG=C.UTF-8" >> "$GITHUB_ENV"
          echo "CABAL_DIR=$HOME/.cabal" >> "$GITHUB_ENV"
          echo "CABAL_CONFIG=$HOME/.cabal/config" >> "$GITHUB_ENV"
          HCDIR=/opt/$HCKIND/$HCVER
          if [ "${{ matrix.setup-method }}" = ghcup ]; then
            HC=$HOME/.ghcup/bin/$HCKIND-$HCVER
            echo "HC=$HC" >> "$GITHUB_ENV"
            echo "HCPKG=$HOME/.ghcup/bin/$HCKIND-pkg-$HCVER" >> "$GITHUB_ENV"
            echo "HADDOCK=$HOME/.ghcup/bin/haddock-$HCVER" >> "$GITHUB_ENV"
            echo "CABAL=$HOME/.ghcup/bin/cabal-3.6.2.0 -vnormal+nowrap" >> "$GITHUB_ENV"
          else
            HC=$HCDIR/bin/$HCKIND
            echo "HC=$HC" >> "$GITHUB_ENV"
            echo "HCPKG=$HCDIR/bin/$HCKIND-pkg" >> "$GITHUB_ENV"
            echo "HADDOCK=$HCDIR/bin/haddock" >> "$GITHUB_ENV"
            echo "CABAL=$HOME/.ghcup/bin/cabal-3.6.2.0 -vnormal+nowrap" >> "$GITHUB_ENV"
          fi

          HCNUMVER=$(${HC} --numeric-version|perl -ne '/^(\d+)\.(\d+)\.(\d+)(\.(\d+))?$/; print(10000 * $1 + 100 * $2 + ($3 == 0 ? $5 != 1 : $3))')
          echo "HCNUMVER=$HCNUMVER" >> "$GITHUB_ENV"
          echo "ARG_TESTS=--enable-tests" >> "$GITHUB_ENV"
          echo "ARG_BENCH=--enable-benchmarks" >> "$GITHUB_ENV"
          echo "HEADHACKAGE=false" >> "$GITHUB_ENV"
          echo "ARG_COMPILER=--$HCKIND --with-compiler=$HC" >> "$GITHUB_ENV"
          echo "GHCJSARITH=0" >> "$GITHUB_ENV"
        env:
          HCKIND: ${{ matrix.compilerKind }}
          HCNAME: ${{ matrix.compiler }}
          HCVER: ${{ matrix.compilerVersion }}
      - name: env
        run: |
          env
      - name: write cabal config
        run: |
          mkdir -p $CABAL_DIR
          cat >> $CABAL_CONFIG <<EOF
          remote-build-reporting: anonymous
          write-ghc-environment-files: never
          remote-repo-cache: $CABAL_DIR/packages
          logs-dir:          $CABAL_DIR/logs
          world-file:        $CABAL_DIR/world
          extra-prog-path:   $CABAL_DIR/bin
          symlink-bindir:    $CABAL_DIR/bin
          installdir:        $CABAL_DIR/bin
          build-summary:     $CABAL_DIR/logs/build.log
          store-dir:         $CABAL_DIR/store
          install-dirs user
            prefix: $CABAL_DIR
          repository hackage.haskell.org
            url: http://hackage.haskell.org/
          EOF
          cat >> $CABAL_CONFIG <<EOF
          program-default-options
            ghc-options: $GHCJOBS +RTS -M3G -RTS
          EOF
          cat $CABAL_CONFIG
      - name: versions
        run: |
          $HC --version || true
          $HC --print-project-git-commit-id || true
          $CABAL --version || true
      - name: update cabal index
        run: |
          $CABAL v2-update -v
      - name: install cabal-plan
        run: |
          mkdir -p $HOME/.cabal/bin
          curl -sL https://github.com/haskell-hvr/cabal-plan/releases/download/v0.6.2.0/cabal-plan-0.6.2.0-x86_64-linux.xz > cabal-plan.xz
          echo 'de73600b1836d3f55e32d80385acc055fd97f60eaa0ab68a755302685f5d81bc  cabal-plan.xz' | sha256sum -c -
          xz -d < cabal-plan.xz > $HOME/.cabal/bin/cabal-plan
          rm -f cabal-plan.xz
          chmod a+x $HOME/.cabal/bin/cabal-plan
          cabal-plan --version
      - name: initial cabal.project for sdist
        run: |
          touch cabal.project
          D=$GITHUB_WORKSPACE/source/packages/spec-haskell/packages
          echo "packages: $D/core" >> cabal.project
          echo "packages: $D/simple" >> cabal.project
          echo "packages: $D/validator" >> cabal.project
          cat cabal.project
      - name: sdist
        run: |
          mkdir -p sdist
          $CABAL sdist all --output-dir $GITHUB_WORKSPACE/sdist
      - name: unpack
        run: |
          mkdir -p unpacked
          find sdist -maxdepth 1 -type f -name '*.tar.gz' -exec tar -C $GITHUB_WORKSPACE/unpacked -xzvf {} \;
      - name: generate cabal.project
        run: |
          PKGDIR_superfluid_protocol_spec_core="$(find "$GITHUB_WORKSPACE/unpacked" -maxdepth 1 -type d -regex '.*/superfluid-protocol-spec-core-[0-9.]*')"
          echo "PKGDIR_superfluid_protocol_spec_core=${PKGDIR_superfluid_protocol_spec_core}" >> "$GITHUB_ENV"
          PKGDIR_superfluid_protocol_system_simple="$(find "$GITHUB_WORKSPACE/unpacked" -maxdepth 1 -type d -regex '.*/superfluid-protocol-system-simple-[0-9.]*')"
          echo "PKGDIR_superfluid_protocol_system_simple=${PKGDIR_superfluid_protocol_system_simple}" >> "$GITHUB_ENV"
          PKGDIR_superfluid_protocol_spec_validator="$(find "$GITHUB_WORKSPACE/unpacked" -maxdepth 1 -type d -regex '.*/superfluid-protocol-spec-validator-[0-9.]*')"
          echo "PKGDIR_superfluid_protocol_spec_validator=${PKGDIR_superfluid_protocol_spec_validator}" >> "$GITHUB_ENV"
          rm -f cabal.project cabal.project.local
          touch cabal.project
          touch cabal.project.local
          echo "packages: ${PKGDIR_superfluid_protocol_spec_core}" >> cabal.project
          echo "packages: ${PKGDIR_superfluid_protocol_system_simple}" >> cabal.project
          echo "packages: ${PKGDIR_superfluid_protocol_spec_validator}" >> cabal.project
          echo "package superfluid-protocol-spec-core" >> cabal.project
          echo "    ghc-options: -Werror=missing-methods" >> cabal.project
          echo "package superfluid-protocol-system-simple" >> cabal.project
          echo "    ghc-options: -Werror=missing-methods" >> cabal.project
          echo "package superfluid-protocol-spec-validator" >> cabal.project
          echo "    ghc-options: -Werror=missing-methods" >> cabal.project
          cat >> cabal.project <<EOF
          EOF
          $HCPKG list --simple-output --names-only | perl -ne 'for (split /\s+/) { print "constraints: $_ installed\n" unless /^(superfluid-protocol-spec-core|superfluid-protocol-spec-validator|superfluid-protocol-system-simple)$/; }' >> cabal.project.local
          cat cabal.project
          cat cabal.project.local
      - name: dump install plan
        run: |
          $CABAL v2-build $ARG_COMPILER $ARG_TESTS $ARG_BENCH --dry-run all
          cabal-plan
      - name: cache
        uses: actions/cache@v2
        with:
          key: ${{ runner.os }}-${{ matrix.compiler }}-${{ github.sha }}
          path: ~/.cabal/store
          restore-keys: ${{ runner.os }}-${{ matrix.compiler }}-
      - name: install dependencies
        run: |
          $CABAL v2-build $ARG_COMPILER --disable-tests --disable-benchmarks --dependencies-only -j2 all
          $CABAL v2-build $ARG_COMPILER $ARG_TESTS $ARG_BENCH --dependencies-only -j2 all
      - name: build w/o tests
        run: |
          $CABAL v2-build $ARG_COMPILER --disable-tests --disable-benchmarks all
      - name: build
        run: |
          $CABAL v2-build $ARG_COMPILER $ARG_TESTS $ARG_BENCH all --write-ghc-environment-files=always
      - name: tests
        run: |
          $CABAL v2-test $ARG_COMPILER $ARG_TESTS $ARG_BENCH all --test-show-details=direct
      - name: cabal check
        run: |
          cd ${PKGDIR_superfluid_protocol_spec_core} || false
          ${CABAL} -vnormal check
          cd ${PKGDIR_superfluid_protocol_system_simple} || false
          ${CABAL} -vnormal check
          cd ${PKGDIR_superfluid_protocol_spec_validator} || false
          ${CABAL} -vnormal check
      - name: haddock
        run: |
          $CABAL v2-haddock $ARG_COMPILER --with-haddock $HADDOCK $ARG_TESTS $ARG_BENCH all
      - name: unconstrained build
        run: |
          rm -f cabal.project.local
          $CABAL v2-build $ARG_COMPILER --disable-tests --disable-benchmarks all

  all-packages-tested:
    name: All packages tested (Feature Branch)

    runs-on: ubuntu-latest

    if: (github.event_name == 'push' || github.event.pull_request.head.repo.full_name != 'superfluid-finance/protocol-monorepo') && always()
    needs: [test-ethereum-contracts, coverage-ethereum-contracts, test-js-sdk, test-subgraph, test-sdk-core, test-spec-haskell]

    steps:
      - name: Test Results
        run: |
          function check_result() {
            local package_name="$1"
            local result="$2"
            if [ "$result" == "skipped" ];then
              echo "Skipped $package_name package."
            else
              echo "Checking if $package_name package test passes..."
              test "$result" == "success"
              echo "Passed."
            fi
          }
          check_result ethereum-contracts ${{ needs.test-ethereum-contracts.result }}
          check_result js-sdk ${{ needs.test-js-sdk.result }}
          check_result subgraph ${{ needs.test-subgraph.result }}
          check_result sdk-core ${{ needs.test-sdk-core.result }}
          check_result sdk-core ${{ needs.test-spec-haskell.result }}<|MERGE_RESOLUTION|>--- conflicted
+++ resolved
@@ -159,7 +159,6 @@
     with:
       subgraph-release: feature
 
-<<<<<<< HEAD
   # test latest and previous version of sdk-core with current subgraph
   test-subgraph-on-previous-sdk-core-versions:
     uses: ./.github/workflows/call.test-subgraph-on-previous-sdk-core-versions.yml
@@ -173,13 +172,12 @@
     name: Test Query Schema and Queries Against Local and Deployed Feature Subgraphs
     with:
       subgraph-release: feature
-=======
+
   test-hardhat-deployer:
     uses: ./.github/workflows/call.test-hardhat-deployer.yml
     name: Build and Test Hardhat-Deployer (Feature Branch)
     needs: [check]
     if: needs.check.outputs.build_hardhat_deployer
->>>>>>> 16600b33
 
   test-spec-haskell:
     name: Build and test spec-haskell (Feature Branch) - Linux - ${{ matrix.compiler }}
