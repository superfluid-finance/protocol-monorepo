name: CI Feature Branches
env:
  GITHUB_TOKEN: ${{ secrets.CI_GITHUB_TOKEN }}

on:
  # TODO We no longer do these, instead you always need to create a pull request
  # Triggered by internal pushes
  # push:
  #   branches-ignore: ["dev", "release-*"]
  #
  # NOTE To continue the old behaviour, these code snipeets is needed in the check job
  ## triggered by internal pushes or external PRs
  ## if: github.event_name == 'push' || github.event.pull_request.head.repo.full_name != 'superfluid-finance/protocol-monorepo'

  pull_request:

jobs:
  check:
    name: Checking what packages need to be built

    runs-on: ubuntu-latest

    outputs:
      build_ethereum_contracts: ${{ env.BUILD_ETHEREUM_CONTRACTS }}
      build_js_sdk: ${{ env.BUILD_JS_SDK }}
      build_subgraph: ${{ env.BUILD_SUBGRAPH }}
      build_sdk_core: ${{ env.BUILD_SDK_CORE }}
      build_spec_haskell: ${{ env.BUILD_SPEC_HASKELL }}

    steps:
      - name: Show contexts
        run: |
          echo github.event_name: ${{ github.event_name }}
          echo github.sha: ${{ github.sha }}
          echo github.repository: ${{ github.repository }}
          echo github.ref: ${{ github.ref }}
          echo github.head_ref: ${{ github.head_ref }}
          echo github.base_ref: ${{ github.base_ref }}

      - uses: actions/checkout@v3

      - name: Check changeset
        run: tasks/check-changeset.sh ${{ github.sha }} dev

  test-ethereum-contracts:
    name: Build and test ethereum-contracts (Feature Branch)

    runs-on: ubuntu-latest

    needs: [check]
    if: needs.check.outputs.build_ethereum_contracts

    strategy:
      matrix:
        node-version: [16.x]

    steps:
      - uses: actions/checkout@v3
<<<<<<< HEAD
=======
        with:
          submodules: recursive
>>>>>>> 90ccb012

      - name: Check changeset
        run: tasks/check-changeset.sh ${{ github.sha }} dev

      - name: Use Node.js ${{ matrix.node-version }}
        uses: actions/setup-node@v1
        with:
          node-version: ${{ matrix.node-version }}

      - name: Install, lint and build
        run: |
          yarn install --frozen-lockfile
          yarn lint
          yarn build

      - name: Install Foundry
        uses: foundry-rs/foundry-toolchain@v1
        with:
          version: nightly

      - name: Test ethereum-contracts
        run: |
          yarn workspace @superfluid-finance/ethereum-contracts test
  
  coverage-ethereum-contracts:
    name: Build and test coverage of ethereum-contracts (Feature Branch)

    runs-on: ubuntu-latest

    needs: [check]
    if: needs.check.outputs.build_ethereum_contracts

    steps:
      - uses: actions/checkout@v3

      - name: Use Node.js 16.x
        uses: actions/setup-node@v1
        with:
          node-version: 16.x

      - name: Install and build
        run: |
          yarn install --frozen-lockfile
          yarn build

      - name: Run coverage test
        run: |
          yarn workspace @superfluid-finance/ethereum-contracts test-coverage

  test-js-sdk:
    name: Build and test js-sdk (Feature Branch)

    runs-on: ubuntu-latest

    needs: [check]
    if: needs.check.outputs.build_js_sdk

    strategy:
      matrix:
        node-version: [16.x]

    steps:
      - uses: actions/checkout@v3

      - name: Use Node.js ${{ matrix.node-version }}
        uses: actions/setup-node@v1
        with:
          node-version: ${{ matrix.node-version }}

      - name: Install, lint and build
        run: |
          yarn install --frozen-lockfile
          yarn lint
          yarn build

      - name: Test js-sdk
        run: |
          yarn workspace @superfluid-finance/js-sdk test
        env:
          POLYGON_MAINNET_PROVIDER_URL: ${{ secrets.POLYGON_MAINNET_PROVIDER_URL }}

  test-subgraph:
    name: Build and test subgraph (Feature Branch)

    runs-on: ubuntu-latest

    env:
      subgraph-working-directory: ./packages/subgraph
      contracts-working-directory: ./packages/ethereum-contracts
      js-sdk-working-directory: ./packages/js-sdk

    needs: [check]
    if: needs.check.outputs.build_subgraph

    strategy:
      matrix:
        node-version: [16.x]

    steps:
      - uses: actions/checkout@v3

      - name: Use Node.js ${{ matrix.node-version }}
        uses: actions/setup-node@v1
        with:
          node-version: ${{ matrix.node-version }}
      
      - name: "Install yarn and ganache-cli"
        run: npm install -g yarn ganache-cli

      - name: "Run ganache-cli node"
        run: ganache-cli --networkId 4447 -h 0.0.0.0 -m "test test test test test test test test test test test junk" &

      - name: "Checkout graph node repo and set up local graph node"
        uses: actions/checkout@v3
        with:
          repository: graphprotocol/graph-node
          path: graph-node
          token: ${{ secrets.GITHUB_TOKEN }}

      - name: "Run setup because linux and docker-compose"
        run: |
          sudo curl -L "https://github.com/docker/compose/releases/download/1.29.2/docker-compose-$(uname -s)-$(uname -m)" -o /usr/local/bin/docker-compose
          sudo chmod +x /usr/local/bin/docker-compose
          chmod +x setup.sh
          ./setup.sh
        working-directory: ./graph-node/docker

      - name: "Docker compose"
        run: docker-compose up &
        working-directory: ./graph-node/docker

      - name: "Run integration test suite"
        run: yarn test
        working-directory: ${{ env.subgraph-working-directory }}

  test-sdk-core:
    name: Build and test sdk-core (feature branch)

    runs-on: ubuntu-latest

    env:
      subgraph-working-directory: ./packages/subgraph
      contracts-working-directory: ./packages/ethereum-contracts
      js-sdk-working-directory: ./packages/js-sdk
      sdk-core-working-directory: ./packages/sdk-core

    needs: [check]
    if: needs.check.outputs.build_sdk_core

    strategy:
      matrix:
        node-version: [16.x]

    steps:
      - uses: actions/checkout@v3

      - name: Use Node.js ${{ matrix.node-version }}
        uses: actions/setup-node@v1
        with:
          node-version: ${{ matrix.node-version }}

      - name: "Install yarn and ganache-cli"
        run: npm install -g yarn ganache-cli

      - name: "Install contract dependencies"
        run: yarn install
        working-directory: ${{ env.contracts-working-directory }}

      - name: "Build contracts"
        run: yarn run build:contracts
        working-directory: ${{ env.contracts-working-directory }}

      - name: "Run test suite"
        run:
          yarn test
        working-directory: ${{ env.sdk-core-working-directory }}

  test-spec-haskell:
    name: Build and test spec-haskell (Feature Branch) - Linux - ${{ matrix.compiler }}
    needs: [check]
    if: needs.check.outputs.build_spec_haskell
    runs-on: ubuntu-18.04
    timeout-minutes: 60
    container:
      image: buildpack-deps:bionic
    continue-on-error: ${{ matrix.allow-failure }}
    strategy:
      matrix:
        include:
          - compiler: ghc-9.2.2
            compilerKind: ghc
            compilerVersion: 9.2.2
            setup-method: ghcup
            allow-failure: false
          - compiler: ghc-8.10.7
            compilerKind: ghc
            compilerVersion: 8.10.7
            setup-method: ghcup
            allow-failure: false
      fail-fast: false
    steps:
      - name: checkout
        uses: actions/checkout@v3
        with:
          path: source
      - name: apt
        run: |
          apt-get update
          apt-get install -y --no-install-recommends gnupg ca-certificates dirmngr curl git software-properties-common libtinfo5
          if [ "${{ matrix.setup-method }}" = ghcup ]; then
            mkdir -p "$HOME/.ghcup/bin"
            curl -sL https://downloads.haskell.org/ghcup/0.1.17.5/x86_64-linux-ghcup-0.1.17.5 > "$HOME/.ghcup/bin/ghcup"
            chmod a+x "$HOME/.ghcup/bin/ghcup"
            "$HOME/.ghcup/bin/ghcup" install ghc "$HCVER"
            "$HOME/.ghcup/bin/ghcup" install cabal 3.6.2.0
          else
            apt-add-repository -y 'ppa:hvr/ghc'
            apt-get update
            apt-get install -y "$HCNAME"
            mkdir -p "$HOME/.ghcup/bin"
            curl -sL https://downloads.haskell.org/ghcup/0.1.17.5/x86_64-linux-ghcup-0.1.17.5 > "$HOME/.ghcup/bin/ghcup"
            chmod a+x "$HOME/.ghcup/bin/ghcup"
            "$HOME/.ghcup/bin/ghcup" install cabal 3.6.2.0
          fi
        env:
          HCKIND: ${{ matrix.compilerKind }}
          HCNAME: ${{ matrix.compiler }}
          HCVER: ${{ matrix.compilerVersion }}
      - name: Set PATH and environment variables
        run: |
          echo "$HOME/.cabal/bin" >> $GITHUB_PATH
          echo "LANG=C.UTF-8" >> "$GITHUB_ENV"
          echo "CABAL_DIR=$HOME/.cabal" >> "$GITHUB_ENV"
          echo "CABAL_CONFIG=$HOME/.cabal/config" >> "$GITHUB_ENV"
          HCDIR=/opt/$HCKIND/$HCVER
          if [ "${{ matrix.setup-method }}" = ghcup ]; then
            HC=$HOME/.ghcup/bin/$HCKIND-$HCVER
            echo "HC=$HC" >> "$GITHUB_ENV"
            echo "HCPKG=$HOME/.ghcup/bin/$HCKIND-pkg-$HCVER" >> "$GITHUB_ENV"
            echo "HADDOCK=$HOME/.ghcup/bin/haddock-$HCVER" >> "$GITHUB_ENV"
            echo "CABAL=$HOME/.ghcup/bin/cabal-3.6.2.0 -vnormal+nowrap" >> "$GITHUB_ENV"
          else
            HC=$HCDIR/bin/$HCKIND
            echo "HC=$HC" >> "$GITHUB_ENV"
            echo "HCPKG=$HCDIR/bin/$HCKIND-pkg" >> "$GITHUB_ENV"
            echo "HADDOCK=$HCDIR/bin/haddock" >> "$GITHUB_ENV"
            echo "CABAL=$HOME/.ghcup/bin/cabal-3.6.2.0 -vnormal+nowrap" >> "$GITHUB_ENV"
          fi

          HCNUMVER=$(${HC} --numeric-version|perl -ne '/^(\d+)\.(\d+)\.(\d+)(\.(\d+))?$/; print(10000 * $1 + 100 * $2 + ($3 == 0 ? $5 != 1 : $3))')
          echo "HCNUMVER=$HCNUMVER" >> "$GITHUB_ENV"
          echo "ARG_TESTS=--enable-tests" >> "$GITHUB_ENV"
          echo "ARG_BENCH=--enable-benchmarks" >> "$GITHUB_ENV"
          echo "HEADHACKAGE=false" >> "$GITHUB_ENV"
          echo "ARG_COMPILER=--$HCKIND --with-compiler=$HC" >> "$GITHUB_ENV"
          echo "GHCJSARITH=0" >> "$GITHUB_ENV"
        env:
          HCKIND: ${{ matrix.compilerKind }}
          HCNAME: ${{ matrix.compiler }}
          HCVER: ${{ matrix.compilerVersion }}
      - name: env
        run: |
          env
      - name: write cabal config
        run: |
          mkdir -p $CABAL_DIR
          cat >> $CABAL_CONFIG <<EOF
          remote-build-reporting: anonymous
          write-ghc-environment-files: never
          remote-repo-cache: $CABAL_DIR/packages
          logs-dir:          $CABAL_DIR/logs
          world-file:        $CABAL_DIR/world
          extra-prog-path:   $CABAL_DIR/bin
          symlink-bindir:    $CABAL_DIR/bin
          installdir:        $CABAL_DIR/bin
          build-summary:     $CABAL_DIR/logs/build.log
          store-dir:         $CABAL_DIR/store
          install-dirs user
            prefix: $CABAL_DIR
          repository hackage.haskell.org
            url: http://hackage.haskell.org/
          EOF
          cat >> $CABAL_CONFIG <<EOF
          program-default-options
            ghc-options: $GHCJOBS +RTS -M3G -RTS
          EOF
          cat $CABAL_CONFIG
      - name: versions
        run: |
          $HC --version || true
          $HC --print-project-git-commit-id || true
          $CABAL --version || true
      - name: update cabal index
        run: |
          $CABAL v2-update -v
      - name: install cabal-plan
        run: |
          mkdir -p $HOME/.cabal/bin
          curl -sL https://github.com/haskell-hvr/cabal-plan/releases/download/v0.6.2.0/cabal-plan-0.6.2.0-x86_64-linux.xz > cabal-plan.xz
          echo 'de73600b1836d3f55e32d80385acc055fd97f60eaa0ab68a755302685f5d81bc  cabal-plan.xz' | sha256sum -c -
          xz -d < cabal-plan.xz > $HOME/.cabal/bin/cabal-plan
          rm -f cabal-plan.xz
          chmod a+x $HOME/.cabal/bin/cabal-plan
          cabal-plan --version
      - name: initial cabal.project for sdist
        run: |
          touch cabal.project
          D=$GITHUB_WORKSPACE/source/packages/spec-haskell/packages
          echo "packages: $D/core" >> cabal.project
          echo "packages: $D/simple" >> cabal.project
          echo "packages: $D/validator" >> cabal.project
          cat cabal.project
      - name: sdist
        run: |
          mkdir -p sdist
          $CABAL sdist all --output-dir $GITHUB_WORKSPACE/sdist
      - name: unpack
        run: |
          mkdir -p unpacked
          find sdist -maxdepth 1 -type f -name '*.tar.gz' -exec tar -C $GITHUB_WORKSPACE/unpacked -xzvf {} \;
      - name: generate cabal.project
        run: |
          PKGDIR_superfluid_protocol_spec_core="$(find "$GITHUB_WORKSPACE/unpacked" -maxdepth 1 -type d -regex '.*/superfluid-protocol-spec-core-[0-9.]*')"
          echo "PKGDIR_superfluid_protocol_spec_core=${PKGDIR_superfluid_protocol_spec_core}" >> "$GITHUB_ENV"
          PKGDIR_superfluid_protocol_system_simple="$(find "$GITHUB_WORKSPACE/unpacked" -maxdepth 1 -type d -regex '.*/superfluid-protocol-system-simple-[0-9.]*')"
          echo "PKGDIR_superfluid_protocol_system_simple=${PKGDIR_superfluid_protocol_system_simple}" >> "$GITHUB_ENV"
          PKGDIR_superfluid_protocol_spec_validator="$(find "$GITHUB_WORKSPACE/unpacked" -maxdepth 1 -type d -regex '.*/superfluid-protocol-spec-validator-[0-9.]*')"
          echo "PKGDIR_superfluid_protocol_spec_validator=${PKGDIR_superfluid_protocol_spec_validator}" >> "$GITHUB_ENV"
          rm -f cabal.project cabal.project.local
          touch cabal.project
          touch cabal.project.local
          echo "packages: ${PKGDIR_superfluid_protocol_spec_core}" >> cabal.project
          echo "packages: ${PKGDIR_superfluid_protocol_system_simple}" >> cabal.project
          echo "packages: ${PKGDIR_superfluid_protocol_spec_validator}" >> cabal.project
          echo "package superfluid-protocol-spec-core" >> cabal.project
          echo "    ghc-options: -Werror=missing-methods" >> cabal.project
          echo "package superfluid-protocol-system-simple" >> cabal.project
          echo "    ghc-options: -Werror=missing-methods" >> cabal.project
          echo "package superfluid-protocol-spec-validator" >> cabal.project
          echo "    ghc-options: -Werror=missing-methods" >> cabal.project
          cat >> cabal.project <<EOF
          EOF
          $HCPKG list --simple-output --names-only | perl -ne 'for (split /\s+/) { print "constraints: $_ installed\n" unless /^(superfluid-protocol-spec-core|superfluid-protocol-spec-validator|superfluid-protocol-system-simple)$/; }' >> cabal.project.local
          cat cabal.project
          cat cabal.project.local
      - name: dump install plan
        run: |
          $CABAL v2-build $ARG_COMPILER $ARG_TESTS $ARG_BENCH --dry-run all
          cabal-plan
      - name: cache
        uses: actions/cache@v2
        with:
          key: ${{ runner.os }}-${{ matrix.compiler }}-${{ github.sha }}
          path: ~/.cabal/store
          restore-keys: ${{ runner.os }}-${{ matrix.compiler }}-
      - name: install dependencies
        run: |
          $CABAL v2-build $ARG_COMPILER --disable-tests --disable-benchmarks --dependencies-only -j2 all
          $CABAL v2-build $ARG_COMPILER $ARG_TESTS $ARG_BENCH --dependencies-only -j2 all
      - name: build w/o tests
        run: |
          $CABAL v2-build $ARG_COMPILER --disable-tests --disable-benchmarks all
      - name: build
        run: |
          $CABAL v2-build $ARG_COMPILER $ARG_TESTS $ARG_BENCH all --write-ghc-environment-files=always
      - name: tests
        run: |
          $CABAL v2-test $ARG_COMPILER $ARG_TESTS $ARG_BENCH all --test-show-details=direct
      - name: cabal check
        run: |
          cd ${PKGDIR_superfluid_protocol_spec_core} || false
          ${CABAL} -vnormal check
          cd ${PKGDIR_superfluid_protocol_system_simple} || false
          ${CABAL} -vnormal check
          cd ${PKGDIR_superfluid_protocol_spec_validator} || false
          ${CABAL} -vnormal check
      - name: haddock
        run: |
          $CABAL v2-haddock $ARG_COMPILER --with-haddock $HADDOCK $ARG_TESTS $ARG_BENCH all
      - name: unconstrained build
        run: |
          rm -f cabal.project.local
          $CABAL v2-build $ARG_COMPILER --disable-tests --disable-benchmarks all

  all-packages-tested:
    name: All packages tested (Feature Branch)

    runs-on: ubuntu-latest

    if: (github.event_name == 'push' || github.event.pull_request.head.repo.full_name != 'superfluid-finance/protocol-monorepo') && always()
    needs: [test-ethereum-contracts, coverage-ethereum-contracts, test-js-sdk, test-subgraph, test-sdk-core, test-spec-haskell]

    steps:
      - name: Test Results
        run: |
          function check_result() {
            local package_name="$1"
            local result="$2"
            if [ "$result" == "skipped" ];then
              echo "Skipped $package_name package."
            else
              echo "Checking if $package_name package test passes..."
              test "$result" == "success"
              echo "Passed."
            fi
          }
          check_result ethereum-contracts ${{ needs.test-ethereum-contracts.result }}
          check_result js-sdk ${{ needs.test-js-sdk.result }}
          check_result subgraph ${{ needs.test-subgraph.result }}
          check_result sdk-core ${{ needs.test-sdk-core.result }}
          check_result sdk-core ${{ needs.test-spec-haskell.result }}<|MERGE_RESOLUTION|>--- conflicted
+++ resolved
@@ -56,11 +56,8 @@
 
     steps:
       - uses: actions/checkout@v3
-<<<<<<< HEAD
-=======
         with:
           submodules: recursive
->>>>>>> 90ccb012
 
       - name: Check changeset
         run: tasks/check-changeset.sh ${{ github.sha }} dev
