--- conflicted
+++ resolved
@@ -14,7 +14,6 @@
 
     runs-on: ubuntu-latest
 
-# TODO(KK): Should there be anything about SDK-Redux here?
     outputs:
       build_ethereum_contracts: ${{ env.BUILD_ETHEREUM_CONTRACTS }}
       build_js_sdk: ${{ env.BUILD_JS_SDK }}
@@ -221,12 +220,8 @@
         working-directory: ${{ env.contracts-working-directory }}
 
       - name: "Run test suite"
-<<<<<<< HEAD
-        run: |
+        run:
           yarn test
-=======
-        run: yarn test
->>>>>>> 18ff2d22
         working-directory: ${{ env.sdk-core-working-directory }}
 
   all-packages-tested:
