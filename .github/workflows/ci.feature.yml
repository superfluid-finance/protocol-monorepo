name: CI Feature Branches
env:
  GITHUB_TOKEN: ${{ secrets.CI_GITHUB_TOKEN }}

on:
  # triggered by internal pushes
  push:
    branches-ignore: ["master", "dev"]
  # triggered by external PRs (filtered in the `check` job)
  pull_request:

jobs:
  check:

    runs-on: ubuntu-latest

    outputs:
      build_ethereum_contracts: ${{ env.BUILD_ETHEREUM_CONTRACTS }}
      build_js_sdk: ${{ env.BUILD_JS_SDK }}
      build_subgraph: ${{ env.BUILD_SUBGRAPH }}
      build_sdk_core: ${{ env.BUILD_SDK_CORE }}

    # triggered by internal pushes or external PRs
    if: github.event_name == 'push' || github.event.pull_request.head.repo.full_name != 'superfluid-finance/protocol-monorepo'

    steps:
      - name: Show contexts
        run: |
          echo github.event_name: ${{ github.event_name }}
          echo github.sha: ${{ github.sha }}
          echo github.repository: ${{ github.repository }}
          echo github.ref: ${{ github.ref }}
          echo github.head_ref: ${{ github.head_ref }}
          echo github.base_ref: ${{ github.base_ref }}

      - uses: actions/checkout@v2

      - name: Check changeset
        run: tasks/check-changeset.sh ${{ github.sha }} dev

  test-ethereum-contracts:
    name: Build and test ethereum-contracts (Feature Branch)

    runs-on: ubuntu-latest

    needs: [check]
    if: needs.check.outputs.build_ethereum_contracts

    strategy:
      matrix:
        node-version: [14.x]

    steps:
      - uses: actions/checkout@v2

      - name: Check changeset
        run: tasks/check-changeset.sh ${{ github.sha }} dev

      - name: Use Node.js ${{ matrix.node-version }}
        uses: actions/setup-node@v1
        with:
          node-version: ${{ matrix.node-version }}

      - name: Install, lint and build
        run: |
          echo "Sanity check"
          yarn install --frozen-lockfile
          yarn lint
          yarn build

      - name: Test ethereum-contracts
        run: |
          yarn workspace @superfluid-finance/ethereum-contracts test

  coverage-ethereum-contracts:
    name: Build and test coverage of ethereum-contracts (Feature Branch)

    runs-on: ubuntu-latest

    needs: [check]
    if: needs.check.outputs.build_ethereum_contracts

    steps:
      - uses: actions/checkout@v2

      - name: Use Node.js 14.x
        uses: actions/setup-node@v1
        with:
          node-version: 14.x

      - name: Install and build
        run: |
          yarn install --frozen-lockfile
          yarn build

      - name: Run coverage test
        run: |
          yarn workspace @superfluid-finance/ethereum-contracts test-coverage

  test-js-sdk:
    name: Build and test js-sdk (Feature Branch)

    runs-on: ubuntu-latest

    needs: [check]
    if: needs.check.outputs.build_js_sdk

    strategy:
      matrix:
        node-version: [14.x]

    steps:
      - uses: actions/checkout@v2

      - name: Use Node.js ${{ matrix.node-version }}
        uses: actions/setup-node@v1
        with:
          node-version: ${{ matrix.node-version }}

      - name: Install, lint and build
        run: |
          yarn install --frozen-lockfilepull_request
          yarn lint
          yarn build

      - name: Test js-sdk
        run: |
          yarn workspace @superfluid-finance/js-sdk test
        env:
          GOERLI_PROVIDER_URL: ${{ secrets.GOERLI_PROVIDER_URL }}

  test-subgraph:
    name: Build and test subgraph (Feature Branch)

    runs-on: ubuntu-latest

    env:
      subgraph-working-directory: ./packages/subgraph
      contracts-working-directory: ./packages/ethereum-contracts
      sdk-working-directory: ./packages/js-sdk

    needs: [check]
    if: needs.check.outputs.build_subgraph

    strategy:
      matrix:
        node-version: [14.x]

    steps:
      - uses: actions/checkout@v2

      - name: Use Node.js ${{ matrix.node-version }}
        uses: actions/setup-node@v1
        with:
          node-version: ${{ matrix.node-version }}

      - name: "Checkout graph node repo and set up local graph node"
        uses: actions/checkout@v2
        with:
          repository: graphprotocol/graph-node
          path: graph-node
          token: ${{ secrets.GITHUB_TOKEN }}

      - name: "Run setup because linux and docker-compose"
        run: |
          sudo curl -L "https://github.com/docker/compose/releases/download/1.29.2/docker-compose-$(uname -s)-$(uname -m)" -o /usr/local/bin/docker-compose
          sudo chmod +x /usr/local/bin/docker-compose
          chmod +x setup.sh
          ./setup.sh
        working-directory: ./graph-node/docker

      - name: "Docker compose"
        run: docker-compose up &
        working-directory: ./graph-node/docker
<<<<<<< HEAD

      - name: "Install yarn"
=======
      
      - name: "Install yarn and ganache-cli"
>>>>>>> 9916bcd5
        run: npm install -g yarn ganache-cli

      - name: "Run ganache-cli node"
        run: ganache-cli -h 0.0.0.0 -m "test test test test test test test test test test test junk" &
        working-directory: ${{ env.subgraph-working-directory }}

      - name: "Install contract dependencies"
        run: yarn install
        working-directory: ${{ env.contracts-working-directory }}

      - name: "Build contracts"
        run: yarn run build:contracts
        working-directory: ${{ env.contracts-working-directory }}
        env:
          GITHUB_TOKEN: ${{ secrets.CI_GITHUB_TOKEN }}

      - name: "Generate Typechain files and move to subgraph directory"
        run: |
          yarn run generate-ethers-types
          mv typechain ../subgraph
        working-directory: ${{ env.contracts-working-directory }}

      - name: "Install subgraph dependencies"
        run: yarn install
        working-directory: ${{ env.subgraph-working-directory }}

      - name: "Get ABI for subgraph.yaml"
        run: node scripts/getAbi.js
        working-directory: ${{ env.subgraph-working-directory }}

      - name: "Get abi.js file for js-sdk to deploy locally"
        run: |
          chmod +x ./tasks/build-abi-js.sh
          ./tasks/build-abi-js.sh
        working-directory: ${{ env.sdk-working-directory }}

      - name: "Deploy contracts and token locally"
        run: yarn deploy-contracts-local
        working-directory: ${{ env.subgraph-working-directory }}

      - name: "Prepare, set network, build and deploy subgraph locally"
        run: yarn prepare-local && yarn set-network-local && yarn codegen && yarn create-local && yarn deploy-local
        working-directory: ${{ env.subgraph-working-directory }}

      - name: "Run integration test suite"
        run: npx hardhat test --network localhost
        working-directory: ${{ env.subgraph-working-directory }}
  
  test-sdk-core:
    name: Test sdk-core (feature branch)

    runs-on: ubuntu-latest

    env:
      subgraph-working-directory: ./packages/subgraph
      contracts-working-directory: ./packages/ethereum-contracts
      sdk-working-directory: ./packages/js-sdk
      sdk-core-working-directory: ./packages/sdk-core

    needs: [check]
    if: needs.check.outputs.build_sdk_core

    strategy:
      matrix:
        node-version: [14.x]

    steps:
      - uses: actions/checkout@v2

      - name: Use Node.js ${{ matrix.node-version }}
        uses: actions/setup-node@v1
        with:
          node-version: ${{ matrix.node-version }}
      
      - name: "Install yarn and ganache-cli"
        run: npm install -g yarn ganache-cli

      - name: "Run ganache-cli node"
        run: ganache-cli -h 0.0.0.0 -m "test test test test test test test test test test test junk" &
        working-directory: ${{ env.subgraph-working-directory }}

      - name: "Install contract dependencies"
        run: yarn install
        working-directory: ${{ env.contracts-working-directory }}

      - name: "Build contracts"
        run: yarn run build:contracts
        working-directory: ${{ env.contracts-working-directory }}

      - name: "Get abi.js file for js-sdk to deploy locally"
        run: |
          chmod +x ./tasks/build-abi-js.sh
          ./tasks/build-abi-js.sh
        working-directory: ${{ env.sdk-working-directory }}

      - name: "Deploy contracts and token locally"
        run: yarn deploy-contracts-local
        working-directory: ${{ env.subgraph-working-directory }}

      - name: "Generate ABI and typechain files"
        run: yarn generate-abi-files && yarn generate-web3-types
        working-directory: ${{ env.sdk-core-working-directory }}

      - name: "Run test suite"
        run: | 
          yarn test
        working-directory: ${{ env.sdk-core-working-directory }}
        env: 
          MATIC_PROVIDER_URL: ${{ secrets.MATIC_PROVIDER_URL }}

  all-packages-tested:
    name: All packages tested (Feature Branch)

    runs-on: ubuntu-latest

    if: (github.event_name == 'push' || github.event.pull_request.head.repo.full_name != 'superfluid-finance/protocol-monorepo') && always()
    needs: [test-ethereum-contracts, coverage-ethereum-contracts, test-js-sdk, test-subgraph, test-sdk-core]

    steps:
      - name: Test Results
        run: |
          function check_result() {
            local package_name="$1"
            local result="$2"
            if [ "$result" == "skipped" ];then
              echo "Skipped $package_name package."
            else
              echo "Checking if $package_name package test passes..."
              test "$result" == "success"
              echo "Passed."
            fi
          }
          check_result ethereum-contracts ${{ needs.test-ethereum-contracts.result }}
          check_result js-sdk ${{ needs.test-js-sdk.result }}
          check_result subgraph ${{ needs.test-subgraph.result }}
          check_result sdk-core ${{ needs.test-sdk-core.result }}<|MERGE_RESOLUTION|>--- conflicted
+++ resolved
@@ -14,6 +14,7 @@
 
     runs-on: ubuntu-latest
 
+# TODO(KK): Should there be anything about SDK-Redux here?
     outputs:
       build_ethereum_contracts: ${{ env.BUILD_ETHEREUM_CONTRACTS }}
       build_js_sdk: ${{ env.BUILD_JS_SDK }}
@@ -63,7 +64,6 @@
 
       - name: Install, lint and build
         run: |
-          echo "Sanity check"
           yarn install --frozen-lockfile
           yarn lint
           yarn build
@@ -172,13 +172,8 @@
       - name: "Docker compose"
         run: docker-compose up &
         working-directory: ./graph-node/docker
-<<<<<<< HEAD
-
-      - name: "Install yarn"
-=======
-      
+
       - name: "Install yarn and ganache-cli"
->>>>>>> 9916bcd5
         run: npm install -g yarn ganache-cli
 
       - name: "Run ganache-cli node"
@@ -192,8 +187,6 @@
       - name: "Build contracts"
         run: yarn run build:contracts
         working-directory: ${{ env.contracts-working-directory }}
-        env:
-          GITHUB_TOKEN: ${{ secrets.CI_GITHUB_TOKEN }}
 
       - name: "Generate Typechain files and move to subgraph directory"
         run: |
@@ -226,7 +219,7 @@
       - name: "Run integration test suite"
         run: npx hardhat test --network localhost
         working-directory: ${{ env.subgraph-working-directory }}
-  
+
   test-sdk-core:
     name: Test sdk-core (feature branch)
 
@@ -252,7 +245,7 @@
         uses: actions/setup-node@v1
         with:
           node-version: ${{ matrix.node-version }}
-      
+
       - name: "Install yarn and ganache-cli"
         run: npm install -g yarn ganache-cli
 
@@ -283,10 +276,10 @@
         working-directory: ${{ env.sdk-core-working-directory }}
 
       - name: "Run test suite"
-        run: | 
+        run: |
           yarn test
         working-directory: ${{ env.sdk-core-working-directory }}
-        env: 
+        env:
           MATIC_PROVIDER_URL: ${{ secrets.MATIC_PROVIDER_URL }}
 
   all-packages-tested:
