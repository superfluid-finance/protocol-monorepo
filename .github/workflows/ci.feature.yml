--- conflicted
+++ resolved
@@ -80,12 +80,8 @@
         run: |
           yarn workspace @superfluid-finance/ethereum-contracts test
         env:
-<<<<<<< HEAD
-          POLYGON_MAINNET_PROVIDER_URL: ${{ secrets.POLYGON_MAINNET_PROVIDER_URL }}
-=======
           # NOTE: This is currently unset and fork tests are not being run
           POLYGON_MAINNET_ARCHIVE_PROVIDER_URL: ${{ secrets.POLYGON_MAINNET_ARCHIVE_PROVIDER_URL }}
->>>>>>> 6220f660
 
   coverage-ethereum-contracts:
     name: Build and test coverage of ethereum-contracts (Feature Branch)
