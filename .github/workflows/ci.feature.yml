--- conflicted
+++ resolved
@@ -165,11 +165,7 @@
     runs-on: ubuntu-latest
 
     if: (github.event_name == 'push' || github.event.pull_request.head.repo.full_name != 'superfluid-finance/protocol-monorepo') && always()
-<<<<<<< HEAD
     needs: [test-ethereum-contracts, coverage-ethereum-contracts, test-subgraph, test-sdk-core, test-spec-haskell, test-subgraph-on-previous-sdk-core-versions, test-query-schema-against-deployed-feature-subgraphs]
-=======
-    needs: [test-ethereum-contracts, coverage-ethereum-contracts, test-js-sdk, test-subgraph, test-sdk-core, test-spec-haskell, test-subgraph-on-previous-sdk-core-versions, test-query-schema-against-deployed-feature-subgraphs, test-hardhat-deployer]
->>>>>>> a10ecf23
 
     steps:
       - name: Test Results
@@ -190,9 +186,4 @@
           check_result sdk-core ${{ needs.test-sdk-core.result }}
           check_result spec-haskell ${{ needs.test-spec-haskell.result }}
           check_result subgraph-on-previous-sdk-core-versions ${{ needs.test-subgraph-on-previous-sdk-core-versions.result }}
-<<<<<<< HEAD
-          check_result query-schema-against-deployed-feature-subgraph ${{ needs.test-query-schema-against-deployed-feature-subgraphs.result }}
-=======
-          check_result query-schema-against-deployed-feature-subgraph ${{ needs.test-query-schema-against-deployed-feature-subgraphs.result }}
-          check_result test-hardhat-deployer ${{ needs.test-hardhat-deployer.result }}
->>>>>>> a10ecf23
+          check_result query-schema-against-deployed-feature-subgraph ${{ needs.test-query-schema-against-deployed-feature-subgraphs.result }}