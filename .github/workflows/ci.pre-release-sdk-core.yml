name: CI | Pre-Release Draft SDK Core Integration Test

on:
  pull_request:
    branches:
      - "release-sdk-core-stable"
    paths:
      - "packages/sdk-core/**"
      - "packages/subgraph/**"
      - ".github/workflows/ci.pre-release-sdk-core.yml"
<<<<<<< HEAD
=======
      - ".github/workflows/call.check-subgraph-indexing-statuses.yml"
>>>>>>> 54d24967
      - ".github/workflows/call.test-sdk-core.yml"

jobs:
  show-contexts:
    name: Show Contexts

    runs-on: ubuntu-latest

    steps:
      - name: Show contexts
        run: |
          echo github.event_name: ${{ github.event_name }}
          echo github.sha: ${{ github.sha }}
          echo github.repository: ${{ github.repository }}
          echo github.ref: ${{ github.ref }}
          echo github.head_ref: ${{ github.head_ref }}
          echo github.base_ref: ${{ github.base_ref }}

<<<<<<< HEAD
  # test query and subgraph schemas are in sync and query works (safe to deploy w/o breaking changes)
  test-query-schema-against-deployed-v1-subgraphs:
    uses: ./.github/workflows/call.check-query-schema-against-subgraph.yml
    name: Test Query Schema and Queries Against Local and Deployed V1 Subgraphs
    with:
      subgraph-release: v1

  # tests non-query sdk-core functionality
  build-and-test-live-v1-subgraph-current-release:
=======
  # A. ensure subgraph indexing is complete on all v1 endpoints before allowing sdk-core release
  # purpose: ensure the new sdk-core version can be released, it will ALWAYS fail if v1 is
  #          still indexing on any network
  # assumption: releasing sdk-core before v1 is indexed on all networks may lead to a broken release
  #             and we usually release subgraph before sdk-core so we assume subgraph is properly deployed
  # result: this should work once the v1 endpoints are fully indexed, otherwise it will ALWAYS fail and is NG for release
  check-subgraph-indexing-completeness:
    uses: ./.github/workflows/call.check-subgraph-indexing-statuses.yml
    name: Check Subgraph Indexing Status for v1 Endpoints
    if: github.base_ref == 'release-sdk-core-stable'
    with:
      subgraph-release: v1

  # B. build and test v1 endpoint subgraph with release sdk-core
  # purpose: ensure the new sdk-core version works with the currently deployed v1 matic endpoint
  # assumption: matic is the indexing blocker and if this passes, it will pass on all other networks
  # result: this should work once matic v1 endpoint is indexed and thus A should be passing as well
  #         otherwise it's NG for release (we run A just in case another endpoint is lagging)
  build-and-test-live-v1-subgraph-current-release:
    uses: ./.github/workflows/call.test-sdk-core.yml
    name: Build and Test SDK-Core (Release branch)
    if: github.base_ref == 'release-sdk-core-stable'
    with:
      subgraph-release: v1

  # C. build and test dev endpoint subgraph with release sdk-core
  # purpose: ensure the new sdk-core version works with the currently deployed dev goerli endpoint
  # assumption: we assume that dev endpoint is synced (do a manual check here to see this is true)
  # result: this should work as ci.canary should've passed otherwise we need to go back and complete the previous release
  build-and-test-live-dev-subgraph-current-release:
>>>>>>> 54d24967
    uses: ./.github/workflows/call.test-sdk-core.yml
    name: Build and Test SDK-Core (Release branch)
    if: github.base_ref == 'release-sdk-core-stable'
    with:
      subgraph-release: dev<|MERGE_RESOLUTION|>--- conflicted
+++ resolved
@@ -8,10 +8,6 @@
       - "packages/sdk-core/**"
       - "packages/subgraph/**"
       - ".github/workflows/ci.pre-release-sdk-core.yml"
-<<<<<<< HEAD
-=======
-      - ".github/workflows/call.check-subgraph-indexing-statuses.yml"
->>>>>>> 54d24967
       - ".github/workflows/call.test-sdk-core.yml"
 
 jobs:
@@ -30,7 +26,6 @@
           echo github.head_ref: ${{ github.head_ref }}
           echo github.base_ref: ${{ github.base_ref }}
 
-<<<<<<< HEAD
   # test query and subgraph schemas are in sync and query works (safe to deploy w/o breaking changes)
   test-query-schema-against-deployed-v1-subgraphs:
     uses: ./.github/workflows/call.check-query-schema-against-subgraph.yml
@@ -39,26 +34,6 @@
       subgraph-release: v1
 
   # tests non-query sdk-core functionality
-  build-and-test-live-v1-subgraph-current-release:
-=======
-  # A. ensure subgraph indexing is complete on all v1 endpoints before allowing sdk-core release
-  # purpose: ensure the new sdk-core version can be released, it will ALWAYS fail if v1 is
-  #          still indexing on any network
-  # assumption: releasing sdk-core before v1 is indexed on all networks may lead to a broken release
-  #             and we usually release subgraph before sdk-core so we assume subgraph is properly deployed
-  # result: this should work once the v1 endpoints are fully indexed, otherwise it will ALWAYS fail and is NG for release
-  check-subgraph-indexing-completeness:
-    uses: ./.github/workflows/call.check-subgraph-indexing-statuses.yml
-    name: Check Subgraph Indexing Status for v1 Endpoints
-    if: github.base_ref == 'release-sdk-core-stable'
-    with:
-      subgraph-release: v1
-
-  # B. build and test v1 endpoint subgraph with release sdk-core
-  # purpose: ensure the new sdk-core version works with the currently deployed v1 matic endpoint
-  # assumption: matic is the indexing blocker and if this passes, it will pass on all other networks
-  # result: this should work once matic v1 endpoint is indexed and thus A should be passing as well
-  #         otherwise it's NG for release (we run A just in case another endpoint is lagging)
   build-and-test-live-v1-subgraph-current-release:
     uses: ./.github/workflows/call.test-sdk-core.yml
     name: Build and Test SDK-Core (Release branch)
@@ -71,7 +46,6 @@
   # assumption: we assume that dev endpoint is synced (do a manual check here to see this is true)
   # result: this should work as ci.canary should've passed otherwise we need to go back and complete the previous release
   build-and-test-live-dev-subgraph-current-release:
->>>>>>> 54d24967
     uses: ./.github/workflows/call.test-sdk-core.yml
     name: Build and Test SDK-Core (Release branch)
     if: github.base_ref == 'release-sdk-core-stable'
