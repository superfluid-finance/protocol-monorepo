--- conflicted
+++ resolved
@@ -64,8 +64,4 @@
       # we want to check here if the subgraph implementation in dev is safe to use
       # for v1 endpoints (backwards compatible)
       subgraph-release: dev
-<<<<<<< HEAD
-      subgraph-endpoint: ''
-=======
-      run-sdk-core-tests: false
->>>>>>> 54d24967
+      subgraph-endpoint: ''