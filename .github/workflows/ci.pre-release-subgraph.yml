--- conflicted
+++ resolved
@@ -38,7 +38,6 @@
     with:
       subgraph-release: dev
       run-sdk-core-tests: true
-<<<<<<< HEAD
 
   # B. run subgraph integration tests
   # purpose: ensure the new subgraph feature passes the integration tests (double checking)
@@ -51,20 +50,6 @@
       subgraph-release: ''
       run-sdk-core-tests: false
 
-=======
-
-  # B. run subgraph integration tests
-  # purpose: ensure the new subgraph feature passes the integration tests (double checking)
-  # assumption: current subgraph implementation is to be deployed
-  # result: this should always pass otherwise we're NG for release
-  build-and-test-local-subgraph:
-    uses: ./.github/workflows/call.setup-deploy-and-test-local-subgraph.yml
-    name: Build and Test Subgraph (Release Branch)
-    with:
-      subgraph-release: ''
-      run-sdk-core-tests: false
-
->>>>>>> ea0659a4
   # C. check previous versions of sdk-core with indexed dev endpoints
   # purpose: ensure that the currently deployed dev subgraph endpoint will work with previous sdk-core versions
   # assumption: dev is fully indexed
@@ -78,9 +63,4 @@
       # we check with dev endpoint here because v1 endpoints are to be deployed
       # we want to check here if the subgraph implementation in dev is safe to use
       # for v1 endpoints (backwards compatible)
-<<<<<<< HEAD
-      subgraph-release: dev
-=======
-      subgraph-release: dev
-      run-sdk-core-tests: false
->>>>>>> ea0659a4
+      subgraph-release: dev