--- conflicted
+++ resolved
@@ -31,11 +31,7 @@
     strategy:
       fail-fast: false # build all examples independently
       matrix:
-<<<<<<< HEAD
-        example: [rewards-distribution-token, continuous-auction, flowlottery, tradeable-cashflow-truffle, tradeable-cashflow-hardhat, streaming-call-option, budget-nft, nftbillboard-userdata, sdk-redux-react-typecript, sdk-redux-nextjs-typescript, employment-based-loan, simple-acl-close]
-=======
         example: [rewards-distribution-token, tradeable-cashflow/tradeable-cashflow-truffle, tradeable-cashflow/tradeable-cashflow-hardhat, budget-nft, nftbillboard-userdata, sdk-redux-examples/sdk-redux-react-typecript, sdk-redux-examples/sdk-redux-nextjs-typescript, employment-based-loan, simple-acl-close]
->>>>>>> 6bb15135
         install: [locked-install, clean-install]
         node-version: [16]
 
