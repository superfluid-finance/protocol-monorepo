--- conflicted
+++ resolved
@@ -19,11 +19,7 @@
     name: Build and Test to be deployed Subgraph with previous SDK-Core Versions
     # we will run this job again when deploying to v1 endpoints just in case
     # it is repetitive, but more important here than for dev endpoints
-<<<<<<< HEAD
-    if: ${{ github.event.inputs.release_branch == "v1" }}
-=======
     if: ${{ github.event.inputs.release_branch == 'v1' }}
->>>>>>> cac635d0
     with:
       subgraph-release: dev
       local-subgraph-url: http://localhost:8000/subgraphs/name/superfluid-test
