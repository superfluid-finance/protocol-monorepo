--- conflicted
+++ resolved
@@ -27,7 +27,6 @@
   deploy-subgraph:
     uses: ./.github/workflows/call.deploy-subgraph.yml
     name: Deploy Subgraph
-<<<<<<< HEAD
     with:
       release_branch: ${{ github.event.inputs.release_branch }}
       deploy_to_satsuma_endpoint: ${{ github.event.inputs.deploy_to_satsuma_endpoint == 'true' }}
@@ -35,53 +34,4 @@
       satsuma_version_label: ${{ github.event.inputs.satsuma_version_label }}
     secrets:
       THE_GRAPH_ACCESS_TOKEN: ${{ secrets.THE_GRAPH_ACCESS_TOKEN }}
-      SATSUMA_DEPLOY_KEY: ${{ secrets.SATSUMA_DEPLOY_KEY }}
-=======
-
-    runs-on: ubuntu-latest
-
-    env:
-      subgraph-working-directory: ./packages/subgraph
-      contracts-working-directory: ./packages/ethereum-contracts
-
-    steps:
-      - uses: actions/checkout@v3
-
-      - name: "Install node"
-        uses: "actions/setup-node@v3"
-        with:
-          node-version: "16"
-          cache: "yarn"
-
-      - name: "Install dependencies"
-        run: yarn install --frozen-lockfile
-
-      - name: "Build contracts"
-        run: yarn build:contracts
-        working-directory: ${{ env.contracts-working-directory }}
-
-      - name: "Get ABI"
-        run: node scripts/getAbi.js
-        working-directory: ${{ env.subgraph-working-directory }}
-
-      - name: "Generate subgraph manifest"
-        run: "yarn prepare-local" # NOTE: A hack to make codegen work
-        working-directory: ${{ env.subgraph-working-directory }}
-
-      - name: "Generate meta.ignore.ts file"
-        run: "yarn generate-sf-meta"
-        working-directory: ${{ env.subgraph-working-directory }}
-        env:
-          COMMIT_HASH: ${{ github.sha }}
-          CONFIGURATION: ${{ github.event.inputs.release_branch }}
-
-      - name: "Generate AssemblyScript types"
-        run: "yarn codegen"
-        working-directory: ${{ env.subgraph-working-directory }}
-
-      - name: "Deploy to endpoint"
-        run: "yarn deploy ${{ github.event.inputs.release_branch }} ${{ github.event.inputs.network }}"
-        working-directory: ${{ env.subgraph-working-directory }}
-        env:
-          THEGRAPH_ACCESS_TOKEN: ${{ secrets.THEGRAPH_ACCESS_TOKEN }}
->>>>>>> 54d24967
+      SATSUMA_DEPLOY_KEY: ${{ secrets.SATSUMA_DEPLOY_KEY }}