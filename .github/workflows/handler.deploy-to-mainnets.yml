name: Deploy to Mainnets
# TODO: RENAME

on:
  workflow_dispatch:
    inputs:
      release_version:
        description: 'Protocol release version (test/master/v1/etc.)'
        required: true
        default: 'v1'
      network:
        description: 'Network on which to deploy/upgrade'
        required: true
      provider_url:
        description: 'HTTP or WS RPC provider (overrides the one preset in GH env)'
        required: false
      environments:
        description: 'Additional env vars, separated by semicolons'
        required: false

jobs:

  deploy-to-mainnets:
    name: Deploy to mainnets

    runs-on: ubuntu-latest

    env:
      RELEASE_VERSION: ${{ github.event.inputs.release_version }}
      DEFAULT_MNEMONIC: ${{ secrets.BUILD_AGENT_MNEMONIC }}
      OVERRIDE_PROVIDER_URL: ${{ github.event.inputs.provider_url }}
      # testnet web3 providers
      ETH_GOERLI_PROVIDER_URL: ${{ secrets.ETH_GOERLI_PROVIDER_URL }}
      ETH_RINKEBY_PROVIDER_URL: ${{ secrets.ETH_RINKEBY_PROVIDER_URL }}
      ETH_ROPSTEN_PROVIDER_URL: ${{ secrets.ETH_ROPSTEN_PROVIDER_URL }}
      ETH_KOVAN_PROVIDER_URL: ${{ secrets.ETH_KOVAN_PROVIDER_URL }}
      POLYGON_MUMBAI_PROVIDER_URL: ${{ secrets.POLYGON_MUMBAI_PROVIDER_URL }}
      XDAI_MAINNET_PROVIDER_URL: ${{ secrets.XDAI_MAINNET_PROVIDER_URL }}
      POLYGON_MAINNET_PROVIDER_URL: ${{ secrets.POLYGON_MAINNET_PROVIDER_URL }}
      OPTIMISM_KOVAN_PROVIDER_URL: ${{ secrets.OPTIMISM_KOVAN_PROVIDER_URL }}
      ARBITRUM_RINKEBY_PROVIDER_URL: ${{ secrets.ARBITRUM_RINKEBY_PROVIDER_URL }}
      AVALANCHE_FUJI_PROVIDER_URL: ${{ secrets.AVALANCHE_FUJI_PROVIDER_URL }}
      # mainnet web3 providers
      XDAI_MAINNET_PROVIDER_URL: ${{ secrets.XDAI_MAINNET_PROVIDER_URL }}
      POLYGON_MAINNET_PROVIDER_URL: ${{ secrets.POLYGON_MAINNET_PROVIDER_URL }}
      OPTIMISM_MAINNET_PROVIDER_URL: ${{ secrets.OPTIMISM_MAINNET_PROVIDER_URL }}
      ARBITRUM_ONE_PROVIDER_URL: ${{ secrets.ARBITRUM_ONE_PROVIDER_URL }}
      AVALANCHE_C_PROVIDER_URL: ${{ secrets.AVALANCHE_C_PROVIDER_URL }}
      BSC_MAINNET_PROVIDER_URL: ${{ secrets.BSC_MAINNET_PROVIDER_URL }}

<<<<<<< HEAD
=======
    strategy:
      fail-fast: false
      matrix:
          network: [xdai-mainnet, polygon-mainnet, optimism-mainnet, arbitrum-one, avalanche-c, bsc-mainnet]

>>>>>>> ce099c38
    steps:
      - uses: actions/checkout@v3

      - name: Use Node.js 16.x
        uses: actions/setup-node@v1
        with:
          node-version: 16.x

      - name: Build
        run: |
          yarn install --frozen-lockfile
          yarn build-for-contracts-dev

      - name: Build and deploy to ${{ github.event.inputs.network }}
        run: |
          cd packages/ethereum-contracts
          echo "${{ github.event.inputs.environments }}" | sed 's/;/\n/' > .env
          npx truffle exec --network ${{ github.event.inputs.network }} scripts/deploy-framework.js
        env:
          GOVERNANCE_ADMIN_TYPE: MULTISIG
<<<<<<< HEAD
=======

      - name: Etherscan verification of ${{ matrix.network }} deployment
        if: env.DO_SKIP != 1
        run: |
          cd packages/ethereum-contracts
          npx truffle exec --network ${{ matrix.network }} scripts/info-print-contract-addresses.js : addresses.vars
          tasks/etherscan-verify-framework.sh ${{ matrix.network }} addresses.vars
        env:
          ETHERSCAN_API_KEY: ${{ secrets.ETHERSCAN_API_KEY }}
          POLYGONSCAN_API_KEY: ${{ secrets.POLYGONSCAN_API_KEY }}
          SNOWTRACE_API_KEY: ${{ secrets.SNOWTRACE_API_KEY }}
          OPTIMISTIC_API_KEY: ${{ secrets.OPTIMISTIC_API_KEY }}
          ARBISCAN_API_KEY: ${{ secrets.ARBISCAN_API_KEY }}
          BSCSCAN_API_KEY: ${{ secrets.BSCSCAN_API_KEY }}
>>>>>>> ce099c38
<|MERGE_RESOLUTION|>--- conflicted
+++ resolved
@@ -48,14 +48,6 @@
       AVALANCHE_C_PROVIDER_URL: ${{ secrets.AVALANCHE_C_PROVIDER_URL }}
       BSC_MAINNET_PROVIDER_URL: ${{ secrets.BSC_MAINNET_PROVIDER_URL }}
 
-<<<<<<< HEAD
-=======
-    strategy:
-      fail-fast: false
-      matrix:
-          network: [xdai-mainnet, polygon-mainnet, optimism-mainnet, arbitrum-one, avalanche-c, bsc-mainnet]
-
->>>>>>> ce099c38
     steps:
       - uses: actions/checkout@v3
 
@@ -75,21 +67,4 @@
           echo "${{ github.event.inputs.environments }}" | sed 's/;/\n/' > .env
           npx truffle exec --network ${{ github.event.inputs.network }} scripts/deploy-framework.js
         env:
-          GOVERNANCE_ADMIN_TYPE: MULTISIG
-<<<<<<< HEAD
-=======
-
-      - name: Etherscan verification of ${{ matrix.network }} deployment
-        if: env.DO_SKIP != 1
-        run: |
-          cd packages/ethereum-contracts
-          npx truffle exec --network ${{ matrix.network }} scripts/info-print-contract-addresses.js : addresses.vars
-          tasks/etherscan-verify-framework.sh ${{ matrix.network }} addresses.vars
-        env:
-          ETHERSCAN_API_KEY: ${{ secrets.ETHERSCAN_API_KEY }}
-          POLYGONSCAN_API_KEY: ${{ secrets.POLYGONSCAN_API_KEY }}
-          SNOWTRACE_API_KEY: ${{ secrets.SNOWTRACE_API_KEY }}
-          OPTIMISTIC_API_KEY: ${{ secrets.OPTIMISTIC_API_KEY }}
-          ARBISCAN_API_KEY: ${{ secrets.ARBISCAN_API_KEY }}
-          BSCSCAN_API_KEY: ${{ secrets.BSCSCAN_API_KEY }}
->>>>>>> ce099c38
+          GOVERNANCE_ADMIN_TYPE: MULTISIG