--- conflicted
+++ resolved
@@ -33,26 +33,7 @@
       RESOLVER_ADMIN_TYPE: ${{ github.event.inputs.admin_type }}
 
       DEFAULT_MNEMONIC: ${{ secrets.BUILD_AGENT_MNEMONIC  }}
-<<<<<<< HEAD
-      # network web3 providers
-      ETH_MAINNET_PROVIDER_URL: ${{ secrets.ETH_MAINNET_PROVIDER_URL }}
-      XDAI_MAINNET_PROVIDER_URL: ${{ secrets.XDAI_MAINNET_PROVIDER_URL }}
-      POLYGON_MAINNET_PROVIDER_URL: ${{ secrets.POLYGON_MAINNET_PROVIDER_URL }}
-      OPTIMISM_MAINNET_PROVIDER_URL: ${{ secrets.OPTIMISM_MAINNET_PROVIDER_URL }}
-      ARBITRUM_ONE_PROVIDER_URL: ${{ secrets.ARBITRUM_ONE_PROVIDER_URL }}
-      BSC_MAINNET_PROVIDER_URL: ${{ secrets.BSC_MAINNET_PROVIDER_URL }}
-      AVALANCHE_C_PROVIDER_URL: ${{ secrets.AVALANCHE_C_PROVIDER_URL }}
-      CELO_MAINNET_PROVIDER_URL: ${{ secrets.CELO_MAINNET_PROVIDER_URL }}
-
-      OPTIMISM_GOERLI_PROVIDER_URL: ${{ secrets.OPTIMISM_GOERLI_PROVIDER_URL }}
-      ARBITRUM_GOERLI_PROVIDER_URL: ${{ secrets.ARBITRUM_GOERLI_PROVIDER_URL }}
-      ETH_GOERLI_PROVIDER_URL: ${{ secrets.ETH_GOERLI_PROVIDER_URL }}
-      POLYGON_MUMBAI_PROVIDER_URL: ${{ secrets.POLYGON_MUMBAI_PROVIDER_URL }}
-      AVALANCHE_FUJI_PROVIDER_URL: ${{ secrets.AVALANCHE_FUJI_PROVIDER_URL }}
-      BASE_GOERLI_PROVIDER_URL: ${{ secrets.BASE_GOERLI_PROVIDER_URL }}
-=======
       PROVIDER_URL_TEMPLATE: ${{ secrets.PROVIDER_URL_TEMPLATE }}
->>>>>>> 29863fd0
 
     defaults:
       run:
