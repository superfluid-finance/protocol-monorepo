--- conflicted
+++ resolved
@@ -20,8 +20,5 @@
 
 
 .vscode/
-<<<<<<< HEAD
 *-workspace
-=======
-.npmrc
->>>>>>> 043b2d96
+.npmrc