--- conflicted
+++ resolved
@@ -310,33 +310,6 @@
             return "";
         }
         return _encodeFlow(timestamp, _cRate);
-<<<<<<< HEAD
-    }
-
-    /*
-    function _composeState
-    (
-        bytes memory currentState,
-        int256 flowRate,
-        uint256 timestamp
-    )
-        private
-        pure
-        returns (bytes memory newAgreement, bool zero)
-    {
-
-        require(flowRate != 0, "Invalid FlowRate");
-        int256 _cRate;
-
-        if (currentState.length != 0) {
-            (, _cRate) = _decodeFlow(currentState);
-        }
-
-        return (_encodeFlow(timestamp, (_cRate + flowRate)), (_cRate + flowRate == 0));
-    }
-    */
-=======
-    }
-
->>>>>>> 84cbc05f
+    }
+
 }