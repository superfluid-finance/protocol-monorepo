--- conflicted
+++ resolved
@@ -344,7 +344,6 @@
         return ISuperAgreement(agreementClass).getDeposit(_accountStates[agreementClass][account]);
     }
 
-<<<<<<< HEAD
 
     function getDepositFromData(
         address agreementClass,
@@ -360,11 +359,6 @@
     /*
     *   Agreement functions
     */
-=======
-    /**************************************************************************
-     * Agreement hosting functions
-     *************************************************************************/
->>>>>>> 3d73f3c8
 
     /// @dev ISuperToken.getAgreementAccountState implementation
     function getAgreementAccountState(
