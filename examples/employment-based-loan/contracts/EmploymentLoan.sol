// SPDX-License-Identifier: MIT
pragma solidity >= 0.8.0;

import { ISuperfluid, ISuperToken, ISuperApp, ISuperAgreement, SuperAppDefinitions } from "@superfluid-finance/ethereum-contracts/contracts/interfaces/superfluid/ISuperfluid.sol";

import { CFAv1Library } from "@superfluid-finance/ethereum-contracts/contracts/apps/CFAv1Library.sol";

import { IConstantFlowAgreementV1 } from "@superfluid-finance/ethereum-contracts/contracts/interfaces/agreements/IConstantFlowAgreementV1.sol";

import { SuperAppBase } from "@superfluid-finance/ethereum-contracts/contracts/apps/SuperAppBase.sol";

import { AggregatorV3Interface } from "@chainlink/contracts/src/v0.8/interfaces/AggregatorV3Interface.sol";

contract EmploymentLoan is SuperAppBase {

    using CFAv1Library for CFAv1Library.InitData;
    CFAv1Library.InitData public cfaV1;

    bytes32 constant CFA_ID = keccak256("org.superfluid-finance.agreements.ConstantFlowAgreement.v1");

    AggregatorV3Interface public priceFeed;
    //decimals of value returned by the priceFeed
    uint public priceFeedDecimals;

    uint public loanStartTime;
    int public borrowAmount;
    int8 public interestRate;
    int public paybackMonths;
    int public collateralAmount;
    address public employer;
    address public borrower;
    address public lender;

    ISuperToken public borrowToken;
    ISuperToken public collateralToken;

    constructor(
        int _borrowAmount,
        int8 _interestRate, //annual interest rate, in whole number - i.e. 8% would be passed as 8
<<<<<<< HEAD
        int _paybackMonths,
=======
        int8 _paybackMonths,
>>>>>>> 79de119e
        int _collateralAmount,
        address _employer,
        address _borrower,
        ISuperToken _borrowToken,
        ISuperToken _collateralToken,
        ISuperfluid _host,
        AggregatorV3Interface _priceFeed,
        uint _priceFeedDecimals
    ) {
        IConstantFlowAgreementV1 cfa = IConstantFlowAgreementV1(
            address(_host.getAgreementClass(CFA_ID))
        );

        borrowAmount = _borrowAmount;
        interestRate = _interestRate;
        paybackMonths = _paybackMonths;
        collateralAmount = _collateralAmount;
        employer = _employer;
        borrower = _borrower;
        borrowToken = _borrowToken;
        collateralToken = _collateralToken;

        cfaV1 = CFAv1Library.InitData(_host, cfa);
        priceFeed = _priceFeed;
        priceFeedDecimals = _priceFeedDecimals;

        uint256 configWord = SuperAppDefinitions.APP_LEVEL_FINAL |
        SuperAppDefinitions.BEFORE_AGREEMENT_CREATED_NOOP |
        SuperAppDefinitions.BEFORE_AGREEMENT_UPDATED_NOOP |
        SuperAppDefinitions.BEFORE_AGREEMENT_TERMINATED_NOOP;

        _host.registerApp(configWord);
    }

    function getPaymentFlowRate() public view returns (int96 paymentFlowRate) {
        return (int96(((borrowAmount / paybackMonths) + ((borrowAmount * int(int(interestRate) / 100)) / paybackMonths)) / ((365 / 12) * 86400)));
    }

    function _getCollateralFlowRate() public view returns (int96 collateralFlowRate) {
        int collateralDenominatedBorrowAmount;
        (, int collateralTokenPrice,,,) = priceFeed.latestRoundData();

        //note: all chainlink feeds return either 8 or 18 decimals...in our case, if it's not 18, we need to balance out the diff
        if (uint(priceFeedDecimals) < 18) {
            collateralTokenPrice = int(uint(collateralTokenPrice) * (10 ** uint(18 - int(priceFeedDecimals))));
        }

        //denominate borrow amount in collateral token instead
        if (collateralTokenPrice > 0 ) {
            //not perfect, but assumes that borrow token is a stablecoin
            collateralDenominatedBorrowAmount = int((borrowAmount * collateralTokenPrice) / borrowAmount);
        }

        //calculate monthly payment formula
        return (int96(((collateralDenominatedBorrowAmount / paybackMonths) + ((collateralDenominatedBorrowAmount * int(int(interestRate) / 100)) / paybackMonths)) / ((365 / 12) * 86400)));
    }

    function getTotalAmountRemaining() public view returns (uint) {
        //if there is no time left on loan, return zero
        int secondsLeft = (paybackMonths * int((365 * 86400) / 12)) - int(block.timestamp - loanStartTime);
        if (secondsLeft <= 0) {
            return 0;
        }
        //if an amount is left, return the total amount to be paid
        else {
            return uint(secondsLeft) * uint(int(getPaymentFlowRate()));
        }
    }

    //allows loan to be prepped by the borrower
    function sendCollateral() external {
        require(msg.sender == borrower);

        if (collateralAmount > 0) {
            collateralToken.transferFrom(msg.sender, address(this), uint256(collateralAmount));
        }
    }

    //lender can use this function to send funds to the borrower and start the loan
    function lend() external {
<<<<<<< HEAD

=======
        
>>>>>>> 79de119e
        (, int96 employerFlowRate, , ) = cfaV1.cfa.getFlow(
            borrowToken,
            employer,
            address(this)
        );

        require(employerFlowRate >= getPaymentFlowRate());

        if (collateralAmount > 0) {
            require(collateralToken.balanceOf(address(this)) >= uint256(collateralAmount));
        }
        //lender must approve contract before running next line
        borrowToken.transferFrom(msg.sender, borrower, uint256(borrowAmount));
        //want to make sure that tokens are sent successfully first before setting lender to msg.sender
        int96 netFlowRate = cfaV1.cfa.getNetFlow(borrowToken, address(this));
        (, int96 outFlowRate, , ) = cfaV1.cfa.getFlow(borrowToken, address(this), borrower);

        //update flow to borrower
        cfaV1.updateFlow(borrower, borrowToken, ((netFlowRate - outFlowRate) * -1) - getPaymentFlowRate());
        //create flow to lender
        cfaV1.createFlow(msg.sender, borrowToken, getPaymentFlowRate());

        lender = msg.sender;
        loanStartTime = block.timestamp;
    }

     ///If a new stream is opened, or an existing one is opened
     //1) get expected payment flowRte, current netflowRate, etc.
     //2) check how much the employer is sending - if they're not sending enough, revert

     function _updateOutFlowCreate(
         bytes calldata ctx,
         int96 paymentFlowRate,
         int96 collateralFlow,
         int96 inFlowRate
         )
        private
        returns (bytes memory newCtx)
    {
        newCtx = ctx;
        // @dev If there is no existing outflow, then create new flow to equal inflow
        if(inFlowRate - paymentFlowRate > 0 && collateralFlow == 0) {
        //create flow to employee
            newCtx = cfaV1.createFlowWithCtx(newCtx, borrower, borrowToken, inFlowRate);
        }
        //collateral net flow is < 0 - meaning that it exists, and the new payment flow rate is > 0
        else if (collateralFlow > 0 && inFlowRate - paymentFlowRate > 0) {
            newCtx = cfaV1.deleteFlowWithCtx(newCtx, address(this), lender, collateralToken);
            newCtx = cfaV1.createFlowWithCtx(newCtx, lender, borrowToken, paymentFlowRate);
            newCtx = cfaV1.createFlowWithCtx(newCtx, borrower, borrowToken, inFlowRate - paymentFlowRate);
        }
    }

    function _updateOutFlowUpdate(
        bytes calldata ctx,
        int96 paymentFlowRate,
        int96 outFlowRateLender,
        int96 collateralFlow,
        int96 inFlowRate
        )
        private
        returns (bytes memory newCtx)
    {
        newCtx = ctx;
        //this will get us the amount of money that should be redirected to the lender out of the inflow, denominated in borrow token
        //if the amount being sent is enough to cover loan
        if ((inFlowRate - paymentFlowRate) > 0) {
            //if there is a collateral net flow
            if(collateralFlow > 0) {
                //loan is solvent again so delete the flow of collateral to lender
                newCtx = cfaV1.deleteFlowWithCtx(newCtx, address(this), lender, collateralToken);
                //re open payment flow to lender
                newCtx = cfaV1.updateFlowWithCtx(newCtx, borrower, borrowToken, inFlowRate - paymentFlowRate);
                newCtx = cfaV1.createFlowWithCtx(newCtx, lender, borrowToken, paymentFlowRate);
            }
            //if the loan is solvent flow when the flow is updated, and it is already started, then simply update outflow toborrower
            else if (collateralFlow == 0 && outFlowRateLender > 0) {
                newCtx = cfaV1.updateFlowWithCtx(newCtx, borrower, borrowToken, inFlowRate - paymentFlowRate);
            }
            else {
                //otherwise, if there is no colleteral netflow and loan has not yet begun, then just
                //update the flow to the borrower with the full inflow rate
                newCtx = cfaV1.updateFlowWithCtx(newCtx, borrower, borrowToken, inFlowRate);
            }
        }

        else {
            //if inFlowRate is less than the required amount to pay interest, we need to start streaming out the collateral
            if (collateralAmount > 0) {
                if(outFlowRateLender == 0 && collateralFlow == 0) {
                    //if current outflow rate to lender is zero, just update the flow to borrower
                    newCtx = cfaV1.updateFlowWithCtx(newCtx, borrower, borrowToken, inFlowRate);
                }
                else {
                    //the borrow token amount has been reduced below our threshold, so we must:
                    //update flow to borrower to reflect inflow amount
                    //begin streaming out the collateral
                    newCtx = cfaV1.createFlowWithCtx(newCtx, lender, collateralToken, _getCollateralFlowRate());
                    newCtx = cfaV1.deleteFlowWithCtx(newCtx, address(this), lender, borrowToken);
                    newCtx = cfaV1.updateFlowWithCtx(newCtx, borrower, borrowToken, inFlowRate);
                }
            }
            //if there is no collateral amount, then just update the flow
            else {
                if (outFlowRateLender > 0) {
                    newCtx = cfaV1.updateFlowWithCtx(newCtx, borrower, borrowToken, inFlowRate - paymentFlowRate);
                }
                else {
                    //if outflow to lender does not yet exist, then update accordingly
                    newCtx = cfaV1.updateFlowWithCtx(newCtx, borrower, borrowToken, inFlowRate);
                }
            }
        }
    }

    function _updateOutFlowDelete(
        bytes calldata ctx,
        int96 outFlowRateLender
    )
        private
        returns (bytes memory newCtx)
    {
        newCtx = ctx;

        //delete flow to lender in borrow token if they are currently receiving a flow
        if(outFlowRateLender > 0) {
            newCtx = cfaV1.deleteFlowWithCtx(newCtx, address(this), lender, borrowToken);
        }
        //delete flow to borrower in borrow token
        newCtx = cfaV1.deleteFlowWithCtx(newCtx, address(this), borrower, borrowToken);
        //check if collateral > 0. if so, create a flow to lender using the collateral
        if (collateralAmount > 0) {
            newCtx = cfaV1.createFlowWithCtx(newCtx, lender, collateralToken, _getCollateralFlowRate());
        }
    }

    function _updateOutflow(bytes calldata ctx)
        private
        returns (bytes memory newCtx)
    {
        newCtx = ctx;
        //this will get us the amount of money that should be redirected to the lender out of the inflow, denominated in borrow token
        int96 paymentFlowRate = getPaymentFlowRate();
        // @dev This will give me the new flowRate, as it is called in after callbacks
        int96 netFlowRate = cfaV1.cfa.getNetFlow(borrowToken, address(this));
<<<<<<< HEAD

=======
        
>>>>>>> 79de119e
        //current amount being sent to lender
        (, int96 outFlowRateLender, , ) = cfaV1.cfa.getFlow(borrowToken, address(this), lender);
        //current amount being sent to borrower
        (, int96 outFlowRateBorrower, , ) = cfaV1.cfa.getFlow(borrowToken, address(this), borrower);
        //current amount being streamed out in collateral token
        (, int96 collateralFlow, , ) = cfaV1.cfa.getFlow(collateralToken, address(this), lender);
        //total outflow rate in borrow token - only 2
        int96 outFlowRate = outFlowRateLender + outFlowRateBorrower;
        //total inflow rate in borrow token
        int96 inFlowRate = netFlowRate + outFlowRate;

        if (inFlowRate < 0) {
            inFlowRate = inFlowRate * -1; // Fixes issue when inFlowRate is negative
        }

        // @dev If inFlow === 0 && outflowRate > 0, then delete existing flows.
        if (inFlowRate == int96(0)) {
            newCtx = _updateOutFlowDelete(ctx, outFlowRateLender);
        }
        //if flow exists, update the flow according to various params
        else if (outFlowRate != int96(0)) {
            newCtx = _updateOutFlowUpdate(ctx, paymentFlowRate, outFlowRateLender, collateralFlow, inFlowRate);
        }
        //no flow exists into the contract in borrow token
        else {
            newCtx = _updateOutFlowCreate(ctx, paymentFlowRate, collateralFlow, inFlowRate);
            // @dev If there is no existing outflow, then create new flow to equal inflow
            }
    }

    //function to close a loan that is already completed
    function closeCompletedLoan() external {
        require(msg.sender == lender || getTotalAmountRemaining() <= 0);

        uint collateralTokenBalance = collateralToken.balanceOf(address(this));
        if (collateralAmount >= 0 && collateralTokenBalance > 0) {
            collateralToken.transfer(borrower, collateralTokenBalance);
        }

        (,int96 currentLenderFlowRate,,) = cfaV1.cfa.getFlow(borrowToken, address(this), lender);
        cfaV1.deleteFlow(address(this), lender, borrowToken);

        (,int96 currentFlowRate,,) = cfaV1.cfa.getFlow(borrowToken, address(this), borrower);
<<<<<<< HEAD
        cfaV1.updateFlow(borrower, borrowToken, currentFlowRate + currentLenderFlowRate);
=======
        cfaV1.updateFlow(borrower, borrowToken, currentFlowRate + currentLenderFlowRate);        
>>>>>>> 79de119e
    }
    //allows lender or borrower to close a loan
    //if the loan is paid off, or if the loan is closed by the lender, pass 0
    //if the loan is not yet paid off, pass in the required amount to close loan
    function closeOpenLoan(uint amountForPayoff) external {
        (,int96 currentLenderFlowRate,,) = cfaV1.cfa.getFlow(borrowToken, address(this), lender);
        (,int96 currentFlowRate,,) = cfaV1.cfa.getFlow(borrowToken, address(this), borrower);

        if (msg.sender == lender) {
            cfaV1.deleteFlow(address(this), lender, borrowToken);
            cfaV1.updateFlow(borrower, borrowToken, currentFlowRate + currentLenderFlowRate);
        }
        else {

            if (getTotalAmountRemaining() > 0) {
                require (amountForPayoff >= (getTotalAmountRemaining()), "insuf funds");
                borrowToken.transferFrom(msg.sender, lender, amountForPayoff);

                cfaV1.deleteFlow(address(this), lender, borrowToken);

                cfaV1.updateFlow(borrower, borrowToken, currentFlowRate + currentLenderFlowRate);
            }
            else {

                cfaV1.deleteFlow(address(this), lender, borrowToken);
                cfaV1.updateFlow(borrower, borrowToken, currentFlowRate + currentLenderFlowRate);
            }
        }
    }

    function afterAgreementCreated(
        ISuperToken _superToken,
        address _agreementClass,
        bytes32, // _agreementId,
        bytes calldata, /*_agreementData*/
        bytes calldata, // _cbdata,
        bytes calldata ctx
<<<<<<< HEAD
    )
        external
        override
        onlyCFA(_agreementClass)
        returns (bytes memory newCtx)
=======
    ) 
        external 
        override 
        onlyCFA(_agreementClass)
        returns (bytes memory newCtx) 
>>>>>>> 79de119e
    {
        newCtx = _updateOutflow(ctx);
    }

    function afterAgreementUpdated(
        ISuperToken _superToken,
        address _agreementClass,
        bytes32, // _agreementId,
        bytes calldata, /*_agreementData*/
        bytes calldata, // _cbdata,
        bytes calldata ctx
<<<<<<< HEAD
    )
        external
        override
        onlyCFA(_agreementClass)
        onlyHost
        returns (bytes memory newCtx)
=======
    ) 
        external 
        override 
        onlyCFA(_agreementClass)
        onlyHost
        returns (bytes memory newCtx) 
>>>>>>> 79de119e
    {
        newCtx = _updateOutflow(ctx);
    }

    function afterAgreementTerminated(
        ISuperToken _superToken,
        address _agreementClass,
        bytes32, // _agreementId,
        bytes calldata, /*_agreementData*/
        bytes calldata, // _cbdata,
        bytes calldata ctx
<<<<<<< HEAD
    )
        external
        override
        onlyHost
        returns (bytes memory newCtx)
=======
    ) 
        external 
        override 
        onlyHost
        returns (bytes memory newCtx) 
>>>>>>> 79de119e
    {
        if (!_isCFAv1(_agreementClass)) {
            return ctx;
        }
        return _updateOutflow(ctx);
    }

    function _isCFAv1(address agreementClass) private view returns (bool) {
        return ISuperAgreement(agreementClass).agreementType() == CFA_ID;
    }

    modifier onlyHost() {
        require(
            msg.sender == address(cfaV1.host),
            "Only host can call callback"
        );
        _;
    }

    modifier onlyCFA(address agreementClass) {
        require(_isCFAv1(agreementClass), "Only CFAv1 supported");
        _;
    }
}<|MERGE_RESOLUTION|>--- conflicted
+++ resolved
@@ -37,11 +37,7 @@
     constructor(
         int _borrowAmount,
         int8 _interestRate, //annual interest rate, in whole number - i.e. 8% would be passed as 8
-<<<<<<< HEAD
         int _paybackMonths,
-=======
-        int8 _paybackMonths,
->>>>>>> 79de119e
         int _collateralAmount,
         address _employer,
         address _borrower,
@@ -122,11 +118,6 @@
 
     //lender can use this function to send funds to the borrower and start the loan
     function lend() external {
-<<<<<<< HEAD
-
-=======
-        
->>>>>>> 79de119e
         (, int96 employerFlowRate, , ) = cfaV1.cfa.getFlow(
             borrowToken,
             employer,
@@ -272,11 +263,6 @@
         int96 paymentFlowRate = getPaymentFlowRate();
         // @dev This will give me the new flowRate, as it is called in after callbacks
         int96 netFlowRate = cfaV1.cfa.getNetFlow(borrowToken, address(this));
-<<<<<<< HEAD
-
-=======
-        
->>>>>>> 79de119e
         //current amount being sent to lender
         (, int96 outFlowRateLender, , ) = cfaV1.cfa.getFlow(borrowToken, address(this), lender);
         //current amount being sent to borrower
@@ -320,11 +306,7 @@
         cfaV1.deleteFlow(address(this), lender, borrowToken);
 
         (,int96 currentFlowRate,,) = cfaV1.cfa.getFlow(borrowToken, address(this), borrower);
-<<<<<<< HEAD
         cfaV1.updateFlow(borrower, borrowToken, currentFlowRate + currentLenderFlowRate);
-=======
-        cfaV1.updateFlow(borrower, borrowToken, currentFlowRate + currentLenderFlowRate);        
->>>>>>> 79de119e
     }
     //allows lender or borrower to close a loan
     //if the loan is paid off, or if the loan is closed by the lender, pass 0
@@ -362,19 +344,11 @@
         bytes calldata, /*_agreementData*/
         bytes calldata, // _cbdata,
         bytes calldata ctx
-<<<<<<< HEAD
     )
         external
         override
         onlyCFA(_agreementClass)
         returns (bytes memory newCtx)
-=======
-    ) 
-        external 
-        override 
-        onlyCFA(_agreementClass)
-        returns (bytes memory newCtx) 
->>>>>>> 79de119e
     {
         newCtx = _updateOutflow(ctx);
     }
@@ -386,21 +360,12 @@
         bytes calldata, /*_agreementData*/
         bytes calldata, // _cbdata,
         bytes calldata ctx
-<<<<<<< HEAD
     )
         external
         override
         onlyCFA(_agreementClass)
         onlyHost
         returns (bytes memory newCtx)
-=======
-    ) 
-        external 
-        override 
-        onlyCFA(_agreementClass)
-        onlyHost
-        returns (bytes memory newCtx) 
->>>>>>> 79de119e
     {
         newCtx = _updateOutflow(ctx);
     }
@@ -412,19 +377,11 @@
         bytes calldata, /*_agreementData*/
         bytes calldata, // _cbdata,
         bytes calldata ctx
-<<<<<<< HEAD
     )
         external
         override
         onlyHost
         returns (bytes memory newCtx)
-=======
-    ) 
-        external 
-        override 
-        onlyHost
-        returns (bytes memory newCtx) 
->>>>>>> 79de119e
     {
         if (!_isCFAv1(_agreementClass)) {
             return ctx;
