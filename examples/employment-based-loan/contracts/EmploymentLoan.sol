// SPDX-License-Identifier: MIT
pragma solidity >= 0.8.0;

import { ISuperfluid, ISuperToken, ISuperApp, ISuperAgreement, SuperAppDefinitions } from "@superfluid-finance/ethereum-contracts/contracts/interfaces/superfluid/ISuperfluid.sol";

import { CFAv1Library } from "@superfluid-finance/ethereum-contracts/contracts/apps/CFAv1Library.sol";

import { IConstantFlowAgreementV1 } from "@superfluid-finance/ethereum-contracts/contracts/interfaces/agreements/IConstantFlowAgreementV1.sol";

import { SuperAppBase } from "@superfluid-finance/ethereum-contracts/contracts/apps/SuperAppBase.sol";

import { AggregatorV3Interface } from "@chainlink/contracts/src/v0.8/interfaces/AggregatorV3Interface.sol";

contract EmploymentLoan is SuperAppBase {

    using CFAv1Library for CFAv1Library.InitData;
    CFAv1Library.InitData public cfaV1;

    bytes32 constant CFA_ID = keccak256("org.superfluid-finance.agreements.ConstantFlowAgreement.v1");

    AggregatorV3Interface public priceFeed;
    //decimals of value returned by the priceFeed
    uint public priceFeedDecimals;

    uint public loanStartTime;
    int public borrowAmount;
    int8 public interestRate;
    int public paybackMonths;
    int public collateralAmount;
    address public employer;
    address public borrower;
    address public lender;

    ISuperToken public borrowToken;
    ISuperToken public collateralToken;

    constructor(
        int _borrowAmount,
        int8 _interestRate, //annual interest rate, in whole number - i.e. 8% would be passed as 8
        int _paybackMonths,
        int _collateralAmount,
        address _employer,
        address _borrower,
        ISuperToken _borrowToken,
        ISuperToken _collateralToken,
        ISuperfluid _host,
        AggregatorV3Interface _priceFeed,
        uint _priceFeedDecimals
    ) {
        IConstantFlowAgreementV1 cfa = IConstantFlowAgreementV1(
            address(_host.getAgreementClass(CFA_ID))
        );

        borrowAmount = _borrowAmount;
        interestRate = _interestRate;
        paybackMonths = _paybackMonths;
        collateralAmount = _collateralAmount;
        employer = _employer;
        borrower = _borrower;
        borrowToken = _borrowToken;
        collateralToken = _collateralToken;

        cfaV1 = CFAv1Library.InitData(_host, cfa);
        priceFeed = _priceFeed;
        priceFeedDecimals = _priceFeedDecimals;

        uint256 configWord = SuperAppDefinitions.APP_LEVEL_FINAL |
        SuperAppDefinitions.BEFORE_AGREEMENT_CREATED_NOOP |
        SuperAppDefinitions.BEFORE_AGREEMENT_UPDATED_NOOP |
        SuperAppDefinitions.BEFORE_AGREEMENT_TERMINATED_NOOP;

        _host.registerApp(configWord);
    }

    function getPaymentFlowRate() public view returns (int96 paymentFlowRate) {
        return (int96(((borrowAmount / paybackMonths) + ((borrowAmount * int(int(interestRate) / 100)) / paybackMonths)) / ((365 / 12) * 86400)));
    }

    function _getCollateralFlowRate() public view returns (int96 collateralFlowRate) {
        int collateralDenominatedBorrowAmount;
        (, int collateralTokenPrice,,,) = priceFeed.latestRoundData();

        //note: all chainlink feeds return either 8 or 18 decimals...in our case, if it's not 18, we need to balance out the diff
        if (uint(priceFeedDecimals) < 18) {
            collateralTokenPrice = int(uint(collateralTokenPrice) * (10 ** uint(18 - int(priceFeedDecimals))));
        }

        //denominate borrow amount in collateral token instead
        if (collateralTokenPrice > 0 ) {
            //not perfect, but assumes that borrow token is a stablecoin
            collateralDenominatedBorrowAmount = int((borrowAmount * collateralTokenPrice) / borrowAmount);
        }

        //calculate monthly payment formula
        return (int96(((collateralDenominatedBorrowAmount / paybackMonths) + ((collateralDenominatedBorrowAmount * int(int(interestRate) / 100)) / paybackMonths)) / ((365 / 12) * 86400)));
    }

    function getTotalAmountRemaining() public view returns (uint) {
        //if there is no time left on loan, return zero
        int secondsLeft = (paybackMonths * int((365 * 86400) / 12)) - int(block.timestamp - loanStartTime);
        if (secondsLeft <= 0) {
            return 0;
        }
        //if an amount is left, return the total amount to be paid
        else {
            return uint(secondsLeft) * uint(int(getPaymentFlowRate()));
        }
    }

    //allows loan to be prepped by the borrower
    function sendCollateral() external {
        require(msg.sender == borrower);

        if (collateralAmount > 0) {
            collateralToken.transferFrom(msg.sender, address(this), uint256(collateralAmount));
        }
    }

    //lender can use this function to send funds to the borrower and start the loan
    function lend() external {
<<<<<<< HEAD

=======
>>>>>>> a4ccde86
        (, int96 employerFlowRate, , ) = cfaV1.cfa.getFlow(
            borrowToken,
            employer,
            address(this)
        );

        require(employerFlowRate >= getPaymentFlowRate());

        if (collateralAmount > 0) {
            require(collateralToken.balanceOf(address(this)) >= uint256(collateralAmount));
        }
        //lender must approve contract before running next line
        borrowToken.transferFrom(msg.sender, borrower, uint256(borrowAmount));
        //want to make sure that tokens are sent successfully first before setting lender to msg.sender
        int96 netFlowRate = cfaV1.cfa.getNetFlow(borrowToken, address(this));
        (, int96 outFlowRate, , ) = cfaV1.cfa.getFlow(borrowToken, address(this), borrower);

        //update flow to borrower
        cfaV1.updateFlow(borrower, borrowToken, ((netFlowRate - outFlowRate) * -1) - getPaymentFlowRate());
        //create flow to lender
        cfaV1.createFlow(msg.sender, borrowToken, getPaymentFlowRate());

        lender = msg.sender;
        loanStartTime = block.timestamp;
    }

     ///If a new stream is opened, or an existing one is opened
     //1) get expected payment flowRte, current netflowRate, etc.
     //2) check how much the employer is sending - if they're not sending enough, revert

     function _updateOutFlowCreate(
         bytes calldata ctx,
         int96 paymentFlowRate,
         int96 collateralFlow,
         int96 inFlowRate
         )
        private
        returns (bytes memory newCtx)
    {
        newCtx = ctx;
        // @dev If there is no existing outflow, then create new flow to equal inflow
        if(inFlowRate - paymentFlowRate > 0 && collateralFlow == 0) {
        //create flow to employee
            newCtx = cfaV1.createFlowWithCtx(newCtx, borrower, borrowToken, inFlowRate);
        }
        //collateral net flow is < 0 - meaning that it exists, and the new payment flow rate is > 0
        else if (collateralFlow > 0 && inFlowRate - paymentFlowRate > 0) {
            newCtx = cfaV1.deleteFlowWithCtx(newCtx, address(this), lender, collateralToken);
            newCtx = cfaV1.createFlowWithCtx(newCtx, lender, borrowToken, paymentFlowRate);
            newCtx = cfaV1.createFlowWithCtx(newCtx, borrower, borrowToken, inFlowRate - paymentFlowRate);
        }
    }

    function _updateOutFlowUpdate(
        bytes calldata ctx,
        int96 paymentFlowRate,
        int96 outFlowRateLender,
        int96 collateralFlow,
        int96 inFlowRate
        )
        private
        returns (bytes memory newCtx)
    {
        newCtx = ctx;
        //this will get us the amount of money that should be redirected to the lender out of the inflow, denominated in borrow token
        //if the amount being sent is enough to cover loan
        if ((inFlowRate - paymentFlowRate) > 0) {
            //if there is a collateral net flow
            if(collateralFlow > 0) {
                //loan is solvent again so delete the flow of collateral to lender
                newCtx = cfaV1.deleteFlowWithCtx(newCtx, address(this), lender, collateralToken);
                //re open payment flow to lender
                newCtx = cfaV1.updateFlowWithCtx(newCtx, borrower, borrowToken, inFlowRate - paymentFlowRate);
                newCtx = cfaV1.createFlowWithCtx(newCtx, lender, borrowToken, paymentFlowRate);
            }
            //if the loan is solvent flow when the flow is updated, and it is already started, then simply update outflow toborrower
            else if (collateralFlow == 0 && outFlowRateLender > 0) {
                newCtx = cfaV1.updateFlowWithCtx(newCtx, borrower, borrowToken, inFlowRate - paymentFlowRate);
            }
            else {
                //otherwise, if there is no colleteral netflow and loan has not yet begun, then just
                //update the flow to the borrower with the full inflow rate
                newCtx = cfaV1.updateFlowWithCtx(newCtx, borrower, borrowToken, inFlowRate);
            }
        }

        else {
            //if inFlowRate is less than the required amount to pay interest, we need to start streaming out the collateral
            if (collateralAmount > 0) {
                if(outFlowRateLender == 0 && collateralFlow == 0) {
                    //if current outflow rate to lender is zero, just update the flow to borrower
                    newCtx = cfaV1.updateFlowWithCtx(newCtx, borrower, borrowToken, inFlowRate);
                }
                else {
                    //the borrow token amount has been reduced below our threshold, so we must:
                    //update flow to borrower to reflect inflow amount
                    //begin streaming out the collateral
                    newCtx = cfaV1.createFlowWithCtx(newCtx, lender, collateralToken, _getCollateralFlowRate());
                    newCtx = cfaV1.deleteFlowWithCtx(newCtx, address(this), lender, borrowToken);
                    newCtx = cfaV1.updateFlowWithCtx(newCtx, borrower, borrowToken, inFlowRate);
                }
            }
            //if there is no collateral amount, then just update the flow
            else {
                if (outFlowRateLender > 0) {
                    newCtx = cfaV1.updateFlowWithCtx(newCtx, borrower, borrowToken, inFlowRate - paymentFlowRate);
                }
                else {
                    //if outflow to lender does not yet exist, then update accordingly
                    newCtx = cfaV1.updateFlowWithCtx(newCtx, borrower, borrowToken, inFlowRate);
                }
            }
        }
    }

    function _updateOutFlowDelete(
        bytes calldata ctx,
        int96 outFlowRateLender
    )
        private
        returns (bytes memory newCtx)
    {
        newCtx = ctx;

        //delete flow to lender in borrow token if they are currently receiving a flow
        if(outFlowRateLender > 0) {
            newCtx = cfaV1.deleteFlowWithCtx(newCtx, address(this), lender, borrowToken);
        }
        //delete flow to borrower in borrow token
        newCtx = cfaV1.deleteFlowWithCtx(newCtx, address(this), borrower, borrowToken);
        //check if collateral > 0. if so, create a flow to lender using the collateral
        if (collateralAmount > 0) {
            newCtx = cfaV1.createFlowWithCtx(newCtx, lender, collateralToken, _getCollateralFlowRate());
        }
    }

    function _updateOutflow(bytes calldata ctx)
        private
        returns (bytes memory newCtx)
    {
        newCtx = ctx;
        //this will get us the amount of money that should be redirected to the lender out of the inflow, denominated in borrow token
        int96 paymentFlowRate = getPaymentFlowRate();
        // @dev This will give me the new flowRate, as it is called in after callbacks
        int96 netFlowRate = cfaV1.cfa.getNetFlow(borrowToken, address(this));
<<<<<<< HEAD

=======
>>>>>>> a4ccde86
        //current amount being sent to lender
        (, int96 outFlowRateLender, , ) = cfaV1.cfa.getFlow(borrowToken, address(this), lender);
        //current amount being sent to borrower
        (, int96 outFlowRateBorrower, , ) = cfaV1.cfa.getFlow(borrowToken, address(this), borrower);
        //current amount being streamed out in collateral token
        (, int96 collateralFlow, , ) = cfaV1.cfa.getFlow(collateralToken, address(this), lender);
        //total outflow rate in borrow token - only 2
        int96 outFlowRate = outFlowRateLender + outFlowRateBorrower;
        //total inflow rate in borrow token
        int96 inFlowRate = netFlowRate + outFlowRate;

        if (inFlowRate < 0) {
            inFlowRate = inFlowRate * -1; // Fixes issue when inFlowRate is negative
        }

        // @dev If inFlow === 0 && outflowRate > 0, then delete existing flows.
        if (inFlowRate == int96(0)) {
            newCtx = _updateOutFlowDelete(ctx, outFlowRateLender);
        }
        //if flow exists, update the flow according to various params
        else if (outFlowRate != int96(0)) {
            newCtx = _updateOutFlowUpdate(ctx, paymentFlowRate, outFlowRateLender, collateralFlow, inFlowRate);
        }
        //no flow exists into the contract in borrow token
        else {
            newCtx = _updateOutFlowCreate(ctx, paymentFlowRate, collateralFlow, inFlowRate);
            // @dev If there is no existing outflow, then create new flow to equal inflow
            }
    }

    //function to close a loan that is already completed
    function closeCompletedLoan() external {
        require(msg.sender == lender || getTotalAmountRemaining() <= 0);

        uint collateralTokenBalance = collateralToken.balanceOf(address(this));
        if (collateralAmount >= 0 && collateralTokenBalance > 0) {
            collateralToken.transfer(borrower, collateralTokenBalance);
        }

        (,int96 currentLenderFlowRate,,) = cfaV1.cfa.getFlow(borrowToken, address(this), lender);
        cfaV1.deleteFlow(address(this), lender, borrowToken);

        (,int96 currentFlowRate,,) = cfaV1.cfa.getFlow(borrowToken, address(this), borrower);
        cfaV1.updateFlow(borrower, borrowToken, currentFlowRate + currentLenderFlowRate);
    }
    //allows lender or borrower to close a loan
    //if the loan is paid off, or if the loan is closed by the lender, pass 0
    //if the loan is not yet paid off, pass in the required amount to close loan
    function closeOpenLoan(uint amountForPayoff) external {
        (,int96 currentLenderFlowRate,,) = cfaV1.cfa.getFlow(borrowToken, address(this), lender);
        (,int96 currentFlowRate,,) = cfaV1.cfa.getFlow(borrowToken, address(this), borrower);

        if (msg.sender == lender) {
            cfaV1.deleteFlow(address(this), lender, borrowToken);
            cfaV1.updateFlow(borrower, borrowToken, currentFlowRate + currentLenderFlowRate);
        }
        else {

            if (getTotalAmountRemaining() > 0) {
                require (amountForPayoff >= (getTotalAmountRemaining()), "insuf funds");
                borrowToken.transferFrom(msg.sender, lender, amountForPayoff);

                cfaV1.deleteFlow(address(this), lender, borrowToken);

                cfaV1.updateFlow(borrower, borrowToken, currentFlowRate + currentLenderFlowRate);
            }
            else {

                cfaV1.deleteFlow(address(this), lender, borrowToken);
                cfaV1.updateFlow(borrower, borrowToken, currentFlowRate + currentLenderFlowRate);
            }
        }
    }

    function afterAgreementCreated(
        ISuperToken _superToken,
        address _agreementClass,
        bytes32, // _agreementId,
        bytes calldata, /*_agreementData*/
        bytes calldata, // _cbdata,
        bytes calldata ctx
    )
        external
        override
        onlyCFA(_agreementClass)
        returns (bytes memory newCtx)
    {
        newCtx = _updateOutflow(ctx);
    }

    function afterAgreementUpdated(
        ISuperToken _superToken,
        address _agreementClass,
        bytes32, // _agreementId,
        bytes calldata, /*_agreementData*/
        bytes calldata, // _cbdata,
        bytes calldata ctx
    )
        external
        override
        onlyCFA(_agreementClass)
        onlyHost
        returns (bytes memory newCtx)
    {
        newCtx = _updateOutflow(ctx);
    }

    function afterAgreementTerminated(
        ISuperToken _superToken,
        address _agreementClass,
        bytes32, // _agreementId,
        bytes calldata, /*_agreementData*/
        bytes calldata, // _cbdata,
        bytes calldata ctx
    )
        external
        override
        onlyHost
        returns (bytes memory newCtx)
    {
        if (!_isCFAv1(_agreementClass)) {
            return ctx;
        }
        return _updateOutflow(ctx);
    }

    function _isCFAv1(address agreementClass) private view returns (bool) {
        return ISuperAgreement(agreementClass).agreementType() == CFA_ID;
    }

    modifier onlyHost() {
        require(
            msg.sender == address(cfaV1.host),
            "Only host can call callback"
        );
        _;
    }

    modifier onlyCFA(address agreementClass) {
        require(_isCFAv1(agreementClass), "Only CFAv1 supported");
        _;
    }
}<|MERGE_RESOLUTION|>--- conflicted
+++ resolved
@@ -118,10 +118,6 @@
 
     //lender can use this function to send funds to the borrower and start the loan
     function lend() external {
-<<<<<<< HEAD
-
-=======
->>>>>>> a4ccde86
         (, int96 employerFlowRate, , ) = cfaV1.cfa.getFlow(
             borrowToken,
             employer,
@@ -267,10 +263,6 @@
         int96 paymentFlowRate = getPaymentFlowRate();
         // @dev This will give me the new flowRate, as it is called in after callbacks
         int96 netFlowRate = cfaV1.cfa.getNetFlow(borrowToken, address(this));
-<<<<<<< HEAD
-
-=======
->>>>>>> a4ccde86
         //current amount being sent to lender
         (, int96 outFlowRateLender, , ) = cfaV1.cfa.getFlow(borrowToken, address(this), lender);
         //current amount being sent to borrower
