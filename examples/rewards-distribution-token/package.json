--- conflicted
+++ resolved
@@ -1,29 +1,4 @@
 {
-<<<<<<< HEAD
-    "name": "dividend-rights-token",
-    "version": "1.0.0",
-    "description": "Dividend Rights Token - a superfluid superapp demo",
-    "main": "scripts/demo.js",
-    "scripts": {
-        "build": "truffle compile --all",
-        "test": "truffle test",
-        "deploy": "npm run build && RELEASE_VERSION=v1 npx truffle --network goerli exec scripts/deploy.js",
-        "copy-watch": "nodemon --watch \"../../packages\" --ext \"js,ts,tsx,sol\" --exec rsync --archive --delete \"../../packages/\" \"./node_modules/@superfluid-finance/\""
-    },
-    "author": "Superfluid",
-    "license": "MIT",
-    "devDependencies": {
-        "@decentral.ee/web3-helpers": "^0.5.3",
-        "@openzeppelin/contracts": "^4.5.0",
-        "@openzeppelin/test-helpers": "^0.5.15",
-        "@superfluid-finance/ethereum-contracts": "^1.1.0",
-        "@superfluid-finance/js-sdk": "^0.5.5",
-        "@truffle/contract": "4.3.42",
-        "@truffle/hdwallet-provider": "1.7.0",
-        "dotenv": "^10.0.0",
-        "truffle": "5.4.21"
-    }
-=======
   "name": "rewards-distribution-token-ts",
   "version": "1.0.0",
   "description": "Re-write rewards-distribution-token tests using new sdk and hardhat ",
@@ -57,5 +32,4 @@
     "hardhat-gas-reporter": "^1.0.8",
     "solidity-coverage": "^0.7.21"
   }
->>>>>>> cac635d0
 }