--- conflicted
+++ resolved
@@ -12,13 +12,8 @@
         "@mui/x-data-grid": "latest",
         "@rainbow-me/rainbowkit": "^0.4.0",
         "@reduxjs/toolkit": "latest",
-<<<<<<< HEAD
         "@superfluid-finance/sdk-core": "0.4.4",
         "@superfluid-finance/sdk-redux": "^0.3.1-dev.2bc50bf.0",
-=======
-        "@superfluid-finance/sdk-core": "^0.4.4",
-        "@superfluid-finance/sdk-redux": "^0.3.0",
->>>>>>> 4106f0f6
         "@types/lodash": "latest",
         "@types/node": "latest",
         "@types/react": "^17.0.37",
