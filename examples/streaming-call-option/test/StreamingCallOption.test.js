--- conflicted
+++ resolved
@@ -384,13 +384,9 @@
     assert.equal(afterOptionReady, false, "option should no longer be ready");
     assert.equal(afterContractLinkBalance, 0, "contract shouldn't have link any longer");
     assert.equal(Number(adminLinkBalance) + Number(web3.utils.toWei("1", "ether")), afterAdminLinkBalance, "admin should get all of their link back");
-<<<<<<< HEAD
-    
-  })
-=======
-    });
->>>>>>> bc83128e
-
+
+    });
+    
     it("Case #5 - Option is out of the money", async () => {
       const { admin, alice } = u;
       await app.createOption(
