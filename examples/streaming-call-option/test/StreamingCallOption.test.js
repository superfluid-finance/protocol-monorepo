--- conflicted
+++ resolved
@@ -384,21 +384,7 @@
     assert.equal(afterOptionReady, false, "option should no longer be ready");
     assert.equal(afterContractLinkBalance, 0, "contract shouldn't have link any longer");
     assert.equal(Number(adminLinkBalance) + Number(web3.utils.toWei("1", "ether")), afterAdminLinkBalance, "admin should get all of their link back");
-<<<<<<< HEAD
-
-    // alice.flow({
-    //   flowRate: 0, recipient: u.app
-    // });
-
-    // console.log("alice flow: ", await u.app.details().cfa.netFlow);
-
-  });
-=======
-    alice.flow({
-      flowRate: "0", recipient: u.app
-    })
-    })
->>>>>>> 2fa77110
+    });
 
     it("Case #5 - Option is out of the money", async () => {
       const { admin, alice } = u;
