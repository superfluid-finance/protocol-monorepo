{
  description = "Overlay for working with Superfluid protocol monorepo";

  inputs = {
    nixpkgs.url = "github:NixOS/nixpkgs/nixpkgs-unstable";
    flakeUtils.url = "github:numtide/flake-utils";
    foundry.url = "github:shazow/foundry.nix/monthly";
  };

  outputs = { self, nixpkgs, flakeUtils, foundry } :
  flakeUtils.lib.eachDefaultSystem (system:
  let
    pkgs = import nixpkgs { inherit system; };
    # minimem development shell
    minimumEVMDevInputs = with pkgs; [
      # for nodejs ecosystem
      yarn
      nodejs-16_x
      # for solidity development
      foundry.defaultPackage.${system}
    ];
    # additional tooling for whitehat hackers
    whitehatInputs = with pkgs; [
      slither-analyzer
      echidna
    ];
    # for developing specification
    ghcVer = "ghc944";
    ghc = pkgs.haskell.compiler.${ghcVer};
    ghcPackages = pkgs.haskell.packages.${ghcVer};
    specInputs = with pkgs; [
      # for nodejs ecosystem
      yarn
      gnumake
      nodePackages.nodemon
      # for haskell spec
      cabal-install
      ghc
      ghcPackages.haskell-language-server
      hlint
      stylish-haskell
      # sage math
      sage
      # testing tooling
      gnuplot
      # yellowpaper pipeline tooling
      ghcPackages.lhs2tex
      python39Packages.pygments
      (texlive.combine {
        inherit (texlive)
        scheme-basic metafont
        collection-latex collection-latexextra
        collection-bibtexextra collection-mathscience
        collection-fontsrecommended collection-fontsextra;
      })
    ];
    ci-spec = ghcVer : with pkgs; mkShell {
      buildInputs = [
        gnumake
        cabal-install
        haskell.compiler.${ghcVer}
        hlint
      ];
    };
  in {
    devShells.default = with pkgs; mkShell {
      buildInputs = minimumEVMDevInputs;
    };
    devShells.whitehat = with pkgs; mkShell {
      buildInputs = minimumEVMDevInputs
        ++ whitehatInputs;
    };
    devShells.spec = with pkgs; mkShell {
      buildInputs = minimumEVMDevInputs
        ++ specInputs;
    };
    devShells.full = with pkgs; mkShell {
      buildInputs = minimumEVMDevInputs
      ++ whitehatInputs
      ++ specInputs;
    };
<<<<<<< HEAD
    devShells.ci-spec-ghc925 = with pkgs; mkShell {
      buildInputs = [
        gnumake
        cabal-install
        haskell.compiler.ghc925
        hlint
      ];
    };
=======
    devShells.ci-spec-ghc925 = ci-spec "ghc925";
    devShells.ci-spec-ghc944 = ci-spec "ghc944";
>>>>>>> 401f17aa
  });
}
<|MERGE_RESOLUTION|>--- conflicted
+++ resolved
@@ -79,18 +79,7 @@
       ++ whitehatInputs
       ++ specInputs;
     };
-<<<<<<< HEAD
-    devShells.ci-spec-ghc925 = with pkgs; mkShell {
-      buildInputs = [
-        gnumake
-        cabal-install
-        haskell.compiler.ghc925
-        hlint
-      ];
-    };
-=======
     devShells.ci-spec-ghc925 = ci-spec "ghc925";
     devShells.ci-spec-ghc944 = ci-spec "ghc944";
->>>>>>> 401f17aa
   });
 }
