--- conflicted
+++ resolved
@@ -20,11 +20,8 @@
      * @param {addressParam} sender sender of the flow
      * @param {addressParam} receiver receiver of the flow
      * @param {flowRateParam} flowRate the flowrate of the flow
-<<<<<<< HEAD
      * @param {Buffer} userData the user data passed to the callbacks
-=======
-     * @param {function} onTransaction function to be called when transaction hash has been generated
->>>>>>> 6c0e2df5
+     * @param {Function} onTransaction function to be called when transaction hash has been generated
      * @return {Promise<Transaction>} web3 transaction object
      */
     async createFlow({
@@ -32,11 +29,8 @@
         sender,
         receiver,
         flowRate,
-<<<<<<< HEAD
-        userData
-=======
-        onTransaction = () => null
->>>>>>> 6c0e2df5
+        userData,
+        onTransaction = () => null,
     }) {
         const superTokenNorm = await this._sf.utils.normalizeTokenParam(superToken);
         const senderNorm = await this._sf.utils.normalizeAddressParam(sender);
@@ -67,11 +61,8 @@
      * @param {addressParam} sender sender of the flow
      * @param {addressParam} receiver receiver of the flow
      * @param {flowRateParam} flowRate the flowrate of the flow
-<<<<<<< HEAD
      * @param {Buffer} userData the user data passed to the callbacks
-=======
-     * @param {function} onTransaction function to be called when transaction hash has been generated
->>>>>>> 6c0e2df5
+     * @param {Function} onTransaction function to be called when transaction hash has been generated
      * @return {Promise<Transaction>} web3 transaction object
      */
     async updateFlow({
@@ -79,11 +70,8 @@
         sender,
         receiver,
         flowRate,
-<<<<<<< HEAD
-        userData
-=======
-        onTransaction = () => null
->>>>>>> 6c0e2df5
+        userData,
+        onTransaction = () => null,
     }) {
         const superTokenNorm = await this._sf.utils.normalizeTokenParam(superToken);
         const senderNorm = await this._sf.utils.normalizeAddressParam(sender);
@@ -114,11 +102,8 @@
      * @param {addressParam} sender sender of the flow
      * @param {addressParam} receiver receiver of the flow
      * @param {addressParam} by delete flow by a third party (liquidations)
-<<<<<<< HEAD
      * @param {Buffer} userData the user data passed to the callbacks
-=======
-     * @param {function} onTransaction function to be called when transaction hash has been generated
->>>>>>> 6c0e2df5
+     * @param {Function} onTransaction function to be called when transaction hash has been generated
      * @return {Promise<Transaction>} web3 transaction object
      */
     async deleteFlow({
@@ -126,11 +111,8 @@
         sender,
         receiver,
         by,
-<<<<<<< HEAD
-        userData
-=======
-        onTransaction = () => null
->>>>>>> 6c0e2df5
+        userData,
+        onTransaction = () => null,
     }) {
         const superTokenNorm = await this._sf.utils.normalizeTokenParam(superToken);
         const senderNorm = await this._sf.utils.normalizeAddressParam(sender);
