{
<<<<<<< HEAD
  "name": "@superfluid-finance/ethereum-contracts",
  "version": "0.2.0-latest",
  "description": " Ethereum contracts implementation for the Superfluid Protocol",
  "repository": "github:superfluid-finance/ethereum-contracts",
  "license": "MIT",
  "main": "js-sdk/index.js",
  "files": [
    "/contracts/**/*.sol",
    "/contracts/**/*.json",
    "!/contracts/mocks/*",
    "/build/abi.js",
    "/build/contracts/*.json",
    "!/build/contracts/*Mock.json",
    "!/build/contracts/*Tester.json",
    "scripts/**/*.js",
    "scripts/**/*.sh",
    "js-sdk/**/*.json",
    "js-sdk/**/*.js"
  ],
  "dependencies": {
    "@openzeppelin/contracts": "3.3.0-solc-0.7",
    "@truffle/contract": "4.3.4",
    "ethereumjs-tx": "2.1.2",
    "ethereumjs-util": "7.0.7"
  },
  "devDependencies": {
    "@decentral.ee/web3-helpers": "^0.3.5",
    "@openzeppelin/test-helpers": "^0.5.10",
    "@truffle/hdwallet-provider": "^1.2.1",
    "chai-as-promised": "^7.1.1",
    "dotenv": "^8.2.0",
    "eslint": "^7.16.0",
    "ganache-time-traveler": "^1.0.15",
    "husky": "^4.3.6",
    "npm-run-all": "^4.1.5",
    "readline": "^1.3.0",
    "solhint": "^3.3.2",
    "solidity-coverage": "^0.7.13",
    "truffle": "^5.1.49",
    "truffle-flattener": "^1.5.0",
    "truffle-plugin-verify": "^0.5.4"
  },
  "scripts": {
    "build": "run-s build:*",
    "build:contracts": "rm -f build/contracts/*;truffle compile",
    "build:abi": "scripts/build-abi-js.sh",
    "pretest": "run-s lint build",
    "test": "run-s test:*",
    "test:contracts": "truffle test test/contracts.test.js && cat build/eth-gas-report.txt | tee build/contracts-eth-gas-report.txt",
    "test:apps": "truffle test test test/apps.test.js",
    "test:sdk": "truffle test test/sdk.test.js",
    "test:deployment": "truffle test test/deployment.test.js",
    "test:utils": "truffle test test/utils.test.js",
    "test-coverage": "npm run build && truffle run coverage --file test/contracts.test.js",
    "dev": "nodemon -e sol,js -i build -x 'npm run test 2>&1'",
    "proxify": "truffle-flattener contracts/RToken.sol > flat.ignore.sol && sol-proxy create flat.ignore.sol",
    "lint": "run-s lint:*",
    "lint:js": "eslint . --max-warnings=0 --report-unused-disable-directives && echo '✔  Your .js files look good.'",
    "lint:sol": "solhint -w 0 contracts/*.sol contracts/*/*.sol && echo '✔  Your .sol files look good.'",
    "pre-commit": "run-s pre-commit:*",
    "pre-commit:lint": "npm run lint",
    "pre-commit:focused-tests": "grep -FR .only test || { echo '✔  No test is focused.';exit 0; } && { echo '✘ You have focused tests.'; exit 1; }"
  },
  "husky": {
    "hooks": {
      "pre-commit": "npm run pre-commit"
=======
    "name": "@superfluid-finance/protocol-monorepo",
    "private": true,
    "description": "Superfluid Protocol monorepo",
    "repository": "github:superfluid-finance/protocol-monorepo",
    "license": "MIT",
    "scripts": {
        "dev": "yarn workspace @superfluid-finance/ethereum-contracts dev",
        "build": "yarn workspaces run build",
        "test": "yarn workspaces run test",
        "lint": "yarn workspaces run lint"
    },
    "devDependencies": {
        "babel-eslint": "^10.1.0",
        "npm-run-all": "^4.1.5",
        "eslint": "^7.16.0",
        "eslint-config-prettier": "^6.9.0",
        "eslint-plugin-prettier": "^3.1.2",
        "husky": "^4.2.5",
        "lint-staged": "^10.5.3",
        "prettier": "^1.19.1",
        "prettier-eslint": "^9.0.0"
    },
    "husky": {
        "hooks": {
            "pre-commit": "yarn workspaces run pre-commit"
        }
    },
    "workspaces": {
        "packages": [
            "packages/ethereum-contracts",
            "packages/js-sdk"
        ]
>>>>>>> 043b2d96
    }
}<|MERGE_RESOLUTION|>--- conflicted
+++ resolved
@@ -1,72 +1,4 @@
 {
-<<<<<<< HEAD
-  "name": "@superfluid-finance/ethereum-contracts",
-  "version": "0.2.0-latest",
-  "description": " Ethereum contracts implementation for the Superfluid Protocol",
-  "repository": "github:superfluid-finance/ethereum-contracts",
-  "license": "MIT",
-  "main": "js-sdk/index.js",
-  "files": [
-    "/contracts/**/*.sol",
-    "/contracts/**/*.json",
-    "!/contracts/mocks/*",
-    "/build/abi.js",
-    "/build/contracts/*.json",
-    "!/build/contracts/*Mock.json",
-    "!/build/contracts/*Tester.json",
-    "scripts/**/*.js",
-    "scripts/**/*.sh",
-    "js-sdk/**/*.json",
-    "js-sdk/**/*.js"
-  ],
-  "dependencies": {
-    "@openzeppelin/contracts": "3.3.0-solc-0.7",
-    "@truffle/contract": "4.3.4",
-    "ethereumjs-tx": "2.1.2",
-    "ethereumjs-util": "7.0.7"
-  },
-  "devDependencies": {
-    "@decentral.ee/web3-helpers": "^0.3.5",
-    "@openzeppelin/test-helpers": "^0.5.10",
-    "@truffle/hdwallet-provider": "^1.2.1",
-    "chai-as-promised": "^7.1.1",
-    "dotenv": "^8.2.0",
-    "eslint": "^7.16.0",
-    "ganache-time-traveler": "^1.0.15",
-    "husky": "^4.3.6",
-    "npm-run-all": "^4.1.5",
-    "readline": "^1.3.0",
-    "solhint": "^3.3.2",
-    "solidity-coverage": "^0.7.13",
-    "truffle": "^5.1.49",
-    "truffle-flattener": "^1.5.0",
-    "truffle-plugin-verify": "^0.5.4"
-  },
-  "scripts": {
-    "build": "run-s build:*",
-    "build:contracts": "rm -f build/contracts/*;truffle compile",
-    "build:abi": "scripts/build-abi-js.sh",
-    "pretest": "run-s lint build",
-    "test": "run-s test:*",
-    "test:contracts": "truffle test test/contracts.test.js && cat build/eth-gas-report.txt | tee build/contracts-eth-gas-report.txt",
-    "test:apps": "truffle test test test/apps.test.js",
-    "test:sdk": "truffle test test/sdk.test.js",
-    "test:deployment": "truffle test test/deployment.test.js",
-    "test:utils": "truffle test test/utils.test.js",
-    "test-coverage": "npm run build && truffle run coverage --file test/contracts.test.js",
-    "dev": "nodemon -e sol,js -i build -x 'npm run test 2>&1'",
-    "proxify": "truffle-flattener contracts/RToken.sol > flat.ignore.sol && sol-proxy create flat.ignore.sol",
-    "lint": "run-s lint:*",
-    "lint:js": "eslint . --max-warnings=0 --report-unused-disable-directives && echo '✔  Your .js files look good.'",
-    "lint:sol": "solhint -w 0 contracts/*.sol contracts/*/*.sol && echo '✔  Your .sol files look good.'",
-    "pre-commit": "run-s pre-commit:*",
-    "pre-commit:lint": "npm run lint",
-    "pre-commit:focused-tests": "grep -FR .only test || { echo '✔  No test is focused.';exit 0; } && { echo '✘ You have focused tests.'; exit 1; }"
-  },
-  "husky": {
-    "hooks": {
-      "pre-commit": "npm run pre-commit"
-=======
     "name": "@superfluid-finance/protocol-monorepo",
     "private": true,
     "description": "Superfluid Protocol monorepo",
@@ -99,6 +31,5 @@
             "packages/ethereum-contracts",
             "packages/js-sdk"
         ]
->>>>>>> 043b2d96
     }
 }