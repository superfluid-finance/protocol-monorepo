--- conflicted
+++ resolved
@@ -9,24 +9,11 @@
         "lint": "run-s lint:*",
         "lint:sol": "solhint -w 0 contracts/*.sol contracts/*/*.sol && echo '✔  Your .sol files look good.'",
         "pre-commit": "if [ ! -z \"$(git status -s .)\" ];then run-s pre-commit:*;else true;fi",
-<<<<<<< HEAD
         "pre-commit:lint": "yarn lint",
         "check-updates": "ncu --target minor"
-=======
-        "pre-commit:lint": "yarn lint"
-    },
-    "peerDependencies": {
-        "@superfluid-finance/ethereum-contracts": "1.2.2"
-    },
-    "devDependencies": {
-        "@nomiclabs/hardhat-etherscan": "^3.1.3",
-        "@openzeppelin/contracts": "^4.8.0",
-        "@superfluid-finance/ethereum-contracts": "1.7.2",
-        "dotenv": "^16.0.3"
->>>>>>> 9ecb24a3
     },
     "dependencies": {
-        "@superfluid-finance/ethereum-contracts": "1.7.1",
+        "@superfluid-finance/ethereum-contracts": "1.7.2",
         "@openzeppelin/contracts": "4.9.3",
         "@superfluid-finance/metadata": "1.1.10"
     }
