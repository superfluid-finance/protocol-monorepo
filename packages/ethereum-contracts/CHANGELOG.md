--- conflicted
+++ resolved
@@ -5,24 +5,19 @@
 
 ## Unreleased
 
-<<<<<<< HEAD
-### Added
+### Breaking
+- `BatchLiquidator.deleteFlows` doesn't take host and CFA address as argument anymore. This makes L2 solvency operations considerably cheaper.
+
+### Changed
+- Added `BatchLiquidator.deleteFlow` for cheaper liquidation of singular flows on L2s.
+
+## [v1.5.1] - 2023-02-28
+
+### Added
+- bump solc to 0.8.18
 - New ACL functions: `increaseFlowRateAllowance` and `decreaseFlowRateAllowance` in `ConstantFlowAgreementV1.sol`
 - Support for `superToken.increaseAllowance` and `superToken.decreaseAllowance` in `batchCall` in `Superfluid.sol`
 
-### [v1.5.1] - 2023-02-28
-=======
-### Breaking
-- `BatchLiquidator.deleteFlows` doesn't take host and CFA address as argument anymore. This makes L2 solvency operations considerably cheaper.
-
-### Changed
-- Added `BatchLiquidator.deleteFlow` for cheaper liquidation of singular flows on L2s.
-
-## [v1.5.1] - 2023-02-28
->>>>>>> d3850f31
-
-### Added
-- bump solc to 0.8.18
 ### Breaking
 - `SuperTokenFactory` contract no longer takes `SuperTokenHelper` contract in its constructor
   - Migration: Pass in a deployed `SuperToken` (logic) contract address to `SuperTokenFactory` constructor instead
