# Changelog
All notable changes to the ethereum-contracts will be documented in this file.

This project adheres to [Semantic Versioning](https://semver.org/spec/v2.0.0.html).

## Unreleased

<<<<<<< HEAD

## [v1.6.0] - 2023-04-26
### Added
- FlowNFT contracts: `ConstantOutflowNFT`, `ConstantInflowNFT`, `FlowNFTBase` to replace the OG flow NFTs
- `SuperAppBaseCFA` base contract to simplify CFA SuperApp development
- `SuperTokenDeployer.sol` for deploying SuperTokens in local testing (split from `SuperfluidFrameworkDeployer.sol`)

### Changed
- `SuperToken` logic contract takes `ConstantOutflowNFT` and `ConstantInflowNFT` proxy contract addresses
- `SuperTokenFactory` logic contract takes `ConstantOutflowNFT` and `ConstantInflowNFT` and handles the upgrade logic for the NFTs
=======
### Changed
- Utilize internal `_host` in CFA instead of external call to host on the token
>>>>>>> c8962b1e

## [v1.5.2] - 2023-03-14

### Added
- bump solc to 0.8.19
- New ACL functions: `increaseFlowRateAllowance` and `decreaseFlowRateAllowance` in `ConstantFlowAgreementV1.sol`
- Support for `superToken.increaseAllowance` and `superToken.decreaseAllowance` in `batchCall` in `Superfluid.sol`

### Breaking
- `BatchLiquidator.deleteFlows` doesn't take host and CFA address as argument anymore. This makes L2 solvency operations considerably cheaper.

### Changed
- Added `BatchLiquidator.deleteFlow` for cheaper liquidation of singular flows on L2s.

## [v1.5.1] - 2023-02-28

### Added
- bump solc to 0.8.18

### Breaking
- `SuperTokenFactory` contract no longer takes `SuperTokenHelper` contract in its constructor
  - Migration: Pass in a deployed `SuperToken` (logic) contract address to `SuperTokenFactory` constructor instead
- `runDeployContractsAndToken.js` is renamed to `run-deploy-contracts-and-token.js`
  - Migration: Replace `runDeployContractsAndToken.js` with `run-deploy-contracts-and-token.js` instead in imports
- `deployContractsAndToken.js` is renamed to `deploy-contracts-and-token.js`
  - Migration: Replace `deployContractsAndToken.js` with `deploy-contracts-and-token.js` instead in imports

### Changed
- `_superTokenLogic` field in `SuperTokenFactory` contract is now a public immutable field and is no longer a storage variable: `_superTokenLogicDeprecated`

## [v1.5.0] - 2022-12-19
### Added
- `batchCall` supports new `send` batch operation
- Added `downgradeTo` function in `SuperToken.sol`
- Added `deployContractsAndToken.js` and `runDeployContractsAndToken.js` to `dev-scripts`
- Added `SuperTokenV1Library` which provides a token centric interface for Superfluid specific SuperToken functionality.

### Breaking

- `scripts/deploy-test-framework.js` no longer exists, `deploy-test-framework.js` has been moved to `dev-scripts`
  - Migration: Use `dev-scripts/deploy-test-framework.js` instead

### Changed

- `upgradeTo` logic changed to revert if `data` is not empty and `to` is a contract and is not a registered ERC777 recipient
- `MAX_APP_CALLBACK_LEVEL` is public again

## [v1.4.3] - 2022-10-27
### Added

- `createCanonicalERC20Wrapper` added for creating ERC20 Wrapper Super tokens which will be added to a canonical wrapper super token list based on naming convention and semi-upgradeability. This will be the recommended way of creating ERC20 Wrapper moving forward.
  - `name` naming convention: Super Token `name` will be `"Super ${underlyingToken.name}"`
  - `symbol` naming convention: Super Token `symbol` will be `"${underlyingToken.symbol}x"`
- Hardhat `artifacts` included in npm package
- Include declaration files in `types` folder for files in `scripts` in npm package

## [v.1.4.2] - 2022-10-13
### Added

- CFA Hooks added (#1099)
- typechain types are provided to all consumers (#1113)
- `SuperfluidFrameworkDeployer.sol` create Native Asset and Pure Super Tokens functionality added (#1104)
- `TestResolver` added to allow `SuperfluidFrameworkDeployer` contract to grant admin permissions to its deployer (#1104)

### Fixes

- CFA Agreement forwarder delete flow fix to allow receivers to delete flow (#1094)

## [v.1.4.1] - 2022-09-20

### Added

- CFA Agreement forwarder: deployed on all networks at 0xCfA1E187C9141B8bA90a436CB789017FA573d051

### Fixes

- [SECURITY] CFA: check flow sender instead of msg sender in order to cover ACL use

## [v.1.4.0] - 2022-09-05

### Added

- CFA Agreement Forwarder (#982)
- Gov: Convenience method for app registration keys and some cleanup (#1049)
- App Credit Rule CFA-2 (#899)
- Custom Errors Support (#1043)
- yAcademy Gas Savings Applied (#1062)
- bump solc to 0.8.16 (#1065)
- Add gnosisscan support (#1050)
- BNB Chain Support (#925)
- Initialize logic contracts on deployment (using "castrate") (#841)
- add tokenDecimals option to deploy-test-token.js (#1025)

### Fixes

- [TOGA] Added missing awaits (#1044)
- New TestSuperApp: stream redirector wip, for testing when `appCallbackLevel` starting at 0 (#1008)
- Prod deployment script fix (#971)
- Adds a missing closing parenthesis to example test (#967)
- Addresses several shortcomings in current workflows (mainly mainnet related) (#911)
- Queue up FAILED_VERIFICATIONS (#900)

### Changed

- Deprecate support for `kovan`, `rinkeby`, `optimism-kovan`, and `optimism-rinkeby` (#1032)
- Remove MaticBridgedToken from monorepo (#1060)
- Updating dependencies & dedup dev packages (#1064)

## [v1.3.1] - 2022-08-05

### Added

- Add resolver and loader to deployer, add tests (#1011)

## [v1.3.0] - 2022-06-16

### Added

- Automated generation and publishing of contract API docs with solidity-docgen (#880)
- Set newCtx whenever a function is modifying + using it (#854)
- CfAv1Library ACL support (#803)
- Avalanche Support Added (#819)

### Fixes

- Production deployment script fixes (#821)
- Increase Code Coverage (#891)
- SlotsBitmapLibrary Property Test Fuzzing (#790)

### Changed

- IDA: Distribute no longer reverts when units is 0 (#853)
- Use `abi.encodeCall` (#869)
- Review safemath & safecast (#851)
- Solidity 0.8.14 (#896)

## [v1.2.2] - 2022-05-09

### Breaking

- SuperfluidFrameworkDeployer.getFramework to return a Framework struct. (#789)

### Fixes

- Fixed a natspec typo (#773)
- Reapply OpenEthereum provider hack (#771)

### Added

- ERC1820RegistryCompiled for testing frameworks: foundry, etc. (#789)
- Add few more CFA and IDA cases (#781)
- Test some CFA properties (#777)

### Changed

- App registration keys with expiration date instead of one-time use.

## [v1.2.1] - 2022-04-28

### Breaking

- ACL authorize functions no longer take a redundant `sender` param

## [v1.2.0] - 2022-04-28

### Added

- Added HALBORN report (#759)
- **MAJOR FEATURE**: Access Control List (#720)
  - ACL base API functions
    - FlowOperatorDefinitions library
    - new functions in IConstantFlowAgreementV1
  - Other changes:
    - emit FlowUpdatedExtension event

### Fixes

- Fix ERC1820 artifact issue (#759)
- Fix an issue with output dir (#748)
- [SECURITY] InstantDistributionAgreement.claim should be guarded by ctx check.
- Interface renaming fix re patrician periods (#747)

### Changed

- Remove Strings.sol again
- Disable zero address subscription for IDA (#751)
- Update dev dependencies (#694)
- Use hardhat for ethereum-contracts tests (#727)
- Update to solc 0.8.13 (#721)

### Improvements

- Reduce trust assumptions host <-> agreements (#749)
- Additional IDA test cases (#722)

## [v1.1.1] - 2022-03-18

### Fixes

- Add Strings.sol back to repository (#715)

## [v1.1.0] - 2022-03-18

### Changed

- Use host.getNow to fully abstract time (#703)
- Use Solidity v0.8.0 (#687)
- Informative revertFromReturnedData (#693)

### Added

- IDAv1Library (#696)
- Added single-file Dapp for deploying SuperToken wrappers (#692)
- Print contract sizes (#690)
- Workflow Improvements (cloc and faster pre-commit) (#688)

### Fixes

- Info-show-protocol fix for PPP and cleanup (#684)

### Breaking

- Monogamous SETH, L2 config improvements (#707).
- All interface contracts are requiring you to use solc >= 0.8.0.
- Removed ERC777 callbacks from ERC20.transfer (#698).
- [SECURITY] isValidAppAction added, this prevents SuperApp callbacks being mistakenly called by callAppActions.

## [v1.0.0] - 2022-03-03

### Changed

- Upgrade `truffle-plugin-verify` and use its proxy verification feature (#623)

### Added

- 3Ps (#558)
- Add SuperApp factory registration script (#657)
- CFALibraryV1: added flow() and flowWithCtx() functions (#595)
- Self approve transfer (#598)
- External set/clear config added to governance (#624)

### Fixes

- Add missing event emits (#656)
- CFALibraryV1: Change solidity pragma in cfa lib to support versions 0.8 & later (#642)
- Multiple scripts fixes re: do not engage with uninitialized super token proxies (#603)

### Security

- Call agreement calldata exploit (#628)
- Internal code audit iteration one (#646)

### Technical Debt Cleanups

- Techdebt cleanups (#673)
- UUPS review (#632)<|MERGE_RESOLUTION|>--- conflicted
+++ resolved
@@ -5,7 +5,6 @@
 
 ## Unreleased
 
-<<<<<<< HEAD
 
 ## [v1.6.0] - 2023-04-26
 ### Added
@@ -16,10 +15,7 @@
 ### Changed
 - `SuperToken` logic contract takes `ConstantOutflowNFT` and `ConstantInflowNFT` proxy contract addresses
 - `SuperTokenFactory` logic contract takes `ConstantOutflowNFT` and `ConstantInflowNFT` and handles the upgrade logic for the NFTs
-=======
-### Changed
 - Utilize internal `_host` in CFA instead of external call to host on the token
->>>>>>> c8962b1e
 
 ## [v1.5.2] - 2023-03-14
 
