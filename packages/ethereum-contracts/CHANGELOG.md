--- conflicted
+++ resolved
@@ -5,7 +5,6 @@
 
 ## [unreleased]
 
-<<<<<<< HEAD
 ### Added
 
 - `batchCall` now supports 4 additional operation types:
@@ -13,14 +12,14 @@
   - `OPERATION_TYPE_SUPERTOKEN_DOWNGRADE_TO`
   - `OPERATION_TYPE_SIMPLE_FORWARD_CALL`
   - `OPERATION_TYPE_ERC2771_FORWARD_CALL`
+
   The latter 2 allow to add arbitrary contract calls to batch call.
-=======
+
 ### Changed
 
 - fix a few types and build warnings
 - rename '.prop.sol' to '.prop.t.sol'
 - upgrade flake lock input: foundry
->>>>>>> 5fceaf1d
 
 ## [v1.9.1] - 2024-03-19
 
