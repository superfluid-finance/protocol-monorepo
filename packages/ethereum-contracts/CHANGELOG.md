# Changelog
All notable changes to the ethereum-contracts will be documented in this file.

This project adheres to [Semantic Versioning](https://semver.org/spec/v2.0.0.html).

## Unreleased

### Added
<<<<<<< HEAD
- `batchCall` supports new `send` batch operation
=======

- Added `downgradeTo` function in `SuperToken.sol`

### Changed

- `upgradeTo` logic changed to revert if `data` is not empty and `to` is a contract and is not a registered ERC777 recipient
>>>>>>> 59b68fbf

### [v1.4.3] - 2022-10-27
### Added

- `createCanonicalERC20Wrapper` added for creating ERC20 Wrapper Super tokens which will be added to a canonical wrapper super token list based on naming convention and semi-upgradeability. This will be the recommended way of creating ERC20 Wrapper moving forward.
  - `name` naming convention: Super Token `name` will be `"Super ${underlyingToken.name}"`
  - `symbol` naming convention: Super Token `symbol` will be `"${underlyingToken.symbol}x"`
- Hardhat `artifacts` included in npm package
- Include declaration files in `types` folder for files in `scripts` in npm package

## [v.1.4.2] - 2022-10-13
### Added

- CFA Hooks added (#1099)
- typechain types are provided to all consumers (#1113)
- `SuperfluidFrameworkDeployer.sol` create Native Asset and Pure Super Tokens functionality added (#1104)
- `TestResolver` added to allow `SuperfluidFrameworkDeployer` contract to grant admin permissions to its deployer (#1104)

### Fixes

- CFA Agreement forwarder delete flow fix to allow receivers to delete flow (#1094)

## [v.1.4.1] - 2022-09-20

### Added

- CFA Agreement forwarder: deployed on all networks at 0xCfA1E187C9141B8bA90a436CB789017FA573d051

### Fixes

- [SECURITY] CFA: check flow sender instead of msg sender in order to cover ACL use

## [v.1.4.0] - 2022-09-05

### Added

- CFA Agreement Forwarder (#982)
- Gov: Convenience method for app registration keys and some cleanup (#1049)
- App Credit Rule CFA-2 (#899)
- Custom Errors Support (#1043)
- yAcademy Gas Savings Applied (#1062)
- bump solc to 0.8.16 (#1065)
- Add gnosisscan support (#1050)
- BNB Chain Support (#925)
- Initialize logic contracts on deployment (using "castrate") (#841)
- add tokenDecimals option to deploy-test-token.js (#1025)

### Fixes

- [TOGA] Added missing awaits (#1044)
- New TestSuperApp: stream redirector wip, for testing when `appCallbackLevel` starting at 0 (#1008)
- Prod deployment script fix (#971)
- Adds a missing closing parenthesis to example test (#967)
- Addresses several shortcomings in current workflows (mainly mainnet related) (#911)
- Queue up FAILED_VERIFICATIONS (#900)

### Changed

- Deprecate support for `kovan`, `rinkeby`, `optimism-kovan`, and `optimism-rinkeby` (#1032)
- Remove MaticBridgedToken from monorepo (#1060)
- Updating dependencies & dedup dev packages (#1064)

## [v1.3.1] - 2022-08-05

### Added

- Add resolver and loader to deployer, add tests (#1011) 

## [v1.3.0] - 2022-06-16

### Added

- Automated generation and publishing of contract API docs with solidity-docgen (#880)
- Set newCtx whenever a function is modifying + using it (#854)
- CfAv1Library ACL support (#803)
- Avalanche Support Added (#819)

### Fixes

- Production deployment script fixes (#821)
- Increase Code Coverage (#891)
- SlotsBitmapLibrary Property Test Fuzzing (#790)

### Changed

- IDA: Distribute no longer reverts when units is 0 (#853)
- Use `abi.encodeCall` (#869)
- Review safemath & safecast (#851)
- Solidity 0.8.14 (#896)

## [v1.2.2] - 2022-05-09

### Breaking

- SuperfluidFrameworkDeployer.getFramework to return a Framework struct. (#789)

### Fixes

- Fixed a natspec typo (#773)
- Reapply OpenEthereum provider hack (#771)

### Added

- ERC1820RegistryCompiled for testing frameworks: foundry, etc. (#789)
- Add few more CFA and IDA cases (#781)
- Test some CFA properties (#777)

### Changed

- App registration keys with expiration date instead of one-time use.

## [v1.2.1] - 2022-04-28

### Breaking

- ACL authorize functions no longer take a redundant `sender` param

## [v1.2.0] - 2022-04-28

### Added

- Added HALBORN report (#759)
- **MAJOR FEATURE**: Access Control List (#720)
  - ACL base API functions
    - FlowOperatorDefinitions library
    - new functions in IConstantFlowAgreementV1
  - Other changes:
    - emit FlowUpdatedExtension event

### Fixes

- Fix ERC1820 artifact issue (#759)
- Fix an issue with output dir (#748)
- [SECURITY] InstantDistributionAgreement.claim should be guarded by ctx check.
- Interface renaming fix re patrician periods (#747)

### Changed

- Remove Strings.sol again
- Disable zero address subscription for IDA (#751)
- Update dev dependencies (#694)
- Use hardhat for ethereum-contracts tests (#727)
- Update to solc 0.8.13 (#721)

### Improvements

- Reduce trust assumptions host <-> agreements (#749)
- Additional IDA test cases (#722)

## [v1.1.1] - 2022-03-18

### Fixes

- Add Strings.sol back to repository (#715)

## [v1.1.0] - 2022-03-18

### Changed

- Use host.getNow to fully abstract time (#703)
- Use Solidity v0.8.0 (#687)
- Informative revertFromReturnedData (#693)

### Added

- IDAv1Library (#696)
- Added single-file Dapp for deploying SuperToken wrappers (#692)
- Print contract sizes (#690)
- Workflow Improvements (cloc and faster pre-commit) (#688)

### Fixes

- Info-show-protocol fix for PPP and cleanup (#684)

### Breaking

- Monogamous SETH, L2 config improvements (#707).
- All interface contracts are requiring you to use solc >= 0.8.0.
- Removed ERC777 callbacks from ERC20.transfer (#698).
- [SECURITY] isValidAppAction added, this prevents SuperApp callbacks being mistakenly called by callAppActions.

## [v1.0.0] - 2022-03-03

### Changed

- Upgrade `truffle-plugin-verify` and use its proxy verification feature (#623)

### Added

- 3Ps (#558)
- Add SuperApp factory registration script (#657)
- CFALibraryV1: added flow() and flowWithCtx() functions (#595)
- Self approve transfer (#598)
- External set/clear config added to governance (#624)

### Fixes

- Add missing event emits (#656)
- CFALibraryV1: Change solidity pragma in cfa lib to support versions 0.8 & later (#642)
- Multiple scripts fixes re: do not engage with uninitialized super token proxies (#603)

### Security

- Call agreement calldata exploit (#628)
- Internal code audit iteration one (#646)

### Technical Debt Cleanups

- Techdebt cleanups (#673)
- UUPS review (#632)<|MERGE_RESOLUTION|>--- conflicted
+++ resolved
@@ -6,16 +6,12 @@
 ## Unreleased
 
 ### Added
-<<<<<<< HEAD
 - `batchCall` supports new `send` batch operation
-=======
-
 - Added `downgradeTo` function in `SuperToken.sol`
 
 ### Changed
 
 - `upgradeTo` logic changed to revert if `data` is not empty and `to` is a contract and is not a registered ERC777 recipient
->>>>>>> 59b68fbf
 
 ### [v1.4.3] - 2022-10-27
 ### Added
