--- conflicted
+++ resolved
@@ -23,15 +23,7 @@
 
 ### Changed
 
-<<<<<<< HEAD
 - increased SuperApp callback gas limit on some chains, to be queried with `host.CALLBACK_GAS_LIMIT()`
-- relax pragram solidity with "^0.8.23"
-- bump solc to 0.8.26
-- fix a few types and build warnings
-- rename '.prop.sol' to '.prop.t.sol'
-- mark mock-contract files with 't.sol' to be skipped by foundry build automatically
-- upgrade flake lock input: foundry
-=======
 - Remove try/catch in PoolNFT callbacks.
 - upgrade flake locked foundry: 0.2.0 (20b3da1 2024-07-02T00:18:52.435480726Z).
 - relax pragram solidity with "^0.8.23".
@@ -41,7 +33,6 @@
   - rename '.prop.sol' to '.prop.t.sol';
   - mark mock-contract files with 't.sol' to be skipped by foundry build automatically;
   - move some mock contracts to test/foundry if they are only used for foundry tests.
->>>>>>> 8713c2f4
 
 ## Fixes
 
