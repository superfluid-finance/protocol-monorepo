# Changelog
All notable changes to the ethereum-contracts will be documented in this file.

This project adheres to [Semantic Versioning](https://semver.org/spec/v2.0.0.html).

## [unreleased]

### Breaking

- ISuperfuidPool self-transfer is not allowed
- FoundrySuperfluidTester is test with forge-std@v1.9.1, which may break with 1.7.x and prio forge-std lib

### Added

- `batchCall` now supports 4 additional operation types:
  - `OPERATION_TYPE_SUPERTOKEN_UPGRADE_TO`
  - `OPERATION_TYPE_SUPERTOKEN_DOWNGRADE_TO`
  - `OPERATION_TYPE_SIMPLE_FORWARD_CALL`
  - `OPERATION_TYPE_ERC2771_FORWARD_CALL`

  The latter 2 allow to add arbitrary contract calls to batch call.
- Solidity library CallbackUtils for dealing with EIP-150 1/64-rule for callbacks

### Changed

<<<<<<< HEAD
- upgrade flake locked foundry: 0.2.0 (20b3da1 2024-07-02T00:18:52.435480726Z)
- relax pragram solidity with "^0.8.23"
- bump solc to 0.8.26
- Faster SuperAppMockAux._burnGas implementation
- foundry test reorg:
  - rename '.prop.sol' to '.prop.t.sol'
  - mark mock-contract files with 't.sol' to be skipped by foundry build automatically
  - move some mock contracts to test/foundry if they are only used for foundry tests

## Fixes

- fix a few types and build warnings
- make testTokenURIIsExpected work with non via-ir pipeline
=======
- relax pragram solidity with "^0.8.23"
- bump solc to 0.8.26
- fix a few types and build warnings
- rename '.prop.sol' to '.prop.t.sol'
- mark mock-contract files with 't.sol' to be skipped by foundry build automatically
- upgrade flake lock input: foundry
>>>>>>> 60dc875e

## Fixes

- make testTokenURIIsExpected work with non via-ir pipeline

## [v1.9.1] - 2024-03-19

### Breaking

- The abstract base contract`SuperAppBaseFlow` was renamed to `CFASuperAppBase` and doesn't self-register in the constructor anymore.
This allows the contract to be used with a SuperApp factory pattern and by logic contracts in the context of the proxy pattern.
Note: this will NOT break any deployed contracts, only affects undeployed Super Apps in case the ethereum-contracts dependency is updated.
- `UniversalIndexData`, `PoolMemberData` and `FlowDistributionData` structs moved from `IGeneralDistributionAgreementV1.sol` to `GeneralDistributionAgreementV1.sol`
- `PoolIndexData`, `MemberData` structs moved from `ISuperfluidPool.sol` to `SuperfluidPool.sol`

### Added

- New utility: MacroForwarder - a trusted forwarder extensible with permission-less macro contracts.
- New protocol contract view functions:
  - `gdaV1.getFlow`
  - `gdaV1.getAccountFlowInfo`
  - `pool.poolOperatorGetIndex`
  - `pool.getTotalAmountReceivedByMember`
- New SuperTokenV1Library functions:
  - `getGDAFlowInfo`
  - `getGDANetFlowInfo`
  - `getPoolAdjustmentFlowRate`
  - `getTotalAmountReceivedByMember`

### Changed

- bump solc to 0.8.23
- `superTokenV1Library.getNetFlowInfo` sums CFA and GDA net flow info

### Fixes

- FlowNFT hooks can't revert with outofgas anymore

## [v1.9.0] - 2024-01-09

### Breaking

- `TokenInfo` and `ERC20WithTokenInfo` interface/abstract contract are removed from the codebase, including the bundled ABI contracts
  - Migration: Use `IERC20Metadata` instead, as this replaces the previous contracts
- `build/typechain-ethers-v5` is removed from the npm package
  - Migration: Consume the ABIs and utilize whatever tool you'd like to generate types from them

### Added

- New agreement: `GeneralDistributionAgreement` added which enables 1-to-N flowing distributions in addition to 1-to-N instant distributions via the `SuperfluidPool` contract
- Added 'test-slither' yarn sub-task.
- Expose `SuperToken._underlyingDecimals` with `SuperToken.getUnderlyingDecimals()`
- Expose `_toUnderlyingAmount(uint256 amount)` with `toUnderlyingAmount(uint256 amount)`
- `batchCall` supports payable `OPERATION_TYPE_SUPERFLUID_CALL_APP_ACTION`: only the first `OPERATION_TYPE_SUPERFLUID_CALL_APP_ACTION` will be payable
- Added two new functions to `SuperfluidGovernanceBase.sol`: `changeSuperTokenAdmin` and `batchChangeSuperTokenAdmin`
- `Superfluid.changeSuperTokenAdmin()` function added to be called via governance for tokens with no admin address
- Added an overloaded `initialize` to `SuperToken.sol`, which additionally takes `address admin` if you want to initialize the token with an admin address
- `SuperToken.changeAdmin(address newAdmin)` added which is only callable by the current admin, the "admin" of a SuperToken can change the admin and update the proxy contract's pointer to a logic contract
  > Note that the default admin (when address(0)) is the host contract as is currently the case
- Note that the admin is stored in the EIP-1967 admin storage slot (`0xb53127684a568b3173ae13b9f8a6016e243e63b6e8ee1178d6a717850b5d6103`)
- `SuperToken.getAdmin()` added to retrieve the admin address
- `SuperTokenFactory.createERC20Wrapper()` overloads added to create a SuperToken AND explicitly initialize a SuperToken with an admin
- New explicit functions: `deployTestFrameworkWithEthersV5` and `deployTestFrameworkWithEthersV6` in `deploy-test-framework.js`
  - `deployTestFramework` is still there, but it is considered deprecated now

### Changed

- Reuse config keys from `SuperfluidGovernanceConfigs` instead of duplicating them in `ConstantFlowAgreementV1`.
- Deprecating `registerAppWithKey` and `registerAppByFactory`: DO NOT USE for new deployments
  - Simplification of Super App registration: use `registerApp` in all cases going forward.
  - Use `registerApp(uint256 configWord)` to be called by the super app in the constructor or `registerApp(ISuperApp app, uint256 configWord)` to be called by any address with a valid app registration config key

### Fixes
- [`dev-scripts/deploy-test-framework.js`](dev-scripts/deploy-test-framework.js) compatible with both ethers-v5 and ethers-v6 now
- `distribute` and `distributeWithCtx` API made consistent

## [v1.8.1] - 2023-08-28

### Fixed

- Publish `build/hardhat/*/*` again.

## [v1.8.0] - 2023-08-23

### Added

- Publish `build/bundled-abi.{js,json}` in the npm package.

### Breaking

- Publish `build/truffle/*.json` truffle contract artifacts in the npm package instead.
- Publish `build/typechain-ethers-v5` in the npm package instead.
- Removed scripts from npm package, use dev-scripts instead.

### Fixes

- Ship ERC1820Registry.json with dev-scripts.

### Changed

- Node dependency updates.
- Raise minimum solc development requirement for ethereum-contracts to 0.8.11.

## [v1.7.2] - 2023-08-11

### Added
- `increaseFlowRateAllowanceWithPermissions` and `decreaseFlowRateAllowanceWithPermissions` added to `ConstantFlowAgreementV1.sol`

### Changed
- `SuperToken.sol` made external and public methods virtual to facilitate creation of customized implementations.
- Explicitly set EVM target to "paris" because EIP-3855 isn't yet supported on all chains with Superfluid deployment.
- `SuperAppBaseFlow.sol` uses `registerAppWithKey` instead of deprecated `registerApp`
- `SuperfluidGovernanceBase.sol` add a method for updating SuperTokens to other than the canonical implementation.
- `SuperToken.sol` invoke mint/burn hooks only if userData is not empty

## [v1.7.1] - 2023-06-27

### Added
- `SuperfluidLoaderLibrary.sol` added to easily get the canonical host contract address on different networks
- `IDAv1Forwarder.sol` added

### Changed
- Dual licenses going forward: AGPLv3 for core contracts and MIT for external developers.

## [v1.7.0] - 2023-06-09
### Breaking
- `SuperfluidFrameworkDeployer.sol` refactored, deployment no longer occurs in the constructor
  - Migration: Create the contract and then use `deployTestFramework` function to execute the deployments
- `SuperTokenDeployer.sol` removed
  - Migration: Remove usage of `SuperTokenDeployer` and use the `SuperfluidFrameworkDeployer` to deploy tokens instead
- `FlowNFTBase.sol` no longer takes `baseURI` in the constructor, it is now a constant value
  - Migration: Remove `baseURI` from the constructor for `ConstantOutflowNFT` and `ConstantInflowNFT`

### Changed
- `SuperTokenDeployer.sol` removed in favor of moving the token deployment functions to `SuperfluidFrameworkDeployer.sol`
- `SuperfluidFrameworkDeployer.sol` also includes functions which allow you to deploy different parts of the protocol (core, agreements, super tokens, etc.) separately and provides helpful custom errors for debugging
- Use custom error for out of gas condition in `Superfluid.sol`

### Added
- `increaseFlowRateAllowance` and `decreaseFlowRateAllowance` added to `SuperTokenV1Library.sol`
- Testing speed benchmarks

### Fixed
- `SuperTokenFactory.sol` NFT upgrade logic fixed
- `SuperTokenV1Library.sol` IDA keccak256 hash fixed
- `deploy-framework.js` script sets CFAv1Forwarder as trusted forwarder
- `deploy-framework.js` script fixed up for flow NFT contracts

## [v1.6.0] - 2023-04-26
### Added
- FlowNFT contracts: `ConstantOutflowNFT`, `ConstantInflowNFT`, `FlowNFTBase` to replace the OG flow NFTs
- `SuperAppBaseCFA` base contract to simplify CFA SuperApp development
- `SuperTokenDeployer.sol` for deploying SuperTokens in local testing (split from `SuperfluidFrameworkDeployer.sol`)

### Changed
- `SuperToken` logic contract takes `ConstantOutflowNFT` and `ConstantInflowNFT` proxy contract addresses
- `SuperTokenFactory` logic contract takes `ConstantOutflowNFT` and `ConstantInflowNFT` and handles the upgrade logic for the NFTs
- Utilize internal `_host` in CFA instead of external call to host on the token

## [v1.5.2] - 2023-03-14

### Added
- bump solc to 0.8.19
- New ACL functions: `increaseFlowRateAllowance` and `decreaseFlowRateAllowance` in `ConstantFlowAgreementV1.sol`
- Support for `superToken.increaseAllowance` and `superToken.decreaseAllowance` in `batchCall` in `Superfluid.sol`

### Breaking
- `BatchLiquidator.deleteFlows` doesn't take host and CFA address as argument anymore. This makes L2 solvency operations considerably cheaper.

### Changed
- Added `BatchLiquidator.deleteFlow` for cheaper liquidation of singular flows on L2s.

## [v1.5.1] - 2023-02-28

### Added
- bump solc to 0.8.18

### Breaking
- `SuperTokenFactory` contract no longer takes `SuperTokenHelper` contract in its constructor
  - Migration: Pass in a deployed `SuperToken` (logic) contract address to `SuperTokenFactory` constructor instead
- `runDeployContractsAndToken.js` is renamed to `run-deploy-contracts-and-token.js`
  - Migration: Replace `runDeployContractsAndToken.js` with `run-deploy-contracts-and-token.js` instead in imports
- `deployContractsAndToken.js` is renamed to `deploy-contracts-and-token.js`
  - Migration: Replace `deployContractsAndToken.js` with `deploy-contracts-and-token.js` instead in imports

### Changed
- `_superTokenLogic` field in `SuperTokenFactory` contract is now a public immutable field and is no longer a storage variable: `_superTokenLogicDeprecated`

## [v1.5.0] - 2022-12-19
### Added
- `batchCall` supports new `send` batch operation
- Added `downgradeTo` function in `SuperToken.sol`
- Added `deployContractsAndToken.js` and `runDeployContractsAndToken.js` to `dev-scripts`
- Added `SuperTokenV1Library` which provides a token centric interface for Superfluid specific SuperToken functionality.

### Breaking

- `scripts/deploy-test-framework.js` no longer exists, `deploy-test-framework.js` has been moved to `dev-scripts`
  - Migration: Use `dev-scripts/deploy-test-framework.js` instead

### Changed

- `upgradeTo` logic changed to revert if `data` is not empty and `to` is a contract and is not a registered ERC777 recipient
- `MAX_APP_CALLBACK_LEVEL` is public again

## [v1.4.3] - 2022-10-27
### Added

- `createCanonicalERC20Wrapper` added for creating ERC20 Wrapper Super tokens which will be added to a canonical wrapper super token list based on naming convention and semi-upgradeability. This will be the recommended way of creating ERC20 Wrapper moving forward.
  - `name` naming convention: Super Token `name` will be `"Super ${underlyingToken.name}"`
  - `symbol` naming convention: Super Token `symbol` will be `"${underlyingToken.symbol}x"`
- Hardhat `artifacts` included in npm package
- Include declaration files in `types` folder for files in `scripts` in npm package

## [v.1.4.2] - 2022-10-13
### Added

- CFA Hooks added (#1099)
- typechain types are provided to all consumers (#1113)
- `SuperfluidFrameworkDeployer.sol` create Native Asset and Pure Super Tokens functionality added (#1104)
- `TestResolver` added to allow `SuperfluidFrameworkDeployer` contract to grant admin permissions to its deployer (#1104)

### Fixes

- CFA Agreement forwarder delete flow fix to allow receivers to delete flow (#1094)

## [v.1.4.1] - 2022-09-20

### Added

- CFA Agreement forwarder: deployed on all networks at 0xCfA1E187C9141B8bA90a436CB789017FA573d051

### Fixes

- [SECURITY] CFA: check flow sender instead of msg sender in order to cover ACL use

## [v.1.4.0] - 2022-09-05

### Added

- CFA Agreement Forwarder (#982)
- Gov: Convenience method for app registration keys and some cleanup (#1049)
- App Credit Rule CFA-2 (#899)
- Custom Errors Support (#1043)
- yAcademy Gas Savings Applied (#1062)
- bump solc to 0.8.16 (#1065)
- Add gnosisscan support (#1050)
- BNB Chain Support (#925)
- Initialize logic contracts on deployment (using "castrate") (#841)
- add tokenDecimals option to deploy-test-token.js (#1025)

### Fixes

- [TOGA] Added missing awaits (#1044)
- New TestSuperApp: stream redirector wip, for testing when `appCallbackLevel` starting at 0 (#1008)
- Prod deployment script fix (#971)
- Adds a missing closing parenthesis to example test (#967)
- Addresses several shortcomings in current workflows (mainly mainnet related) (#911)
- Queue up FAILED_VERIFICATIONS (#900)

### Changed

- Deprecate support for `kovan`, `rinkeby`, `optimism-kovan`, and `optimism-rinkeby` (#1032)
- Remove MaticBridgedToken from monorepo (#1060)
- Updating dependencies & dedup dev packages (#1064)

## [v1.3.1] - 2022-08-05

### Added

- Add resolver and loader to deployer, add tests (#1011)

## [v1.3.0] - 2022-06-16

### Added

- Automated generation and publishing of contract API docs with solidity-docgen (#880)
- Set newCtx whenever a function is modifying + using it (#854)
- CfAv1Library ACL support (#803)
- Avalanche Support Added (#819)

### Fixes

- Production deployment script fixes (#821)
- Increase Code Coverage (#891)
- SlotsBitmapLibrary Property Test Fuzzing (#790)

### Changed

- IDA: Distribute no longer reverts when units is 0 (#853)
- Use `abi.encodeCall` (#869)
- Review safemath & safecast (#851)
- Solidity 0.8.14 (#896)

## [v1.2.2] - 2022-05-09

### Breaking

- SuperfluidFrameworkDeployer.getFramework to return a Framework struct. (#789)

### Fixes

- Fixed a natspec typo (#773)
- Reapply OpenEthereum provider hack (#771)

### Added

- ERC1820RegistryCompiled for testing frameworks: foundry, etc. (#789)
- Add few more CFA and IDA cases (#781)
- Test some CFA properties (#777)

### Changed

- App registration keys with expiration date instead of one-time use.

## [v1.2.1] - 2022-04-28

### Breaking

- ACL authorize functions no longer take a redundant `sender` param

## [v1.2.0] - 2022-04-28

### Added

- Added HALBORN report (#759)
- **MAJOR FEATURE**: Access Control List (#720)
  - ACL base API functions
    - FlowOperatorDefinitions library
    - new functions in IConstantFlowAgreementV1
  - Other changes:
    - emit FlowUpdatedExtension event

### Fixes

- Fix ERC1820 artifact issue (#759)
- Fix an issue with output dir (#748)
- [SECURITY] InstantDistributionAgreement.claim should be guarded by ctx check.
- Interface renaming fix re patrician periods (#747)

### Changed

- Remove Strings.sol again
- Disable zero address subscription for IDA (#751)
- Update dev dependencies (#694)
- Use hardhat for ethereum-contracts tests (#727)
- Update to solc 0.8.13 (#721)

### Improvements

- Reduce trust assumptions host <-> agreements (#749)
- Additional IDA test cases (#722)

## [v1.1.1] - 2022-03-18

### Fixes

- Add Strings.sol back to repository (#715)

## [v1.1.0] - 2022-03-18

### Changed

- Use host.getNow to fully abstract time (#703)
- Use Solidity v0.8.0 (#687)
- Informative revertFromReturnedData (#693)

### Added

- IDAv1Library (#696)
- Added single-file Dapp for deploying SuperToken wrappers (#692)
- Print contract sizes (#690)
- Workflow Improvements (cloc and faster pre-commit) (#688)

### Fixes

- Info-show-protocol fix for PPP and cleanup (#684)

### Breaking

- Monogamous SETH, L2 config improvements (#707).
- All interface contracts are requiring you to use solc >= 0.8.0.
- Removed ERC777 callbacks from ERC20.transfer (#698).
- [SECURITY] isValidAppAction added, this prevents SuperApp callbacks being mistakenly called by callAppActions.

## [v1.0.0] - 2022-03-03

### Changed

- Upgrade `truffle-plugin-verify` and use its proxy verification feature (#623)

### Added

- 3Ps (#558)
- Add SuperApp factory registration script (#657)
- CFALibraryV1: added flow() and flowWithCtx() functions (#595)
- Self approve transfer (#598)
- External set/clear config added to governance (#624)

### Fixes

- Add missing event emits (#656)
- CFALibraryV1: Change solidity pragma in cfa lib to support versions 0.8 & later (#642)
- Multiple scripts fixes re: do not engage with uninitialized super token proxies (#603)

### Security

- Call agreement calldata exploit (#628)
- Internal code audit iteration one (#646)

### Technical Debt Cleanups

- Techdebt cleanups (#673)
- UUPS review (#632)<|MERGE_RESOLUTION|>--- conflicted
+++ resolved
@@ -17,13 +17,11 @@
   - `OPERATION_TYPE_SUPERTOKEN_DOWNGRADE_TO`
   - `OPERATION_TYPE_SIMPLE_FORWARD_CALL`
   - `OPERATION_TYPE_ERC2771_FORWARD_CALL`
-
   The latter 2 allow to add arbitrary contract calls to batch call.
 - Solidity library CallbackUtils for dealing with EIP-150 1/64-rule for callbacks
 
 ### Changed
 
-<<<<<<< HEAD
 - upgrade flake locked foundry: 0.2.0 (20b3da1 2024-07-02T00:18:52.435480726Z)
 - relax pragram solidity with "^0.8.23"
 - bump solc to 0.8.26
@@ -36,18 +34,6 @@
 ## Fixes
 
 - fix a few types and build warnings
-- make testTokenURIIsExpected work with non via-ir pipeline
-=======
-- relax pragram solidity with "^0.8.23"
-- bump solc to 0.8.26
-- fix a few types and build warnings
-- rename '.prop.sol' to '.prop.t.sol'
-- mark mock-contract files with 't.sol' to be skipped by foundry build automatically
-- upgrade flake lock input: foundry
->>>>>>> 60dc875e
-
-## Fixes
-
 - make testTokenURIIsExpected work with non via-ir pipeline
 
 ## [v1.9.1] - 2024-03-19
