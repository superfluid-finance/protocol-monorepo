# Changelog
All notable changes to the ethereum-contracts will be documented in this file.

This project adheres to [Semantic Versioning](https://semver.org/spec/v2.0.0.html).

## Unreleased

<<<<<<< HEAD
### Changed

- `upgradeTo` logic changed to revert if `data` is not empty and `to` is a contract and is not a registered ERC777 recipient
=======
### Added

- Added `downgradeTo` function in `SuperToken.sol`
>>>>>>> 94b1ada6

### [v1.4.3] - 2022-10-27
### Added

- `createCanonicalERC20Wrapper` added for creating ERC20 Wrapper Super tokens which will be added to a canonical wrapper super token list based on naming convention and semi-upgradeability. This will be the recommended way of creating ERC20 Wrapper moving forward.
  - `name` naming convention: Super Token `name` will be `"Super ${underlyingToken.name}"`
  - `symbol` naming convention: Super Token `symbol` will be `"${underlyingToken.symbol}x"`
- Hardhat `artifacts` included in npm package
- Include declaration files in `types` folder for files in `scripts` in npm package

## [v.1.4.2] - 2022-10-13
### Added

- CFA Hooks added (#1099)
- typechain types are provided to all consumers (#1113)
- `SuperfluidFrameworkDeployer.sol` create Native Asset and Pure Super Tokens functionality added (#1104)
- `TestResolver` added to allow `SuperfluidFrameworkDeployer` contract to grant admin permissions to its deployer (#1104)

### Fixes

- CFA Agreement forwarder delete flow fix to allow receivers to delete flow (#1094)

## [v.1.4.1] - 2022-09-20

### Added

- CFA Agreement forwarder: deployed on all networks at 0xCfA1E187C9141B8bA90a436CB789017FA573d051

### Fixes

- [SECURITY] CFA: check flow sender instead of msg sender in order to cover ACL use

## [v.1.4.0] - 2022-09-05

### Added

- CFA Agreement Forwarder (#982)
- Gov: Convenience method for app registration keys and some cleanup (#1049)
- App Credit Rule CFA-2 (#899)
- Custom Errors Support (#1043)
- yAcademy Gas Savings Applied (#1062)
- bump solc to 0.8.16 (#1065)
- Add gnosisscan support (#1050)
- BNB Chain Support (#925)
- Initialize logic contracts on deployment (using "castrate") (#841)
- add tokenDecimals option to deploy-test-token.js (#1025)

### Fixes

- [TOGA] Added missing awaits (#1044)
- New TestSuperApp: stream redirector wip, for testing when `appCallbackLevel` starting at 0 (#1008)
- Prod deployment script fix (#971)
- Adds a missing closing parenthesis to example test (#967)
- Addresses several shortcomings in current workflows (mainly mainnet related) (#911)
- Queue up FAILED_VERIFICATIONS (#900)

### Changed

- Deprecate support for `kovan`, `rinkeby`, `optimism-kovan`, and `optimism-rinkeby` (#1032)
- Remove MaticBridgedToken from monorepo (#1060)
- Updating dependencies & dedup dev packages (#1064)

## [v1.3.1] - 2022-08-05

### Added

- Add resolver and loader to deployer, add tests (#1011) 

## [v1.3.0] - 2022-06-16

### Added

- Automated generation and publishing of contract API docs with solidity-docgen (#880)
- Set newCtx whenever a function is modifying + using it (#854)
- CfAv1Library ACL support (#803)
- Avalanche Support Added (#819)

### Fixes

- Production deployment script fixes (#821)
- Increase Code Coverage (#891)
- SlotsBitmapLibrary Property Test Fuzzing (#790)

### Changed

- IDA: Distribute no longer reverts when units is 0 (#853)
- Use `abi.encodeCall` (#869)
- Review safemath & safecast (#851)
- Solidity 0.8.14 (#896)

## [v1.2.2] - 2022-05-09

### Breaking

- SuperfluidFrameworkDeployer.getFramework to return a Framework struct. (#789)

### Fixes

- Fixed a natspec typo (#773)
- Reapply OpenEthereum provider hack (#771)

### Added

- ERC1820RegistryCompiled for testing frameworks: foundry, etc. (#789)
- Add few more CFA and IDA cases (#781)
- Test some CFA properties (#777)

### Changed

- App registration keys with expiration date instead of one-time use.

## [v1.2.1] - 2022-04-28

### Breaking

- ACL authorize functions no longer take a redundant `sender` param

## [v1.2.0] - 2022-04-28

### Added

- Added HALBORN report (#759)
- **MAJOR FEATURE**: Access Control List (#720)
  - ACL base API functions
    - FlowOperatorDefinitions library
    - new functions in IConstantFlowAgreementV1
  - Other changes:
    - emit FlowUpdatedExtension event

### Fixes

- Fix ERC1820 artifact issue (#759)
- Fix an issue with output dir (#748)
- [SECURITY] InstantDistributionAgreement.claim should be guarded by ctx check.
- Interface renaming fix re patrician periods (#747)

### Changed

- Remove Strings.sol again
- Disable zero address subscription for IDA (#751)
- Update dev dependencies (#694)
- Use hardhat for ethereum-contracts tests (#727)
- Update to solc 0.8.13 (#721)

### Improvements

- Reduce trust assumptions host <-> agreements (#749)
- Additional IDA test cases (#722)

## [v1.1.1] - 2022-03-18

### Fixes

- Add Strings.sol back to repository (#715)

## [v1.1.0] - 2022-03-18

### Changed

- Use host.getNow to fully abstract time (#703)
- Use Solidity v0.8.0 (#687)
- Informative revertFromReturnedData (#693)

### Added

- IDAv1Library (#696)
- Added single-file Dapp for deploying SuperToken wrappers (#692)
- Print contract sizes (#690)
- Workflow Improvements (cloc and faster pre-commit) (#688)

### Fixes

- Info-show-protocol fix for PPP and cleanup (#684)

### Breaking

- Monogamous SETH, L2 config improvements (#707).
- All interface contracts are requiring you to use solc >= 0.8.0.
- Removed ERC777 callbacks from ERC20.transfer (#698).
- [SECURITY] isValidAppAction added, this prevents SuperApp callbacks being mistakenly called by callAppActions.

## [v1.0.0] - 2022-03-03

### Changed

- Upgrade `truffle-plugin-verify` and use its proxy verification feature (#623)

### Added

- 3Ps (#558)
- Add SuperApp factory registration script (#657)
- CFALibraryV1: added flow() and flowWithCtx() functions (#595)
- Self approve transfer (#598)
- External set/clear config added to governance (#624)

### Fixes

- Add missing event emits (#656)
- CFALibraryV1: Change solidity pragma in cfa lib to support versions 0.8 & later (#642)
- Multiple scripts fixes re: do not engage with uninitialized super token proxies (#603)

### Security

- Call agreement calldata exploit (#628)
- Internal code audit iteration one (#646)

### Technical Debt Cleanups

- Techdebt cleanups (#673)
- UUPS review (#632)<|MERGE_RESOLUTION|>--- conflicted
+++ resolved
@@ -5,15 +5,13 @@
 
 ## Unreleased
 
-<<<<<<< HEAD
+### Added
+
+- Added `downgradeTo` function in `SuperToken.sol`
+
 ### Changed
 
 - `upgradeTo` logic changed to revert if `data` is not empty and `to` is a contract and is not a registered ERC777 recipient
-=======
-### Added
-
-- Added `downgradeTo` function in `SuperToken.sol`
->>>>>>> 94b1ada6
 
 ### [v1.4.3] - 2022-10-27
 ### Added
