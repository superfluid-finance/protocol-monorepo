--- conflicted
+++ resolved
@@ -28,12 +28,9 @@
 
 ### Changed
 - Reuse config keys from `SuperfluidGovernanceConfigs` instead of duplicating them in `ConstantFlowAgreementV1`.
-<<<<<<< HEAD
 - Deprecating `registerAppWithKey` and `registerAppByFactory`: DO NOT USE for new deployments
+  - Simplification of Super App registration: use `registerApp` in all cases going forward.
   - Use `registerApp(uint256 configWord)` to be called by the super app in the constructor or `registerApp(ISuperApp app, uint256 configWord)` to be called by any address with a valid app registration config key
-=======
-- Simplification of Super App registration: use `registerApp` in all cases going forward.
->>>>>>> 190d8424
 
 ## [v1.8.1] - 2023-08-28
 
