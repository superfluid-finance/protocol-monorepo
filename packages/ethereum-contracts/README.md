<h1 align="center">Welcome to Superfluid EVM Contracts (v1) 👋
</h1>
<div align="center">
<img  width="300" padding="0 0 10px" alt="Superfluid logo" src="https://github.com/superfluid-finance/protocol-monorepo/raw/dev/sf-logo.png" />
<p>
  <a href="https://www.npmjs.com/package/@superfluid-finance/ethereum-contracts" target="_blank">
    <img alt="Version" src="https://img.shields.io/npm/v/@superfluid-finance/ethereum-contracts.svg">
  </a>
  <a href="https://codecov.io/gh/superfluid-finance/protocol-monorepo/tree/dev/packages/ethereum-contracts">
    <img src="https://codecov.io/gh/superfluid-finance/protocol-monorepo/branch/dev/graph/badge.svg?token=LJW5NDGEJ9&flag=ethereum-contracts"/>
  </a>
  <a href="#" target="_blank">
    <img alt="License: AGPLv3" src="https://img.shields.io/badge/License-AGPL%20v3-blue.svg" />
  </a>
  <a href="https://twitter.com/Superfluid_HQ/status/" target="_blank">
    <img alt="Twitter: Superfluid_HQ" src="https://img.shields.io/twitter/follow/Superfluid_HQ.svg?style=social" />
  </a>
</p>
</div>

> EVM contracts implementation for the Superfluid Protocol

### 🏠 [Homepage](https://superfluid.finance)

### ✨ [Superfluid App](https://app.superfluid.finance/)

### 📖 [Docs](https://docs.superfluid.finance)

## Usage

If you're building a dapp using existing protocol or Super Token contracts, then you should use [`@superfluid-finance/sdk-core`](/packages/sdk-core). [Here](https://docs.superfluid.finance/superfluid/networks/networks) you can find a list of networks where the Superfluid protocol is already deployed.

If you're building a smart contract that uses Superfluid protocol, or even your own [SuperApp](https://docs.superfluid.finance/), then great! This is definitely the place to be.

### Installation

Prerequisites:
- [node.js v16+](https://nodejs.org/en/download)
- [yarn](https://classic.yarnpkg.com/en/docs/install)
- [forge](https://book.getfoundry.sh/getting-started/installation)

Once you have set up your project, cd into its base directory and add the npm package:

##### hardhat
```sh
$ yarn add @superfluid-finance/ethereum-contracts
```

##### foundry

```sh
$ forge install superfluid-protocol-monorepo=superfluid-finance/protocol-monorepo@dev
$ # or using ethereum-contracts@v1.6.0
$ forge install superfluid-protocol-monorepo=superfluid-finance/protocol-monorepo@$(git ls-remote https://github.com/superfluid-finance/protocol-monorepo.git ethereum-contracts@v1.6.0 | awk '{print $1}')
```

### Smart Contract

You can then import Superfluid interfaces or contracts into your contracts like this:

```js
import { IConstantFlowAgreementV1 } from "@superfluid-finance/ethereum-contracts/contracts/interfaces/agreements/IConstantFlowAgreementV1.sol";
```
The paths in the npm package are the same as in this repository.

### Writing Tests

For all future tests, we will be using Foundry as the main framework for writing property, integration and invariant tests.
Please read this section if you would like to contribute to the test suite.

#### Testing Principles

The ultimate purpose of testing is to **ensure correctness** of expected behavior. We aim to write the tests in a way that is easy to understand, maintain and extend.

In order to achieve this we utilize a few techniques:
- **testing framework**: to help with test harnessing and to provide a nice DX when writing tests which leads to nice DX when reading as well.
- **abstractions**: to prevent code duplication and to make the test code less error prone and more readable, we use abstractions to abstract away common test code.
  - This includes helper functions which can be reused across multiple tests.
- **naming conventions & organization**: this provides structure and makes searching and filtering for test files, contracts easier and more immediately understandable.

#### Types of Test

There are four types of tests that are written to ensure correctness: are property, integration and invariant tests.

- Property tests aim to ensure correct behavior in isolation in a single function.
- Integration tests aim to ensure correct behavior in the interaction between two or more contracts.
- Invariant tests aim to ensure that certain invariants always hold true, no matter the sequence of functions being called.

#### Test Contract File Naming

Tests should be named in the following format: `ContractName.(prop|t|invariant).sol` depending on the type of test you are writing.

#### Folder structure

Tests should be placed in the `test/foundry` folder. The folder structure must follow that of the contracts folder. For example, if you are writing property tests for the `ConstantFlowAgreementV1.sol` contract, the test file will be placed in `test/foundry/agreements/ConstantFlowAgreement.prop.sol`.

#### Test Contract Naming

The naming convention for test contracts is taken from:
- The contract you are testing (e.g. `ConstantFlowAgreementV1.sol`)
- The type of test you are writing (e.g. `property, integration, invariant`)
- The name of the contract will follow the format: `ContractName.(Property|Integration|Invariant)Test`
e.g. the property testing contract in `ConstantFlowAgreementV1.prop.sol` should be titled:

```solidity
contract ConstantFlowAgreementV1PropertyTest {
    ...
}
```

The reason for this naming convention is for multiple reasons:
- allow for easy searching of test contracts using an IDE
- allow easy filtering of tests to run locally or in CI

#### Test Naming

The naming convention for test functions must use camelCase and should be descriptive enough so the reader can have a good idea of what the test is doing before even reading the actual test code.

There are two primary type of tests written for unit and integration tests:
- tests that are expected to pass
- tests that are expected to revert

For passing tests, the naming convention for the function is: `testADescriptiveName()`. For example:

```solidity
function testIncreaseFlowRateAllowance() {
    ...
}
```

For tests that are expected to revert, the naming convention for the function is: `testRevertADescriptiveName()`. For example:

```solidity
function testRevertIfDecreaseFlowRateAllowanceAndACLCreateFlow() {
    ...
}
```

#### Internal Helper Functions

See [`FoundrySuperfluidTester.sol`](test/foundry/FoundrySuperfluidTester.sol) for examples of commonly used internal helper functions.
If you are writing a test that requires a helper function, the helper function is prefixed with `_` and uses camelCase to indicate that it is an internal helper function. For example:

```solidity
function _assertFlowOperatorData(AssertFlowOperatorData memory data) internal {
    ...
}
```

It is also recommended to create an pass structs to the helper functions to make the test code more readable. For example:

```solidity
// this is easier to understand what is going on before reading the _assertFlowOperatorData function
_assertFlowOperatorData(
    AssertFlowOperatorData({
        superToken: superToken,
        flowOperatorId: oldFlowOperatorId,
        expectedPermissions: oldPermissions,
        expectedFlowRateAllowance: oldFlowRateAllowance +
            flowRateAllowanceIncreaseDelta -
            flowRateAllowanceDecreaseDelta
    })
);

// this is a bit more confusing and may require constant jumping back and forth to understand what is going on
_assertFlowOperatorData(
    superToken,
    oldFlowOperatorId,
    oldPermissions,
    oldFlowRateAllowance +
        flowRateAllowanceIncreaseDelta -
        flowRateAllowanceDecreaseDelta
);
```

Additionally, we use foundry's assert functions to make debugging easier by providing a descriptive and unique error message. For example:

```solidity
assertEq(newFlowRateAllowance, expectedFlowRateAllowance, "CFAv1 ACL: unexpected flow rate allowance");
```

### Examples

You may also want to check out some example dapps in the [examples repo](https://github.com/superfluid-finance/super-examples) instead of starting from scratch.
Clone a project, modify and play!

### Deploying Superfluid Protocol for Testing

> NOTE: you must deploy erc1820 registry before deploying the Superfluid protocol. You can do this by running `npx hardhat run dev-scripts/deploy-erc1820.js --network localhost` in the terminal.

#### Hardhat
You can import the `deployContractsAndToken` function from the `dev-scripts/deploy-contracts-and-token.js` file and use it in your testing scripts. It will deploy the Superfluid protocol and deploy Wrapper, Native Asset and Pure SuperToken's for you.
Alternatively, you can execute `npx hardhat run dev-scripts/run-deploy-contracts-and-token.js --network localhost` to deploy the contracts and tokens to a local hardhat node, you will know this worked if you see the terminal window with your local hardhat node running spit out a bunch of things.

#### Foundry
In foundry, you can use the `SuperfluidFrameworkDeployer` to deploy the Superfluid protocol in a forge environment (no local blockchain). For example:

```solidity
import "forge-std/Test.sol";

import { ERC1820RegistryCompiled } from "@superfluid-finance/ethereum-contracts/contracts/libs/ERC1820RegistryCompiled.sol";
import { SuperfluidFrameworkDeployer } from "@superfluid-finance/ethereum-contracts/contracts/utils/SuperfluidFrameworkDeployer.sol";
import { TestToken } from "@superfluid-finance/ethereum-contracts/contracts/utils/TestToken.sol";
import { SuperToken } from "@superfluid-finance/ethereum-contracts/contracts/superfluid/SuperToken.sol";

contract SomeTest is Test {

    SuperfluidFrameworkDeployer.Framework internal sf;
    SuperfluidFrameworkDeployer internal deployer;

    function setUp() {
        vm.etch(ERC1820RegistryCompiled.at, ERC1820RegistryCompiled.bin);

        deployer = new SuperfluidFrameworkDeployer();
        deployer.deployTestFramework();
        sf = deployer.getFramework();
        (TestToken underlyingToken, SuperToken superToken) = deployer.deployWrapperSuperToken("MR Token", "MRx", 18, 10000000);
    }
}
```
See [SuperfluidFrameworkDeployer.sol](contracts/utils/SuperfluidFrameworkDeployer.sol) for more details.

You can also deploy to a local blockchain (`hardhat` or `anvil`) via a forge script. For example, an example `Deploy.s.sol` file:

```solidity
import "forge-std/Script.sol";
import "forge-std/Test.sol";

import { ERC1820RegistryCompiled } from "@superfluid-finance/ethereum-contracts/contracts/libs/ERC1820RegistryCompiled.sol";
import { SuperfluidFrameworkDeployer } from "@superfluid-finance/ethereum-contracts/contracts/utils/SuperfluidFrameworkDeployer.sol";
import { TestToken } from "@superfluid-finance/ethereum-contracts/contracts/utils/TestToken.sol";
import { SuperToken } from "@superfluid-finance/ethereum-contracts/contracts/superfluid/SuperToken.sol";

contract DeployScript is Script, Test {
    function run() external {
        vm.etch(ERC1820RegistryCompiled.at, ERC1820RegistryCompiled.bin);
        SuperfluidFrameworkDeployer deployer = new SuperfluidFrameworkDeployer();
        deployer.deployTestFramework();
        SuperfluidFrameworkDeployer.Framework memory framework = deployer.getFramework();
        (TestToken underlyingToken, SuperToken superToken) = deployer.deployWrapperSuperToken("MR Token", "MRx", 18, 10000000);
    }
}
```

The command to run the script: `forge script script/Deploy.s.sol:DeployScript --rpc-url http://localhost:8545`.

## Contributing

If you want contribute to Superfluid protocol contracts instead of just interfacing with them, the setup is a bit different.

### Setup Development Environment

Prerequisites: You need node.js v16+ and yarn installed.

First, check out this repository and cd into it.
```sh
git clone https://github.com/superfluid-finance/protocol-monorepo.git
cd protocol-monorepo/
```

Then install dependencies and do an initial build:

```sh
yarn install
yarn build
```

Now cd to the contracts directory:
```sh
cd packages/ethereum-contracts/
```

Then prepare an `.env` file (see `.env.template`).
The most important config items are RPC endpoint (`<X>_PROVIDER_URL`) and a sender account (`<X>_MNEMONIC`), _<X>_ being a network specific prefix - e.g. `GOERLI_PROVIDER_URL`.
If you provide an actual mnemonic, the key derived at `m/44'/60'/0'/0/0` will be used. You can instead also set private keys (hex format) for `<X>_MNEMONIC`.

In order to get an overview of available config items, look for instances of `process.env` in [truffle-config.js](truffle-config.js) and in files in the [scripts](scripts) folder.


### Testing

We aim to have 100% test coverage. This requires test code to be modular, just like the contracts themselves.
The test file hierarchy in [test/contracts](test/contracts) thus reflects the contract file hierarchy in [contracts](contracts).
Mock contracts reside in [contracts](contracts) (not in the [test](test) directory, as is often the case), because that way `yarn build` will cache their artifacts in the `build` directory. This considerably speeds up test runs.

You can run either all tests, specific tests or test suites.

Run all tests:
```sh
yarn test
```

Run a specific test using the [exclusive tests](https://mochajs.org/#exclusive-tests) feature of MochaJS:
```sh
yarn run-hardhat test test/contracts/agreements/ConstantFlowAgreementV1.test.js
```

Run the test suite for core contracts:
```sh
yarn run-hardhat test testsuites/superfluid-core.js
```

The `pretest` script starts a ganache instance with deterministic accounts in the background, the `posttest` script stops it.
When running tests with `yarn test`, those get executed automatically (see [npm docs](https://docs.npmjs.com/cli/v7/using-npm/scripts#pre--post-scripts)).
> NOTE: You don't need to run the `pretest` and `posttest` scripts when running hardhat tests, but you do when running tests with truffle.

### TDD Session

When working on the contracts, a test driven approach is recommended.

#### Hardhat
You should choose the tests relevant for what you're working on using the [only keyword](https://mochajs.org/#exclusive-tests).
You can put the `only` keyword at any level between whole test suites (`only` appended to a top level `describe`, e.g. `describe.only`) and individual testcases (`it`, e.g. `it.only`).
With the testing scope defined, run:
```
yarn dev-hardhat
```
This has [testsuites/all-contracts.js](testsuites/all-contracts.js) as its entrypoint, but if there's an `only` keyword at any nesting level in any of the tests traversed, only that selected subset of tests will be executed.
The selected test(s) will run once when starting the session and re-run everytime you save changes in a relevant file.

You may also focus on a specific testsuite with yarn dev-hardhat:
```
yarn dev-hardhat test/contracts/libs/CallUtils.test.js
```

After finishing the session, you can stop the hardhat instance you started in the first step (Ctrl-C).
Also, don't forget to remove `only` keywords from test files before making git commits.

To generate jpeg image charts from the test output run first install these dependencies: numpy, pandas, plotly and kaleido by running:
```
python3 -m pip install -U libraryName
```

After that is done, just simply run the testDataToCharts script and put the folder containing the csv files as the first argument e.g
```
python3 testDataToCharts.py output
```

#### Foundry
<<<<<<< HEAD
On the other hand, you can run the development session with foundry with the command: `yarn dev`.
=======
On the other hand, you can run the development session with foundry with the command: `yarn dev-foundry`.
>>>>>>> 4da4722c

### Other Useful Commands

```
yarn run-hardhat # run hardhat
yarn run-truffle # run truffle
yarn run-foundry # run foundry forge
yarn run-nodemon forge test # use nodemon to run foundry test
```

### Troubleshooting

Superfluid requires the [ERC-1820](https://eips.ethereum.org/EIPS/eip-1820) Registry contract to be deployed. That's because [ERC-777](https://eips.ethereum.org/EIPS/eip-777) - the basis for Super Tokens - depends on it.
If you use the deployment scripts as described above, that will be done automatically. If not, you may want to manually deploy ERC-1820 yourself. You can use `ops-scripts/deploy-erc1820.js` to do so.

In the [scripts folder](/scripts) you can find several scripts for deploying/configuring/querying protocol contracts.

## Show your support

Give a ⭐️ if this project helped you!

# License

The primary license for Superfluid Protocol is the GNU Affero General Public License v3 (`AGPL-v3`), see [LICENSE](https://github.com/superfluid-finance/protocol-monorepo/blob/dev/packages/ethereum-contracts/LICENSE). Minus the following exceptions:

- [Interfaces](./contracts/interfaces) have a MIT license.
- [Libraries for Super Apps development](./contracts/apps) have a MIT license.
- [Some of the utils](./contracts/utils) have a MIT license.

Each of these files states their license type.

---

_This README was generated with ❤️ by [readme-md-generator](https://github.com/kefranabg/readme-md-generator)_<|MERGE_RESOLUTION|>--- conflicted
+++ resolved
@@ -337,11 +337,7 @@
 ```
 
 #### Foundry
-<<<<<<< HEAD
-On the other hand, you can run the development session with foundry with the command: `yarn dev`.
-=======
 On the other hand, you can run the development session with foundry with the command: `yarn dev-foundry`.
->>>>>>> 4da4722c
 
 ### Other Useful Commands
 
