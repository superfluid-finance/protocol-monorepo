--- conflicted
+++ resolved
@@ -42,10 +42,7 @@
      * E_NO_OPERATOR_DELETE_FLOW - operator does not have permissions to delete flow
      * E_NO_PERMISSIONS_UPDATE - unauthorized flow operator permissions update (not from sender)
      * E_NO_SENDER_FLOW_OPERATOR - sender cannot set themselves as the flow operator
-<<<<<<< HEAD
-=======
      * E_NO_NEGATIVE_ALLOWANCE - sender cannot set a negative allowance
->>>>>>> ce1e30c5
      */
 
     bytes32 private constant CFAV1_PPP_CONFIG_KEY =
@@ -684,20 +681,12 @@
         int96 flowRateAllowance, // flowRateBudget
         bytes calldata ctx
     ) public override returns(bytes memory newCtx) {
-<<<<<<< HEAD
-        assert(flowRateAllowance >= 0); // flowRateAllowance must not be less than 0
-
-=======
->>>>>>> ce1e30c5
         newCtx = ctx;
         require(FlowOperatorDefinitions.isPermissionsClean(permissions), "CFA: Unclean permissions");
         ISuperfluid.Context memory currentContext = AgreementLibrary.authorizeTokenAccess(token, ctx);
         require(sender == currentContext.msgSender, "CFA: E_NO_PERMISSIONS_UPDATE");
         require(sender != flowOperator, "CFA: E_NO_SENDER_FLOW_OPERATOR");
-<<<<<<< HEAD
-=======
         require(flowRateAllowance >= 0, "CFA: E_NO_NEGATIVE_ALLOWANCE");
->>>>>>> ce1e30c5
         FlowOperatorData memory flowOperatorData;
         flowOperatorData.permissions = permissions;
         flowOperatorData.flowRateAllowance = flowRateAllowance;
@@ -1421,10 +1410,7 @@
         internal pure
         returns(bytes32[] memory data)
     {
-<<<<<<< HEAD
-=======
         assert(flowOperatorData.flowRateAllowance >= 0); // flowRateAllowance must not be less than 0
->>>>>>> ce1e30c5
         data = new bytes32[](1);
         data[0] = bytes32(
             uint256(flowOperatorData.permissions) << 128 |
