--- conflicted
+++ resolved
@@ -969,7 +969,6 @@
                     currentContext.timestamp,
                     currentContext.appCreditToken,
                     token, flowParams, oldFlowData);
-<<<<<<< HEAD
 
             // NOTE: we do not provide additionalAppCreditAmount when cbStates.appCreditGranted is 0
             // (closing streams)
@@ -982,10 +981,7 @@
 
             cbStates.appCreditGranted = cbStates.appCreditGranted + additionalAppCreditAmount;
             cbStates.appCreditUsed = oldFlowData.owedDeposit.toInt256();
-=======
-            cbStates.appAllowanceGranted = cbStates.appAllowanceGranted * uint256(currentContext.appCallbackLevel + 1);
-            cbStates.appAllowanceUsed = oldFlowData.owedDeposit.toInt256();
->>>>>>> bf843353
+
             // - each app level can at least "relay" the same amount of input flow rate to others
             // - each app level gets the same amount of credit
 
