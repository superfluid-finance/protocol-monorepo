// SPDX-License-Identifier: AGPLv3
pragma solidity 0.8.16;

import { IConstantFlowAgreementHook } from "../interfaces/agreements/IConstantFlowAgreementHook.sol";
import {
    IConstantFlowAgreementV1,
    SuperfluidErrors,
    ISuperfluidToken
} from "../interfaces/agreements/IConstantFlowAgreementV1.sol";
import {
    ISuperfluid,
    ISuperfluidGovernance,
    ISuperApp,
    FlowOperatorDefinitions,
    SuperAppDefinitions,
    ContextDefinitions,
    SuperfluidGovernanceConfigs
} from "../interfaces/superfluid/ISuperfluid.sol";
import { AgreementBase } from "./AgreementBase.sol";

import { SafeCast } from "@openzeppelin/contracts/utils/math/SafeCast.sol";
import { AgreementLibrary } from "./AgreementLibrary.sol";

/**
 * @title ConstantFlowAgreementV1 contract
 * @author Superfluid
 * @dev Please read IConstantFlowAgreementV1 for implementation notes.
 * @dev For more technical notes, please visit protocol-monorepo wiki area.
 */
contract ConstantFlowAgreementV1 is
    AgreementBase,
    IConstantFlowAgreementV1
{

    /**
     * E_NO_SENDER_CREATE - sender cannot create as flowOperator
     * E_NO_SENDER_UPDATE - sender cannot update as flowOperator
     * E_NO_SENDER_DELETE - sender cannot delete as flowOperator
     * E_EXCEED_FLOW_RATE_ALLOWANCE - flowRateAllowance exceeeded
     * E_NO_OPERATOR_CREATE_FLOW - operator does not have permissions to create flow
     * E_NO_OPERATOR_UPDATE_FLOW - operator does not have permissions to update flow
     * E_NO_OPERATOR_DELETE_FLOW - operator does not have permissions to delete flow
     * E_NO_SENDER_FLOW_OPERATOR - sender cannot set themselves as the flow operator
     * E_NO_NEGATIVE_ALLOWANCE - sender cannot set a negative allowance
     */

    /**
     * @dev Default minimum deposit value
     *
     * NOTE:
     * - It may come as a surprise that it is not 0, this is the minimum friction we have in the system for the
     *   imperfect blockchain system we live in.
     * - It is related to deposit clipping, and it is always rounded-up when clipping.
     */
    uint256 public constant DEFAULT_MINIMUM_DEPOSIT = uint256(uint96(1 << 32));
    /// @dev Maximum deposit value
    uint256 public constant MAXIMUM_DEPOSIT = uint256(uint96(type(int96).max));

    /// @dev Maximum flow rate
    uint256 public constant MAXIMUM_FLOW_RATE = uint256(uint96(type(int96).max));

    bytes32 private constant CFAV1_PPP_CONFIG_KEY =
        keccak256("org.superfluid-finance.agreements.ConstantFlowAgreement.v1.PPPConfiguration");

    bytes32 private constant SUPERTOKEN_MINIMUM_DEPOSIT_KEY =
        keccak256("org.superfluid-finance.superfluid.superTokenMinimumDeposit");

    IConstantFlowAgreementHook public immutable constantFlowAgreementHook;

<<<<<<< HEAD
    // An arbitrarily chosen safety limit for the external calls to protect against out-of-gas grief exploits.
    // solhint-disable-next-line var-name-mixedcase
    uint64 constant public CFA_HOOK_GAS_LIMIT = 250000;

=======
>>>>>>> b9806acd
    using SafeCast for uint256;
    using SafeCast for int256;

    struct FlowData {
        uint256 timestamp; // stored as uint32
        int96 flowRate; // stored also as int96
        uint256 deposit; // stored as int96 with lower 32 bits clipped to 0
        uint256 owedDeposit; // stored as int96 with lower 32 bits clipped to 0
    }

    struct FlowParams {
        bytes32 flowId;
        address sender;
        address receiver;
        address flowOperator;
        int96 flowRate;
        bytes userData;
    }

    struct FlowOperatorData {
        uint8 permissions;
        int96 flowRateAllowance;
    }

    // solhint-disable-next-line no-empty-blocks
<<<<<<< HEAD
    constructor(
        ISuperfluid host,
        IConstantFlowAgreementHook _hookAddress
    ) AgreementBase(address(host)) {
=======
    constructor(ISuperfluid host, IConstantFlowAgreementHook _hookAddress) AgreementBase(address(host)) {
>>>>>>> b9806acd
        constantFlowAgreementHook = _hookAddress;
    }

    /**************************************************************************
     * ISuperAgreement interface
     *************************************************************************/

    /// @dev ISuperAgreement.realtimeBalanceOf implementation
    function realtimeBalanceOf(
        ISuperfluidToken token,
        address account,
        uint256 time
    )
        external
        view
        override
        returns (int256 dynamicBalance, uint256 deposit, uint256 owedDeposit)
    {
        (bool exist, FlowData memory state) = _getAccountFlowState(token, account);
        if(exist) {
            dynamicBalance = ((int256(time) - (int256(state.timestamp))) * state.flowRate);
            deposit = state.deposit;
            owedDeposit = state.owedDeposit;
        }
    }

    /**************************************************************************
     * IConstantFlowAgreementV1 interface
     *************************************************************************/

     function _getMaximumFlowRateFromDepositPure(
         uint256 liquidationPeriod,
         uint256 deposit)
         internal pure
         returns (int96 flowRate)
     {
        if (deposit > MAXIMUM_DEPOSIT) revert CFA_DEPOSIT_TOO_BIG();
         deposit = _clipDepositNumberRoundingDown(deposit);

         uint256 flowrate1 = deposit / liquidationPeriod;

         // NOTE downcasting is safe as we constrain deposit to less than
         // 2 ** 95 (MAXIMUM_DEPOSIT) so the resulting value flowRate1 will fit into int96
         return int96(int256(flowrate1));
     }

     function _getDepositRequiredForFlowRatePure(
         uint256 minimumDeposit,
         uint256 liquidationPeriod,
         int96 flowRate)
         internal pure
         returns (uint256 deposit)
     {
        if (flowRate < 0) revert CFA_INVALID_FLOW_RATE();
        if (uint256(int256(flowRate)) * liquidationPeriod > uint256(int256(type(int96).max))) {
            revert CFA_FLOW_RATE_TOO_BIG();
        }
         uint256 calculatedDeposit = _calculateDeposit(flowRate, liquidationPeriod);
         return AgreementLibrary.max(minimumDeposit, calculatedDeposit);
     }

     /// @dev IConstantFlowAgreementV1.getMaximumFlowRateFromDeposit implementation
     function getMaximumFlowRateFromDeposit(
         ISuperfluidToken token,
         uint256 deposit)
         external view override
         returns (int96 flowRate)
     {
         (uint256 liquidationPeriod, ) = _decode3PsData(token);
         flowRate = _getMaximumFlowRateFromDepositPure(liquidationPeriod, deposit);
     }

     /// @dev IConstantFlowAgreementV1.getDepositRequiredForFlowRate implementation
     function getDepositRequiredForFlowRate(
         ISuperfluidToken token,
         int96 flowRate)
         external view override
         returns (uint256 deposit)
     {
        // base case: 0 flow rate
        if (flowRate == 0) return 0;

         ISuperfluid host = ISuperfluid(token.getHost());
         ISuperfluidGovernance gov = ISuperfluidGovernance(host.getGovernance());
         uint256 minimumDeposit = gov.getConfigAsUint256(host, token, SUPERTOKEN_MINIMUM_DEPOSIT_KEY);
         uint256 pppConfig = gov.getConfigAsUint256(host, token, CFAV1_PPP_CONFIG_KEY);
         (uint256 liquidationPeriod, ) = SuperfluidGovernanceConfigs.decodePPPConfig(pppConfig);
         return _getDepositRequiredForFlowRatePure(minimumDeposit, liquidationPeriod, flowRate);
     }

    function isPatricianPeriodNow(
        ISuperfluidToken token,
        address account)
        external view override
        returns (bool isCurrentlyPatricianPeriod, uint256 timestamp)
    {
        ISuperfluid host = ISuperfluid(token.getHost());
        timestamp = host.getNow();
        isCurrentlyPatricianPeriod = isPatricianPeriod(token, account, timestamp);
    }

    function isPatricianPeriod(
        ISuperfluidToken token,
        address account,
        uint256 timestamp)
        public view override
        returns (bool)
    {
        (int256 availableBalance, ,) = token.realtimeBalanceOf(account, timestamp);
        if (availableBalance >= 0) {
            return true;
        }

        (uint256 liquidationPeriod, uint256 patricianPeriod) = _decode3PsData(token);
        (,FlowData memory senderAccountState) = _getAccountFlowState(token, account);
        int256 signedTotalCFADeposit = senderAccountState.deposit.toInt256();

        return _isPatricianPeriod(
            availableBalance,
            signedTotalCFADeposit,
            liquidationPeriod,
            patricianPeriod
        );
    }

    /// @dev IConstantFlowAgreementV1.createFlow implementation
    function createFlow(
        ISuperfluidToken token,
        address receiver,
        int96 flowRate,
        bytes calldata ctx
    )
        external
        override
        returns(bytes memory newCtx)
    {
        ISuperfluid.Context memory currentContext = AgreementLibrary.authorizeTokenAccess(token, ctx);

        _StackVars_createOrUpdateFlow memory flowVars;
        flowVars.token = token;
        flowVars.sender = currentContext.msgSender;
        flowVars.receiver = receiver;
        flowVars.flowRate = flowRate;

        newCtx = _createFlow(
            flowVars,
            ctx,
            currentContext
        );
    }

    /// @dev IConstantFlowAgreementV1.updateFlow implementation
    function updateFlow(
        ISuperfluidToken token,
        address receiver,
        int96 flowRate,
        bytes calldata ctx
    )
        external
        override
        returns(bytes memory newCtx)
    {
        ISuperfluid.Context memory currentContext = AgreementLibrary.authorizeTokenAccess(token, ctx);

        _StackVars_createOrUpdateFlow memory flowVars;
        flowVars.token = token;
        flowVars.sender = currentContext.msgSender;
        flowVars.receiver = receiver;
        flowVars.flowRate = flowRate;

        bytes32 flowId = _generateFlowId(flowVars.sender, flowVars.receiver);
        (bool exist, FlowData memory oldFlowData) = _getAgreementData(flowVars.token, flowId);

        newCtx = _updateFlow(
            flowVars,
            oldFlowData,
            exist,
            ctx,
            currentContext
        );
    }

    /// @dev IConstantFlowAgreementV1.deleteFlow implementation
    function deleteFlow(
        ISuperfluidToken token,
        address sender,
        address receiver,
        bytes calldata ctx
    )
        external
        override
        returns(bytes memory newCtx)
    {
        ISuperfluid.Context memory currentContext = AgreementLibrary.authorizeTokenAccess(token, ctx);
        (,uint8 permissions,) = getFlowOperatorData(token, sender, currentContext.msgSender);
        bool hasPermissions = _getBooleanFlowOperatorPermissions(permissions, FlowChangeType.DELETE_FLOW);

        _StackVars_createOrUpdateFlow memory flowVars;
        flowVars.token = token;
        flowVars.sender = sender;
        flowVars.receiver = receiver;
        flowVars.flowRate = 0;

        newCtx = _deleteFlow(flowVars, hasPermissions, ctx, currentContext);
    }

    /// @dev IConstantFlowAgreementV1.getFlow implementation
    function getFlow(
        ISuperfluidToken token,
        address sender,
        address receiver
    )
        external
        view
        override
        returns (
            uint256 timestamp,
            int96 flowRate,
            uint256 deposit,
            uint256 owedDeposit
        )
    {
        (, FlowData memory data) = _getAgreementData(
            token,
            _generateFlowId(sender, receiver));

        return(
            data.timestamp,
            data.flowRate,
            data.deposit,
            data.owedDeposit
        );
    }

    /// @dev IConstantFlowAgreementV1.getFlow implementation
    function getFlowByID(
        ISuperfluidToken token,
        bytes32 flowId
    )
        external
        view
        override
        returns(
            uint256 timestamp,
            int96 flowRate,
            uint256 deposit,
            uint256 owedDeposit
        )
    {
        (, FlowData memory data) = _getAgreementData(
            token,
            flowId
        );

        return (
            data.timestamp,
            data.flowRate,
            data.deposit,
            data.owedDeposit
        );
    }

    /// @dev IConstantFlowAgreementV1.getAccountFlowInfo implementation
    function getAccountFlowInfo(
        ISuperfluidToken token,
        address account
    )
        external view override
        returns (
            uint256 timestamp,
            int96 flowRate,
            uint256 deposit,
            uint256 owedDeposit)
    {
        (, FlowData memory state) = _getAccountFlowState(token, account);
        return (
            state.timestamp,
            state.flowRate,
            state.deposit,
            state.owedDeposit
        );
    }

    /// @dev IConstantFlowAgreementV1.getNetFlow implementation
    function getNetFlow(
        ISuperfluidToken token,
        address account
    )
        external view override
        returns (int96 flowRate)
    {
        (, FlowData memory state) = _getAccountFlowState(token, account);
        return state.flowRate;
    }

    /**************************************************************************
     * Internal Helper Functions
     *************************************************************************/

    // Stack variables for _createOrUpdateFlow function, to avoid stack too deep issue
    // solhint-disable-next-line contract-name-camelcase
    struct _StackVars_createOrUpdateFlow {
        ISuperfluidToken token;
        address sender;
        address receiver;
        int96 flowRate;
    }

    /**
     * @dev Checks conditions for both create/update flow
     * returns the flowId and flowParams
     */
    function _createOrUpdateFlowCheck(
        _StackVars_createOrUpdateFlow memory flowVars,
        ISuperfluid.Context memory currentContext
    )
        internal pure
        returns(bytes32 flowId, FlowParams memory flowParams)
    {
        if (flowVars.receiver == address(0)) {
<<<<<<< HEAD
            revert CFA_ZERO_ADDRESS_RECEIVER();
=======
            revert SuperfluidErrors.ZERO_ADDRESS(SuperfluidErrors.CFA_ZERO_ADDRESS_RECEIVER);
>>>>>>> b9806acd
        }

        flowId = _generateFlowId(flowVars.sender, flowVars.receiver);
        flowParams.flowId = flowId;
        flowParams.sender = flowVars.sender;
        flowParams.receiver = flowVars.receiver;
        flowParams.flowOperator = currentContext.msgSender;
        flowParams.flowRate = flowVars.flowRate;
        flowParams.userData = currentContext.userData;
        if (flowParams.sender == flowParams.receiver) revert CFA_NO_SELF_FLOW();
        if (flowParams.flowRate <= 0) revert CFA_INVALID_FLOW_RATE();
    }

    function _createFlow(
        _StackVars_createOrUpdateFlow memory flowVars,
        bytes calldata ctx,
        ISuperfluid.Context memory currentContext
    )
        internal
        returns(bytes memory newCtx)
    {
        (bytes32 flowId, FlowParams memory flowParams) = _createOrUpdateFlowCheck(flowVars, currentContext);

        (bool exist, FlowData memory oldFlowData) = _getAgreementData(flowVars.token, flowId);
<<<<<<< HEAD
        if (exist) revert CFA_FLOW_ALREADY_EXISTS();
=======
        if (exist) revert SuperfluidErrors.ALREADY_EXISTS(SuperfluidErrors.CFA_FLOW_ALREADY_EXISTS);
>>>>>>> b9806acd

        if (ISuperfluid(msg.sender).isApp(ISuperApp(flowVars.receiver))) {
            newCtx = _changeFlowToApp(
                flowVars.receiver,
                flowVars.token, flowParams, oldFlowData,
                ctx, currentContext, FlowChangeType.CREATE_FLOW);
        } else {
            newCtx = _changeFlowToNonApp(
                flowVars.token, flowParams, oldFlowData,
                ctx, currentContext);
        }

        _requireAvailableBalance(flowVars.token, flowVars.sender, currentContext);

<<<<<<< HEAD
        if (address(constantFlowAgreementHook) != address(0))  {
            uint256 gasLeftBefore = gasleft();
            try constantFlowAgreementHook.onCreate{ gas: CFA_HOOK_GAS_LIMIT }(
=======
        // @note It is possible this silently fails due to out of gas reasons, and users should
        // still be able to recreate the hook behavior. This logic should exist in the NFT contract though.
        // This should be safe as we don't have any behavior/state changes in the catch block.
        if (address(constantFlowAgreementHook) != address(0))  {
            try constantFlowAgreementHook.onCreate(
>>>>>>> b9806acd
                flowVars.token,
                IConstantFlowAgreementHook.CFAHookParams({
                    sender: flowParams.sender,
                    receiver: flowParams.receiver,
                    flowOperator: flowParams.flowOperator,
                    flowRate: flowParams.flowRate
                })
            )
            // solhint-disable-next-line no-empty-blocks
<<<<<<< HEAD
            {} catch {
// If the CFA hook actually runs out of gas, not just hitting the safety gas limit, we revert the whole transaction.
// This solves an issue where the gas estimaton didn't provide enough gas by default for the CFA hook to succeed.
// See https://medium.com/@wighawag/ethereum-the-concept-of-gas-and-its-dangers-28d0eb809bb2
                if (gasleft() <= gasLeftBefore / 63) {
                    revert CFA_HOOK_OUT_OF_GAS();
                }
            }
=======
            {} catch {}
>>>>>>> b9806acd
        }
    }

    function _updateFlow(
        _StackVars_createOrUpdateFlow memory flowVars,
        FlowData memory oldFlowData,
        bool exist,
        bytes calldata ctx,
        ISuperfluid.Context memory currentContext
    )
        internal
        returns(bytes memory newCtx)
    {
        (, FlowParams memory flowParams) = _createOrUpdateFlowCheck(flowVars, currentContext);

<<<<<<< HEAD
        if (!exist) revert CFA_FLOW_DOES_NOT_EXIST();
=======
        if (!exist) revert SuperfluidErrors.DOES_NOT_EXIST(SuperfluidErrors.CFA_FLOW_DOES_NOT_EXIST);
>>>>>>> b9806acd

        if (ISuperfluid(msg.sender).isApp(ISuperApp(flowVars.receiver))) {
            newCtx = _changeFlowToApp(
                flowVars.receiver,
                flowVars.token, flowParams, oldFlowData,
                ctx, currentContext, FlowChangeType.UPDATE_FLOW);
        } else {
            newCtx = _changeFlowToNonApp(
                flowVars.token, flowParams, oldFlowData,
                ctx, currentContext);
        }

        _requireAvailableBalance(flowVars.token, flowVars.sender, currentContext);

        // @note See comment in _createFlow
        if (address(constantFlowAgreementHook) != address(0))  {
<<<<<<< HEAD
            uint256 gasLeftBefore = gasleft();
            // solhint-disable-next-line no-empty-blocks
            try constantFlowAgreementHook.onUpdate{ gas: CFA_HOOK_GAS_LIMIT }(
=======
            // solhint-disable-next-line no-empty-blocks
            try constantFlowAgreementHook.onUpdate(
>>>>>>> b9806acd
                flowVars.token,
                IConstantFlowAgreementHook.CFAHookParams({
                    sender: flowParams.sender,
                    receiver: flowParams.receiver,
                    flowOperator: flowParams.flowOperator,
                    flowRate: flowParams.flowRate
                }),
                oldFlowData.flowRate
            // solhint-disable-next-line no-empty-blocks
<<<<<<< HEAD
            ) {} catch {
                // @note See comment in onCreate
                if (gasleft() <= gasLeftBefore / 63) {
                    revert CFA_HOOK_OUT_OF_GAS();
                }
            }
=======
            ) {} catch {}
>>>>>>> b9806acd
        }
    }

    function _deleteFlow(
        _StackVars_createOrUpdateFlow memory flowVars,
        bool hasPermissions,
        bytes calldata ctx,
        ISuperfluid.Context memory currentContext
    )
        internal
        returns(bytes memory newCtx)
    {
        FlowParams memory flowParams;
        if (flowVars.sender == address(0)) {
<<<<<<< HEAD
            revert CFA_ZERO_ADDRESS_SENDER();
        }
        if (flowVars.receiver == address(0)) {
            revert CFA_ZERO_ADDRESS_RECEIVER();
=======
            revert SuperfluidErrors.ZERO_ADDRESS(SuperfluidErrors.CFA_ZERO_ADDRESS_SENDER);
        }
        if (flowVars.receiver == address(0)) {
            revert SuperfluidErrors.ZERO_ADDRESS(SuperfluidErrors.CFA_ZERO_ADDRESS_RECEIVER);
>>>>>>> b9806acd
        }
        flowParams.flowId = _generateFlowId(flowVars.sender, flowVars.receiver);
        flowParams.sender = flowVars.sender;
        flowParams.receiver = flowVars.receiver;
        flowParams.flowOperator = currentContext.msgSender;
        flowParams.flowRate = 0;
        flowParams.userData = currentContext.userData;
        (bool exist, FlowData memory oldFlowData) = _getAgreementData(flowVars.token, flowParams.flowId);
<<<<<<< HEAD
        if (!exist) revert CFA_FLOW_DOES_NOT_EXIST();
=======
        if (!exist) revert SuperfluidErrors.DOES_NOT_EXIST(SuperfluidErrors.CFA_FLOW_DOES_NOT_EXIST);
>>>>>>> b9806acd

        (int256 availableBalance,,) = flowVars.token.realtimeBalanceOf(flowVars.sender, currentContext.timestamp);

        // delete should only be called by sender, receiver or flowOperator
        // unless it is a liquidation (availale balance < 0)
        if (currentContext.msgSender != flowVars.sender &&
            currentContext.msgSender != flowVars.receiver &&
            !hasPermissions)
        {
            if (!ISuperfluid(msg.sender).isAppJailed(ISuperApp(flowVars.sender)) &&
                !ISuperfluid(msg.sender).isAppJailed(ISuperApp(flowVars.receiver))) {
                if (availableBalance >= 0) revert CFA_NON_CRITICAL_SENDER();
            }
        }

        if (availableBalance < 0) {
            _makeLiquidationPayouts(
                flowVars.token,
                availableBalance,
                flowParams,
                oldFlowData,
                currentContext.msgSender);
        }

        newCtx = ctx;
        // if the sender of the flow is deleting the flow
        if (currentContext.msgSender == flowVars.sender) {
            // if the sender is deleting a flow to a super app receiver
            if (ISuperfluid(msg.sender).isApp(ISuperApp(flowVars.receiver))) {
                newCtx = _changeFlowToApp(
                    flowVars.receiver,
                    flowVars.token, flowParams, oldFlowData,
                    newCtx, currentContext, FlowChangeType.DELETE_FLOW);
            } else {
                // if the receiver is not a super app (sender may be a super app or non super app)
                newCtx = _changeFlowToNonApp(
                    flowVars.token, flowParams, oldFlowData,
                    newCtx, currentContext);
            }
        // if the receiver of the flow is deleting the flow
        } else if (currentContext.msgSender == flowVars.receiver) {
            // if the flow being deleted by the receiver has a super app sender
            if (ISuperfluid(msg.sender).isApp(ISuperApp(flowVars.sender))) {
                newCtx = _changeFlowToApp(
                    flowVars.sender,
                    flowVars.token, flowParams, oldFlowData,
                    newCtx, currentContext, FlowChangeType.DELETE_FLOW);
            // if the receiver of the flow deleting the flow is a super app
            } else if (ISuperfluid(msg.sender).isApp(ISuperApp(flowVars.receiver))) {
                newCtx = _changeFlowToApp(
                    address(0),
                    flowVars.token, flowParams, oldFlowData,
                    newCtx, currentContext, FlowChangeType.DELETE_FLOW);
            // if the sender is not a super app (the stream is not coming to or from a super app)
            } else {
                newCtx = _changeFlowToNonApp(
                    flowVars.token, flowParams, oldFlowData,
                    newCtx, currentContext);
            }
        // flowOperator case OR liquidation case (when the msgSender isn't the sender or receiver)
        } else /* liquidations or flowOperator deleting a flow */ {
            // if the sender is an app and is critical
            // we jail the app
            if (ISuperfluid(msg.sender).isApp(ISuperApp(flowVars.sender)) && availableBalance < 0) {
                newCtx = ISuperfluid(msg.sender).jailApp(
                    newCtx,
                    ISuperApp(flowVars.sender),
                    SuperAppDefinitions.APP_RULE_NO_CRITICAL_SENDER_ACCOUNT);
            }
            // if the stream we're deleting (possibly liquidating) has a receiver that is a super app
            // always attempt to call receiver callback
            if (ISuperfluid(msg.sender).isApp(ISuperApp(flowVars.receiver))) {
                newCtx = _changeFlowToApp(
                    flowVars.receiver,
                    flowVars.token, flowParams, oldFlowData,
                    newCtx, currentContext, FlowChangeType.DELETE_FLOW);
            // if the stream we're deleting (possibly liquidating) has a receiver that is not a super app
            // or the sender is a super app or the sender is not a super app
            } else {
                newCtx = _changeFlowToNonApp(
                    flowVars.token, flowParams, oldFlowData,
                    newCtx, currentContext);
            }
        }

        // @note See comment in _createFlow
        if (address(constantFlowAgreementHook) != address(0))  {
<<<<<<< HEAD
            uint256 gasLeftBefore = gasleft();
            try constantFlowAgreementHook.onDelete{ gas: CFA_HOOK_GAS_LIMIT }(
=======
            try constantFlowAgreementHook.onDelete(
>>>>>>> b9806acd
                flowVars.token,
                IConstantFlowAgreementHook.CFAHookParams({
                    sender: flowParams.sender,
                    receiver: flowParams.receiver,
                    flowOperator: flowParams.flowOperator,
                    flowRate: flowParams.flowRate
                }),
                oldFlowData.flowRate
            // solhint-disable-next-line no-empty-blocks
<<<<<<< HEAD
            ) {} catch {
                // @note See comment in onCreate
                if (gasleft() <= gasLeftBefore / 63) {
                    revert CFA_HOOK_OUT_OF_GAS();
                }
            }
=======
            ) {} catch {}
>>>>>>> b9806acd
        }
    }

    /**************************************************************************
     * ACL Functions
     *************************************************************************/

    /// @dev IConstantFlowAgreementV1.createFlowByOperator implementation
    function createFlowByOperator(
        ISuperfluidToken token,
        address sender,
        address receiver,
        int96 flowRate,
        bytes calldata ctx
    )
        external override
        returns(bytes memory newCtx)
    {
        ISuperfluid.Context memory currentContext = AgreementLibrary.authorizeTokenAccess(token, ctx);
        if (currentContext.msgSender == sender) revert CFA_ACL_NO_SENDER_CREATE();

        {
            // check if flow operator has create permissions
            (
                bytes32 flowOperatorId,
                uint8 permissions,
                int96 flowRateAllowance
            ) = getFlowOperatorData(token, sender, currentContext.msgSender);
            if (!_getBooleanFlowOperatorPermissions(permissions, FlowChangeType.CREATE_FLOW)) {
                revert CFA_ACL_OPERATOR_NO_CREATE_PERMISSIONS();
            }

            // check if desired flow rate is allowed and update flow rate allowance
            int96 updatedFlowRateAllowance = flowRateAllowance == type(int96).max
                ? flowRateAllowance
                : flowRateAllowance - flowRate;
            if (updatedFlowRateAllowance < 0) revert CFA_ACL_FLOW_RATE_ALLOWANCE_EXCEEDED();
            _updateFlowRateAllowance(token, flowOperatorId, permissions, updatedFlowRateAllowance);
        }
        {
            _StackVars_createOrUpdateFlow memory flowVars;
            flowVars.token = token;
            flowVars.sender = sender;
            flowVars.receiver = receiver;
            flowVars.flowRate = flowRate;
            newCtx = _createFlow(
                flowVars,
                ctx,
                currentContext
            );
        }
    }

    /// @dev IConstantFlowAgreementV1.updateFlowByOperator implementation
    function updateFlowByOperator(
        ISuperfluidToken token,
        address sender,
        address receiver,
        int96 flowRate,
        bytes calldata ctx
    )
        external override
        returns(bytes memory newCtx)
    {
        ISuperfluid.Context memory currentContext = AgreementLibrary.authorizeTokenAccess(token, ctx);
        if (currentContext.msgSender == sender) revert CFA_ACL_NO_SENDER_UPDATE();

        // check if flow exists
        (bool exist, FlowData memory oldFlowData) = _getAgreementData(token, _generateFlowId(sender, receiver));

        {
            // check if flow operator has create permissions
            (
                bytes32 flowOperatorId,
                uint8 permissions,
                int96 flowRateAllowance
            ) = getFlowOperatorData(token, sender, currentContext.msgSender);
            if (!_getBooleanFlowOperatorPermissions(permissions, FlowChangeType.UPDATE_FLOW)) {
                revert CFA_ACL_OPERATOR_NO_UPDATE_PERMISSIONS();
            }

            // check if desired flow rate is allowed and update flow rate allowance
            int96 updatedFlowRateAllowance = flowRateAllowance == type(int96).max || oldFlowData.flowRate >= flowRate
                ? flowRateAllowance
                : flowRateAllowance - (flowRate - oldFlowData.flowRate);
            if (updatedFlowRateAllowance < 0) revert CFA_ACL_FLOW_RATE_ALLOWANCE_EXCEEDED();
            _updateFlowRateAllowance(token, flowOperatorId, permissions, updatedFlowRateAllowance);
        }

        {
            _StackVars_createOrUpdateFlow memory flowVars;
            flowVars.token = token;
            flowVars.sender = sender;
            flowVars.receiver = receiver;
            flowVars.flowRate = flowRate;
            newCtx = _updateFlow(
                flowVars,
                oldFlowData,
                exist,
                ctx,
                currentContext
            );
        }
    }

    /// @dev IConstantFlowAgreementV1.deleteFlowByOperator implementation
    function deleteFlowByOperator(
        ISuperfluidToken token,
        address sender,
        address receiver,
        bytes calldata ctx
    )
        external override
        returns(bytes memory newCtx)
    {
        ISuperfluid.Context memory currentContext = AgreementLibrary.authorizeTokenAccess(token, ctx);
        (,uint8 permissions,) = getFlowOperatorData(token, sender, currentContext.msgSender);
        bool hasPermissions = _getBooleanFlowOperatorPermissions(permissions, FlowChangeType.DELETE_FLOW);
        if (!hasPermissions) revert CFA_ACL_OPERATOR_NO_DELETE_PERMISSIONS();

        _StackVars_createOrUpdateFlow memory flowVars;
        flowVars.token = token;
        flowVars.sender = sender;
        flowVars.receiver = receiver;
        flowVars.flowRate = 0;

        newCtx = _deleteFlow(flowVars, hasPermissions, ctx, currentContext);
    }

    /// @dev IConstantFlowAgreementV1.updateFlowOperatorPermissions implementation
    function updateFlowOperatorPermissions(
        ISuperfluidToken token,
        address flowOperator,
        uint8 permissions,
        int96 flowRateAllowance, // flowRateBudget
        bytes calldata ctx
    ) public override returns(bytes memory newCtx) {
        newCtx = ctx;
        if (!FlowOperatorDefinitions.isPermissionsClean(permissions)) revert CFA_ACL_UNCLEAN_PERMISSIONS();
        ISuperfluid.Context memory currentContext = AgreementLibrary.authorizeTokenAccess(token, ctx);
        // [SECURITY] NOTE: we are holding the assumption here that ctx is correct and we validate it with
        // authorizeTokenAccess:
        if (currentContext.msgSender == flowOperator) revert CFA_ACL_NO_SENDER_FLOW_OPERATOR();
        if (flowRateAllowance < 0) revert CFA_ACL_NO_NEGATIVE_ALLOWANCE();
        FlowOperatorData memory flowOperatorData;
        flowOperatorData.permissions = permissions;
        flowOperatorData.flowRateAllowance = flowRateAllowance;
        bytes32 flowOperatorId = _generateFlowOperatorId(currentContext.msgSender, flowOperator);
        token.updateAgreementData(flowOperatorId, _encodeFlowOperatorData(flowOperatorData));

        emit FlowOperatorUpdated(token, currentContext.msgSender, flowOperator, permissions, flowRateAllowance);
    }

    /// @dev IConstantFlowAgreementV1.authorizeFlowOperatorWithFullControl implementation
    function authorizeFlowOperatorWithFullControl(
        ISuperfluidToken token,
        address flowOperator,
        bytes calldata ctx
    )
        external override
        returns(bytes memory newCtx)
    {
        newCtx = updateFlowOperatorPermissions(
            token,
            flowOperator,
            FlowOperatorDefinitions.AUTHORIZE_FULL_CONTROL,
            type(int96).max,
            ctx
        );
    }

    /// @dev IConstantFlowAgreementV1.revokeFlowOperatorWithFullControl implementation
    function revokeFlowOperatorWithFullControl(
        ISuperfluidToken token,
        address flowOperator,
        bytes calldata ctx
    )
        external override
        returns(bytes memory newCtx)
    {
        // NOTE: REVOKE_FULL_CONTROL = 0
        newCtx = updateFlowOperatorPermissions(token, flowOperator, 0, 0, ctx);
    }

    /// @dev IConstantFlowAgreementV1.getFlowOperatorData implementation
    function getFlowOperatorData(
        ISuperfluidToken token,
        address sender,
        address flowOperator
    )
        public view override
        returns(bytes32 flowOperatorId, uint8 permissions, int96 flowRateAllowance)
    {
        flowOperatorId = _generateFlowOperatorId(sender, flowOperator);
        (, FlowOperatorData memory flowOperatorData) = _getFlowOperatorData(token, flowOperatorId);
        permissions = flowOperatorData.permissions;
        flowRateAllowance = flowOperatorData.flowRateAllowance;
    }

    /// @dev IConstantFlowAgreementV1.getFlowOperatorDataByID implementation
    function getFlowOperatorDataByID(
        ISuperfluidToken token,
        bytes32 flowOperatorId
    )
        external view override
        returns(uint8 permissions, int96 flowRateAllowance)
    {
        (, FlowOperatorData memory flowOperatorData) = _getFlowOperatorData(token, flowOperatorId);
        permissions = flowOperatorData.permissions;
        flowRateAllowance = flowOperatorData.flowRateAllowance;
    }

    /**************************************************************************
     * Internal State Functions
     *************************************************************************/

    enum FlowChangeType {
        CREATE_FLOW,
        UPDATE_FLOW,
        DELETE_FLOW
    }

    function _getAccountFlowState
    (
        ISuperfluidToken token,
        address account
    )
        private view
        returns(bool exist, FlowData memory)
    {
        bytes32[] memory data = token.getAgreementStateSlot(address(this), account, 0 /* slotId */, 1 /* length */);
        return _decodeFlowData(uint256(data[0]));
    }

    function _getAgreementData
    (
        ISuperfluidToken token,
        bytes32 dId
    )
        private view
        returns (bool exist, FlowData memory)
    {
        bytes32[] memory data = token.getAgreementData(address(this), dId, 1);
        return _decodeFlowData(uint256(data[0]));
    }

    function _getFlowOperatorData
    (
        ISuperfluidToken token,
        bytes32 flowOperatorId
    )
        private view
        returns (bool exist, FlowOperatorData memory)
    {
        // 1 because we are storing the flowOperator data in one word
        bytes32[] memory data = token.getAgreementData(address(this), flowOperatorId, 1);
        return _decodeFlowOperatorData(uint256(data[0]));
    }

    function _updateFlowRateAllowance
    (
        ISuperfluidToken token,
        bytes32 flowOperatorId,
        uint8 existingPermissions,
        int96 updatedFlowRateAllowance
    )
        private
    {
        FlowOperatorData memory flowOperatorData;
        flowOperatorData.permissions = existingPermissions;
        flowOperatorData.flowRateAllowance = updatedFlowRateAllowance;
        token.updateAgreementData(flowOperatorId, _encodeFlowOperatorData(flowOperatorData));
    }

    function _updateAccountFlowState(
        ISuperfluidToken token,
        address account,
        int96 flowRateDelta,
        int256 depositDelta,
        int256 owedDepositDelta,
        uint256 currentTimestamp
    )
        private
        returns (int96 newNetFlowRate)
    {
        (, FlowData memory state) = _getAccountFlowState(token, account);
        int256 dynamicBalance = (currentTimestamp - state.timestamp).toInt256()
            * int256(state.flowRate);
        if (dynamicBalance != 0) {
            token.settleBalance(account, dynamicBalance);
        }
        state.flowRate = state.flowRate + flowRateDelta;
        state.timestamp = currentTimestamp;
        state.deposit = (state.deposit.toInt256() + depositDelta).toUint256();
        state.owedDeposit = (state.owedDeposit.toInt256() + owedDepositDelta).toUint256();

        token.updateAgreementStateSlot(account, 0 /* slot id */, _encodeFlowData(state));

        return state.flowRate;
    }

    /**
     * @dev update a flow to a non-app receiver
     */
    function _changeFlowToNonApp(
        ISuperfluidToken token,
        FlowParams memory flowParams,
        FlowData memory oldFlowData,
        bytes memory ctx,
        ISuperfluid.Context memory currentContext
    )
        private
        returns (bytes memory newCtx)
    {
        // owed deposit should have been always zero, since an app should never become a non app
        assert(oldFlowData.owedDeposit == 0);

        // STEP 1: update the flow
        int256 depositDelta;
        FlowData memory newFlowData;
        (depositDelta,,newFlowData) = _changeFlow(
            currentContext.timestamp,
            currentContext.appCreditToken,
            token, flowParams, oldFlowData);

        // STEP 2: update app credit used
        if (currentContext.appCreditToken == token) {
            newCtx = ISuperfluid(msg.sender).ctxUseCredit(
                ctx,
                depositDelta
            );
        } else {
            newCtx = ctx;
        }
    }

    /**
     * @dev change a flow to a app receiver
     */

    // Stack variables for _changeFlowToApp function, to avoid stack too deep issue
    // solhint-disable-next-line contract-name-camelcase
    struct _StackVars_changeFlowToApp {
        bytes cbdata;
        FlowData newFlowData;
        ISuperfluid.Context appContext;
    }
    function _changeFlowToApp(
        address appToCallback,
        ISuperfluidToken token,
        FlowParams memory flowParams,
        FlowData memory oldFlowData,
        bytes memory ctx,
        ISuperfluid.Context memory currentContext,
        FlowChangeType optype
    )
        private
        returns (bytes memory newCtx)
    {
        newCtx = ctx;
        // apply callbacks
        _StackVars_changeFlowToApp memory vars;

        // call callback
        if (appToCallback != address(0)) {
            AgreementLibrary.CallbackInputs memory cbStates = AgreementLibrary.createCallbackInputs(
                token,
                appToCallback,
                flowParams.flowId,
                abi.encode(flowParams.sender, flowParams.receiver)
            );

            // call the before callback
            if (optype == FlowChangeType.CREATE_FLOW) {
                cbStates.noopBit = SuperAppDefinitions.BEFORE_AGREEMENT_CREATED_NOOP;
            } else if (optype == FlowChangeType.UPDATE_FLOW) {
                cbStates.noopBit = SuperAppDefinitions.BEFORE_AGREEMENT_UPDATED_NOOP;
            } else /* if (optype == FlowChangeType.DELETE_FLOW) */ {
                cbStates.noopBit = SuperAppDefinitions.BEFORE_AGREEMENT_TERMINATED_NOOP;
            }
            vars.cbdata = AgreementLibrary.callAppBeforeCallback(cbStates, ctx);

            ISuperfluidGovernance gov = ISuperfluidGovernance(ISuperfluid(msg.sender).getGovernance());

            (,cbStates.appCreditGranted,) = _changeFlow(
                    currentContext.timestamp,
                    currentContext.appCreditToken,
                    token, flowParams, oldFlowData);


            // Rule CFA-2
            // https://github.com/superfluid-finance/protocol-monorepo/wiki/About-App-Credit
            // Allow apps to take an additional amount of app credit (minimum deposit)
            uint256 minimumDeposit = gov.getConfigAsUint256(
                ISuperfluid(msg.sender), token, SUPERTOKEN_MINIMUM_DEPOSIT_KEY);

            // NOTE: we do not provide additionalAppCreditAmount when cbStates.appCreditGranted is 0
            // (closing streams)
            uint256 additionalAppCreditAmount = cbStates.appCreditGranted == 0
                ? 0
                : AgreementLibrary.max(
                    DEFAULT_MINIMUM_DEPOSIT,
                    minimumDeposit
                );
            cbStates.appCreditGranted = cbStates.appCreditGranted + additionalAppCreditAmount;

            cbStates.appCreditUsed = oldFlowData.owedDeposit.toInt256();

            // - each app level can at least "relay" the same amount of input flow rate to others
            // - each app level gets the same amount of credit

            if (optype == FlowChangeType.CREATE_FLOW) {
                cbStates.noopBit = SuperAppDefinitions.AFTER_AGREEMENT_CREATED_NOOP;
            } else if (optype == FlowChangeType.UPDATE_FLOW) {
                cbStates.noopBit = SuperAppDefinitions.AFTER_AGREEMENT_UPDATED_NOOP;
            } else /* if (optype == FlowChangeType.DELETE_FLOW) */ {
                cbStates.noopBit = SuperAppDefinitions.AFTER_AGREEMENT_TERMINATED_NOOP;
            }
            (vars.appContext, newCtx) = AgreementLibrary.callAppAfterCallback(cbStates, vars.cbdata, newCtx);

            // NB: the callback might update the same flow!!
            // reload the flow data
            (, vars.newFlowData) = _getAgreementData(token, flowParams.flowId);
        } else {
            (,,vars.newFlowData) = _changeFlow(
                    currentContext.timestamp,
                    currentContext.appCreditToken,
                    token, flowParams, oldFlowData);
        }

        // REVIEW the re-entrace assumptions from this point on

        // NOTE: vars.appContext.appCreditUsed will be adjusted by callAppAfterCallback
        // and its range will be [0, currentContext.appCreditGranted]
        {
            int256 appCreditDelta = vars.appContext.appCreditUsed
                - oldFlowData.owedDeposit.toInt256();

            // update flow data and account state with the credit delta
            {
                vars.newFlowData.deposit = (vars.newFlowData.deposit.toInt256()
                    + appCreditDelta).toUint256();
                vars.newFlowData.owedDeposit = (vars.newFlowData.owedDeposit.toInt256()
                    + appCreditDelta).toUint256();
                token.updateAgreementData(flowParams.flowId, _encodeFlowData(vars.newFlowData));
                // update sender and receiver deposit (for sender) and owed deposit (for receiver)
                _updateAccountFlowState(
                    token,
                    flowParams.sender,
                    0, // flow rate delta
                    appCreditDelta, // deposit delta
                    0, // owed deposit delta
                    currentContext.timestamp
                );
                _updateAccountFlowState(
                    token,
                    flowParams.receiver,
                    0, // flow rate delta
                    0, // deposit delta
                    appCreditDelta, // owed deposit delta
                    currentContext.timestamp
                );
            }

            if (address(currentContext.appCreditToken) == address(0) ||
                currentContext.appCreditToken == token)
            {
                newCtx = ISuperfluid(msg.sender).ctxUseCredit(
                    newCtx,
                    appCreditDelta
                );
            }

            // if receiver super app doesn't have enough available balance to give back app credit
            // revert (non termination callbacks),
            // or take it from the sender and jail the app
            if (ISuperfluid(msg.sender).isApp(ISuperApp(flowParams.receiver))) {
                int256 availableBalance;
                (availableBalance,,) = token.realtimeBalanceOf(flowParams.receiver, currentContext.timestamp);
                if (availableBalance < 0) {
                    // app goes broke, send the app to jail
                    if (optype == FlowChangeType.DELETE_FLOW) {
                        newCtx = ISuperfluid(msg.sender).jailApp(
                            newCtx,
                            ISuperApp(flowParams.receiver),
                            SuperAppDefinitions.APP_RULE_NO_CRITICAL_RECEIVER_ACCOUNT);
                        // calculate user's damage
                        int256 userDamageAmount = AgreementLibrary.min(
                            // user will take the damage if the app is broke,
                            -availableBalance,
                            // but user's damage is limited to the amount of app credit it gives to the app
                            // appCreditDelta should ALWAYS be negative because we are closing an agreement
                            // therefore the value will be positive due to the '-' sign in front of it
                            -appCreditDelta);
                        token.settleBalance(
                            flowParams.sender,
                            -userDamageAmount
                        );
                        token.settleBalance(
                            flowParams.receiver,
                            userDamageAmount
                        );
                    } else {
<<<<<<< HEAD
                        revert ISuperfluid.APP_RULE(SuperAppDefinitions.APP_RULE_NO_CRITICAL_RECEIVER_ACCOUNT);
=======
                        revert SuperfluidErrors.APP_RULE(SuperAppDefinitions.APP_RULE_NO_CRITICAL_RECEIVER_ACCOUNT);
>>>>>>> b9806acd
                    }
                }
            }
        }
    }

    // Stack variables for _changeFlow function, to avoid stack too deep issue
    // solhint-disable-next-line contract-name-camelcase
    struct _StackVars_changeFlow {
        int96 totalSenderFlowRate;
        int96 totalReceiverFlowRate;
    }

    /**
     * @dev change flow between sender and receiver with new flow rate
     *
     * NOTE:
     * - leaving owed deposit unchanged for later adjustment
     * - depositDelta output is always clipped (see _clipDepositNumberRoundingUp)
     */
    function _changeFlow(
        uint256 currentTimestamp,
        ISuperfluidToken appCreditToken,
        ISuperfluidToken token,
        FlowParams memory flowParams,
        FlowData memory oldFlowData
    )
        private
        returns (
            int256 depositDelta,
            uint256 appCreditBase,
            FlowData memory newFlowData
        )
    {
        uint256 newDeposit;
        { // enclosed block to avoid stack too deep error
            uint256 minimumDeposit;
            // STEP 1: calculate deposit required for the flow
            {
                (uint256 liquidationPeriod, ) = _decode3PsData(token);
                ISuperfluidGovernance gov = ISuperfluidGovernance(ISuperfluid(msg.sender).getGovernance());
                minimumDeposit = gov.getConfigAsUint256(
                    ISuperfluid(msg.sender), token, SUPERTOKEN_MINIMUM_DEPOSIT_KEY);
                // rounding up the number for app credit too
                // CAVEAT:
                // - Now app could create a flow rate that is slightly higher than the incoming flow rate.
                // - The app may be jailed due to negative balance if it does this without its own balance.
                // Rule of thumbs:
                // - App can use app credit to create a flow that has the same incoming flow rate
                // - But due to deposit clipping, there is no guarantee that the sum of the out going flow
                //   deposit can be covered by the credit always.
                // - It is advisable for the app to check the credit usages carefully, and if possible
                //   Always have some its own balances to cover the deposits.

                // preliminary calc of new deposit required, may be changed later in step 2.
                // used as a variable holding the new deposit amount in the meantime
                appCreditBase = _calculateDeposit(flowParams.flowRate, liquidationPeriod);
            }

            // STEP 2: apply minimum deposit rule and calculate deposit delta
            // preliminary calc depositDelta (minimum deposit rule not yet applied)
            depositDelta = appCreditBase.toInt256()
                - oldFlowData.deposit.toInt256()
                + oldFlowData.owedDeposit.toInt256();

            // preliminary calc newDeposit (minimum deposit rule not yet applied)
            newDeposit = (oldFlowData.deposit.toInt256() + depositDelta).toUint256();

            // calc depositDelta and newDeposit with minimum deposit rule applied
            if (newDeposit < minimumDeposit && flowParams.flowRate > 0) {
                depositDelta = minimumDeposit.toInt256()
                    - oldFlowData.deposit.toInt256()
                    + oldFlowData.owedDeposit.toInt256();
                newDeposit = minimumDeposit;
            }

            // credit should be of the same token
            if (address(appCreditToken) != address(0) &&
                appCreditToken != token)
            {
                appCreditBase = 0;
            }

            // STEP 3: update current flow info
            newFlowData = FlowData(
                flowParams.flowRate > 0 ? currentTimestamp : 0,
                flowParams.flowRate,
                newDeposit,
                oldFlowData.owedDeposit // leaving it unchanged for later adjustment
            );
            token.updateAgreementData(flowParams.flowId, _encodeFlowData(newFlowData));
        }
        {
            _StackVars_changeFlow memory vars;
            // STEP 4: update sender and receiver account flow state with the deltas
            vars.totalSenderFlowRate = _updateAccountFlowState(
                token,
                flowParams.sender,
                oldFlowData.flowRate - flowParams.flowRate,
                depositDelta,
                0,
                currentTimestamp
            );
            vars.totalReceiverFlowRate = _updateAccountFlowState(
                token,
                flowParams.receiver,
                flowParams.flowRate - oldFlowData.flowRate,
                0,
                0, // leaving owed deposit unchanged for later adjustment
                currentTimestamp
            );

            // STEP 5: emit the FlowUpdated Event
            // NOTE we emit these two events one after the other
            // so the subgraph can properly handle this in the
            // mapping function
            emit FlowUpdated(
                token,
                flowParams.sender,
                flowParams.receiver,
                flowParams.flowRate,
                vars.totalSenderFlowRate,
                vars.totalReceiverFlowRate,
                flowParams.userData
            );
            emit FlowUpdatedExtension(
                flowParams.flowOperator,
                newDeposit
            );
        }
    }
    function _requireAvailableBalance(
        ISuperfluidToken token,
        address flowSender,
        ISuperfluid.Context memory currentContext
    )
        private view
    {
        // do not enforce balance checks during callbacks for the appCreditToken
        if (currentContext.callType != ContextDefinitions.CALL_INFO_CALL_TYPE_APP_CALLBACK ||
            currentContext.appCreditToken != token) {
            (int256 availableBalance,,) = token.realtimeBalanceOf(flowSender, currentContext.timestamp);
            if (availableBalance < 0) {
<<<<<<< HEAD
                revert CFA_INSUFFICIENT_BALANCE();
=======
                revert SuperfluidErrors.INSUFFICIENT_BALANCE(SuperfluidErrors.CFA_INSUFFICIENT_BALANCE);
>>>>>>> b9806acd
            }
        }
    }

    function _makeLiquidationPayouts(
        ISuperfluidToken token,
        int256 availableBalance,
        FlowParams memory flowParams,
        FlowData memory flowData,
        address liquidator
    )
        private
    {
        (,FlowData memory senderAccountState) = _getAccountFlowState(token, flowParams.sender);

        int256 signedSingleDeposit = flowData.deposit.toInt256();
        // TODO: GDA deposit should be considered here too
        int256 signedTotalCFADeposit = senderAccountState.deposit.toInt256();
        bytes memory liquidationTypeData;
        bool isCurrentlyPatricianPeriod;

        // Liquidation rules:
        //    - let Available Balance = AB (is negative)
        //    -     Agreement Single Deposit = SD
        //    -     Agreement Total Deposit = TD
        //    -     Total Reward Left = RL = AB + TD
        // #1 Can the total account deposit still cover the available balance deficit?
        int256 totalRewardLeft = availableBalance + signedTotalCFADeposit;

        // To retrieve patrician period
        // Note: curly brackets are to handle stack too deep overflow issue
        {
            (uint256 liquidationPeriod, uint256 patricianPeriod) = _decode3PsData(token);
            isCurrentlyPatricianPeriod = _isPatricianPeriod(
                availableBalance,
                signedTotalCFADeposit,
                liquidationPeriod,
                patricianPeriod
            );
        }

        // user is in a critical state
        if (totalRewardLeft >= 0) {
            // the liquidator is always whoever triggers the liquidation, but the
            // account which receives the reward will depend on the period (Patrician or Pleb)
            // #1.a.1 yes: then reward = (SD / TD) * RL
            int256 rewardAmount = signedSingleDeposit * totalRewardLeft / signedTotalCFADeposit;
            liquidationTypeData = abi.encode(1, isCurrentlyPatricianPeriod ? 0 : 1);
            token.makeLiquidationPayoutsV2(
                flowParams.flowId, // id
                liquidationTypeData, // (1 means "v1" of this encoding schema) - 0 or 1 for patrician or pleb
                liquidator, // liquidatorAddress

                // useDefaultRewardAccount: true in patrician period, else liquidator gets reward
                isCurrentlyPatricianPeriod,

                flowParams.sender, // targetAccount
                rewardAmount.toUint256(), // rewardAmount: remaining deposit of the flow to be liquidated
                rewardAmount * -1 // targetAccountBalanceDelta: amount deducted from the flow sender
            );
        } else {
            // #1.b.1 no: then the liquidator takes full amount of the single deposit
            int256 rewardAmount = signedSingleDeposit;
            liquidationTypeData = abi.encode(1, 2);
            token.makeLiquidationPayoutsV2(
                flowParams.flowId, // id
                liquidationTypeData, // (1 means "v1" of this encoding schema) - 2 for pirate/bailout period
                liquidator, // liquidatorAddress
                false, // useDefaultRewardAccount: out of patrician period, in pirate period, so always false
                flowParams.sender, // targetAccount
                rewardAmount.toUint256(), // rewardAmount: single deposit of flow
                totalRewardLeft * -1 // targetAccountBalanceDelta: amount to bring sender AB to 0
                // NOTE: bailoutAmount = rewardAmount + targetAccountBalanceDelta + paid by rewardAccount
            );
        }
    }

    /**************************************************************************
     * Deposit Calculation Pure Functions
     *************************************************************************/

    function _clipDepositNumberRoundingDown(uint256 deposit)
        internal pure
        returns(uint256)
    {
        return ((deposit >> 32)) << 32;
    }

    function _clipDepositNumberRoundingUp(uint256 deposit)
        internal pure
        returns(uint256)
    {
        // clipping the value, rounding up
        uint256 rounding = (deposit & type(uint32).max) > 0 ? 1 : 0;
        return ((deposit >> 32) + rounding) << 32;
    }

    function _calculateDeposit(
        int96 flowRate,
        uint256 liquidationPeriod
    )
        internal pure
        returns(uint256 deposit)
    {
        if (flowRate == 0) return 0;

        // NOTE: safecast for int96 with extra assertion
        assert(liquidationPeriod <= uint256(int256(type(int96).max)));
        deposit = uint256(int256(flowRate * int96(uint96(liquidationPeriod))));
        return _clipDepositNumberRoundingUp(deposit);
    }

    /**************************************************************************
     * Flow Data Pure Functions
     *************************************************************************/

    function _generateFlowId(address sender, address receiver) private pure returns(bytes32 id) {
        return keccak256(abi.encode(sender, receiver));
    }

    //
    // Data packing:
    //
    // WORD A: | timestamp  | flowRate | deposit | owedDeposit |
    //         | 32b        | 96b      | 64      | 64          |
    //
    // NOTE:
    // - flowRate has 96 bits length
    // - deposit has 96 bits length too, but 32 bits are clipped-off when storing

    function _encodeFlowData
    (
        FlowData memory flowData
    )
        internal pure
        returns(bytes32[] memory data)
    {
        // enable these for debugging
        // assert(flowData.deposit & type(uint32).max == 0);
        // assert(flowData.owedDeposit & type(uint32).max == 0);
        data = new bytes32[](1);
        data[0] = bytes32(
            ((uint256(flowData.timestamp)) << 224) |
            ((uint256(uint96(flowData.flowRate)) << 128)) |
            (uint256(flowData.deposit) >> 32 << 64) |
            (uint256(flowData.owedDeposit) >> 32)
        );
    }

    function _decodeFlowData
    (
        uint256 wordA
    )
        internal pure
        returns(bool exist, FlowData memory flowData)
    {
        exist = wordA > 0;
        if (exist) {
            flowData.timestamp = uint32(wordA >> 224);
            // NOTE because we are upcasting from type(uint96).max to uint256 to int256, we do not need to use safecast
            flowData.flowRate = int96(int256(wordA >> 128) & int256(uint256(type(uint96).max)));
            flowData.deposit = ((wordA >> 64) & uint256(type(uint64).max)) << 32 /* recover clipped bits*/;
            flowData.owedDeposit = (wordA & uint256(type(uint64).max)) << 32 /* recover clipped bits*/;
        }
    }

    /**************************************************************************
     * 3P's Pure Functions
     *************************************************************************/

    //
    // Data packing:
    //
    // WORD A: |    reserved    | patricianPeriod | liquidationPeriod |
    //         |      192       |        32       |         32        |
    //
    // NOTE:
    // - liquidation period has 32 bits length
    // - patrician period also has 32 bits length

    function _decode3PsData(
        ISuperfluidToken token
    )
        internal view
        returns(uint256 liquidationPeriod, uint256 patricianPeriod)
    {
        ISuperfluid host = ISuperfluid(token.getHost());
        ISuperfluidGovernance gov = ISuperfluidGovernance(host.getGovernance());
        uint256 pppConfig = gov.getConfigAsUint256(host, token, CFAV1_PPP_CONFIG_KEY);
        (liquidationPeriod, patricianPeriod) = SuperfluidGovernanceConfigs.decodePPPConfig(pppConfig);
    }

    function _isPatricianPeriod(
        int256 availableBalance,
        int256 signedTotalCFADeposit,
        uint256 liquidationPeriod,
        uint256 patricianPeriod
    )
        internal pure
        returns (bool)
    {
        if (signedTotalCFADeposit == 0) {
            return false;
        }

        int256 totalRewardLeft = availableBalance + signedTotalCFADeposit;
        int256 totalCFAOutFlowrate = signedTotalCFADeposit / int256(liquidationPeriod);
        // divisor cannot be zero with existing outflow
        return totalRewardLeft / totalCFAOutFlowrate > int256(liquidationPeriod - patricianPeriod);
    }

    /**************************************************************************
     * ACL Pure Functions
     *************************************************************************/

    function _generateFlowOperatorId(address sender, address flowOperator) private pure returns(bytes32 id) {
        return keccak256(abi.encode("flowOperator", sender, flowOperator));
    }

    //
    // Data packing:
    //
    // WORD A: | reserved  | permissions | reserved | flowRateAllowance |
    //         | 120       | 8           | 32       | 96                |
    //
    // NOTE:
    // - flowRateAllowance has 96 bits length
    // - permissions is an 8-bit octo bitmask
    // - ...0 0 0 (...delete update create)

    function _encodeFlowOperatorData
    (
        FlowOperatorData memory flowOperatorData
    )
        internal pure
        returns(bytes32[] memory data)
    {
        assert(flowOperatorData.flowRateAllowance >= 0); // flowRateAllowance must not be less than 0
        data = new bytes32[](1);
        data[0] = bytes32(
            uint256(flowOperatorData.permissions) << 128 |
            uint256(int256(flowOperatorData.flowRateAllowance))
        );
    }

    function _decodeFlowOperatorData
    (
        uint256 wordA
    )
        internal pure
        returns(bool exist, FlowOperatorData memory flowOperatorData)
    {
        exist = wordA > 0;
        if (exist) {
            // NOTE: For safecast, doing extra bitmasking to not to have any trust assumption of token storage
            flowOperatorData.flowRateAllowance = int96(int256(wordA & uint256(int256(type(int96).max))));
            flowOperatorData.permissions = uint8(wordA >> 128) & type(uint8).max;
        }
    }

    function _getBooleanFlowOperatorPermissions
    (
        uint8 permissions,
        FlowChangeType flowChangeType
    )
        internal pure
        returns (bool flowchangeTypeAllowed)
    {
        if (flowChangeType == FlowChangeType.CREATE_FLOW) {
            flowchangeTypeAllowed = permissions & uint8(1) == 1;
        } else if (flowChangeType == FlowChangeType.UPDATE_FLOW) {
            flowchangeTypeAllowed = (permissions >> 1) & uint8(1) == 1;
        } else { /** flowChangeType === FlowChangeType.DELETE_FLOW */
            flowchangeTypeAllowed = (permissions >> 2) & uint8(1) == 1;
        }
    }
}<|MERGE_RESOLUTION|>--- conflicted
+++ resolved
@@ -4,7 +4,6 @@
 import { IConstantFlowAgreementHook } from "../interfaces/agreements/IConstantFlowAgreementHook.sol";
 import {
     IConstantFlowAgreementV1,
-    SuperfluidErrors,
     ISuperfluidToken
 } from "../interfaces/agreements/IConstantFlowAgreementV1.sol";
 import {
@@ -67,13 +66,9 @@
 
     IConstantFlowAgreementHook public immutable constantFlowAgreementHook;
 
-<<<<<<< HEAD
     // An arbitrarily chosen safety limit for the external calls to protect against out-of-gas grief exploits.
     // solhint-disable-next-line var-name-mixedcase
     uint64 constant public CFA_HOOK_GAS_LIMIT = 250000;
-
-=======
->>>>>>> b9806acd
     using SafeCast for uint256;
     using SafeCast for int256;
 
@@ -99,14 +94,10 @@
     }
 
     // solhint-disable-next-line no-empty-blocks
-<<<<<<< HEAD
     constructor(
         ISuperfluid host,
         IConstantFlowAgreementHook _hookAddress
     ) AgreementBase(address(host)) {
-=======
-    constructor(ISuperfluid host, IConstantFlowAgreementHook _hookAddress) AgreementBase(address(host)) {
->>>>>>> b9806acd
         constantFlowAgreementHook = _hookAddress;
     }
 
@@ -427,11 +418,7 @@
         returns(bytes32 flowId, FlowParams memory flowParams)
     {
         if (flowVars.receiver == address(0)) {
-<<<<<<< HEAD
             revert CFA_ZERO_ADDRESS_RECEIVER();
-=======
-            revert SuperfluidErrors.ZERO_ADDRESS(SuperfluidErrors.CFA_ZERO_ADDRESS_RECEIVER);
->>>>>>> b9806acd
         }
 
         flowId = _generateFlowId(flowVars.sender, flowVars.receiver);
@@ -456,11 +443,7 @@
         (bytes32 flowId, FlowParams memory flowParams) = _createOrUpdateFlowCheck(flowVars, currentContext);
 
         (bool exist, FlowData memory oldFlowData) = _getAgreementData(flowVars.token, flowId);
-<<<<<<< HEAD
         if (exist) revert CFA_FLOW_ALREADY_EXISTS();
-=======
-        if (exist) revert SuperfluidErrors.ALREADY_EXISTS(SuperfluidErrors.CFA_FLOW_ALREADY_EXISTS);
->>>>>>> b9806acd
 
         if (ISuperfluid(msg.sender).isApp(ISuperApp(flowVars.receiver))) {
             newCtx = _changeFlowToApp(
@@ -475,17 +458,10 @@
 
         _requireAvailableBalance(flowVars.token, flowVars.sender, currentContext);
 
-<<<<<<< HEAD
+
         if (address(constantFlowAgreementHook) != address(0))  {
             uint256 gasLeftBefore = gasleft();
             try constantFlowAgreementHook.onCreate{ gas: CFA_HOOK_GAS_LIMIT }(
-=======
-        // @note It is possible this silently fails due to out of gas reasons, and users should
-        // still be able to recreate the hook behavior. This logic should exist in the NFT contract though.
-        // This should be safe as we don't have any behavior/state changes in the catch block.
-        if (address(constantFlowAgreementHook) != address(0))  {
-            try constantFlowAgreementHook.onCreate(
->>>>>>> b9806acd
                 flowVars.token,
                 IConstantFlowAgreementHook.CFAHookParams({
                     sender: flowParams.sender,
@@ -495,7 +471,6 @@
                 })
             )
             // solhint-disable-next-line no-empty-blocks
-<<<<<<< HEAD
             {} catch {
 // If the CFA hook actually runs out of gas, not just hitting the safety gas limit, we revert the whole transaction.
 // This solves an issue where the gas estimaton didn't provide enough gas by default for the CFA hook to succeed.
@@ -504,9 +479,6 @@
                     revert CFA_HOOK_OUT_OF_GAS();
                 }
             }
-=======
-            {} catch {}
->>>>>>> b9806acd
         }
     }
 
@@ -522,11 +494,7 @@
     {
         (, FlowParams memory flowParams) = _createOrUpdateFlowCheck(flowVars, currentContext);
 
-<<<<<<< HEAD
         if (!exist) revert CFA_FLOW_DOES_NOT_EXIST();
-=======
-        if (!exist) revert SuperfluidErrors.DOES_NOT_EXIST(SuperfluidErrors.CFA_FLOW_DOES_NOT_EXIST);
->>>>>>> b9806acd
 
         if (ISuperfluid(msg.sender).isApp(ISuperApp(flowVars.receiver))) {
             newCtx = _changeFlowToApp(
@@ -543,14 +511,9 @@
 
         // @note See comment in _createFlow
         if (address(constantFlowAgreementHook) != address(0))  {
-<<<<<<< HEAD
             uint256 gasLeftBefore = gasleft();
             // solhint-disable-next-line no-empty-blocks
             try constantFlowAgreementHook.onUpdate{ gas: CFA_HOOK_GAS_LIMIT }(
-=======
-            // solhint-disable-next-line no-empty-blocks
-            try constantFlowAgreementHook.onUpdate(
->>>>>>> b9806acd
                 flowVars.token,
                 IConstantFlowAgreementHook.CFAHookParams({
                     sender: flowParams.sender,
@@ -560,16 +523,12 @@
                 }),
                 oldFlowData.flowRate
             // solhint-disable-next-line no-empty-blocks
-<<<<<<< HEAD
             ) {} catch {
                 // @note See comment in onCreate
                 if (gasleft() <= gasLeftBefore / 63) {
                     revert CFA_HOOK_OUT_OF_GAS();
                 }
             }
-=======
-            ) {} catch {}
->>>>>>> b9806acd
         }
     }
 
@@ -584,17 +543,10 @@
     {
         FlowParams memory flowParams;
         if (flowVars.sender == address(0)) {
-<<<<<<< HEAD
             revert CFA_ZERO_ADDRESS_SENDER();
         }
         if (flowVars.receiver == address(0)) {
             revert CFA_ZERO_ADDRESS_RECEIVER();
-=======
-            revert SuperfluidErrors.ZERO_ADDRESS(SuperfluidErrors.CFA_ZERO_ADDRESS_SENDER);
-        }
-        if (flowVars.receiver == address(0)) {
-            revert SuperfluidErrors.ZERO_ADDRESS(SuperfluidErrors.CFA_ZERO_ADDRESS_RECEIVER);
->>>>>>> b9806acd
         }
         flowParams.flowId = _generateFlowId(flowVars.sender, flowVars.receiver);
         flowParams.sender = flowVars.sender;
@@ -603,11 +555,7 @@
         flowParams.flowRate = 0;
         flowParams.userData = currentContext.userData;
         (bool exist, FlowData memory oldFlowData) = _getAgreementData(flowVars.token, flowParams.flowId);
-<<<<<<< HEAD
         if (!exist) revert CFA_FLOW_DOES_NOT_EXIST();
-=======
-        if (!exist) revert SuperfluidErrors.DOES_NOT_EXIST(SuperfluidErrors.CFA_FLOW_DOES_NOT_EXIST);
->>>>>>> b9806acd
 
         (int256 availableBalance,,) = flowVars.token.realtimeBalanceOf(flowVars.sender, currentContext.timestamp);
 
@@ -695,12 +643,8 @@
 
         // @note See comment in _createFlow
         if (address(constantFlowAgreementHook) != address(0))  {
-<<<<<<< HEAD
             uint256 gasLeftBefore = gasleft();
             try constantFlowAgreementHook.onDelete{ gas: CFA_HOOK_GAS_LIMIT }(
-=======
-            try constantFlowAgreementHook.onDelete(
->>>>>>> b9806acd
                 flowVars.token,
                 IConstantFlowAgreementHook.CFAHookParams({
                     sender: flowParams.sender,
@@ -710,16 +654,12 @@
                 }),
                 oldFlowData.flowRate
             // solhint-disable-next-line no-empty-blocks
-<<<<<<< HEAD
             ) {} catch {
                 // @note See comment in onCreate
                 if (gasleft() <= gasLeftBefore / 63) {
                     revert CFA_HOOK_OUT_OF_GAS();
                 }
             }
-=======
-            ) {} catch {}
->>>>>>> b9806acd
         }
     }
 
@@ -1223,11 +1163,7 @@
                             userDamageAmount
                         );
                     } else {
-<<<<<<< HEAD
                         revert ISuperfluid.APP_RULE(SuperAppDefinitions.APP_RULE_NO_CRITICAL_RECEIVER_ACCOUNT);
-=======
-                        revert SuperfluidErrors.APP_RULE(SuperAppDefinitions.APP_RULE_NO_CRITICAL_RECEIVER_ACCOUNT);
->>>>>>> b9806acd
                     }
                 }
             }
@@ -1371,11 +1307,7 @@
             currentContext.appCreditToken != token) {
             (int256 availableBalance,,) = token.realtimeBalanceOf(flowSender, currentContext.timestamp);
             if (availableBalance < 0) {
-<<<<<<< HEAD
                 revert CFA_INSUFFICIENT_BALANCE();
-=======
-                revert SuperfluidErrors.INSUFFICIENT_BALANCE(SuperfluidErrors.CFA_INSUFFICIENT_BALANCE);
->>>>>>> b9806acd
             }
         }
     }
