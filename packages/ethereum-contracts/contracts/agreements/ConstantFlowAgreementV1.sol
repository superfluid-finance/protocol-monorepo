// SPDX-License-Identifier: AGPLv3
pragma solidity 0.8.13;

import {
    IConstantFlowAgreementV1,
    ISuperfluidToken
} from "../interfaces/agreements/IConstantFlowAgreementV1.sol";
import {
    ISuperfluid,
    ISuperfluidGovernance,
    ISuperApp,
    FlowOperatorDefinitions,
    SuperAppDefinitions,
    ContextDefinitions,
    SuperfluidGovernanceConfigs
} from "../interfaces/superfluid/ISuperfluid.sol";
import { AgreementBase } from "./AgreementBase.sol";

import { SafeCast } from "@openzeppelin/contracts/utils/math/SafeCast.sol";
import { Int96SafeMath } from "../libs/Int96SafeMath.sol";
import { AgreementLibrary } from "./AgreementLibrary.sol";


/**
 * @title ConstantFlowAgreementV1 contract
 * @author Superfluid
 * @dev Please read IConstantFlowAgreementV1 for implementation notes.
 * @dev For more technical notes, please visit protocol-monorepo wiki area.
 */
contract ConstantFlowAgreementV1 is
    AgreementBase,
    IConstantFlowAgreementV1
{

    /**
     * E_NO_SENDER_CREATE - sender cannot create as flowOperator
     * E_NO_SENDER_UPDATE - sender cannot update as flowOperator
     * E_NO_SENDER_DELETE - sender cannot delete as flowOperator
     * E_EXCEED_FLOW_RATE_ALLOWANCE - flowRateAllowance exceeeded
     * E_NO_OPERATOR_CREATE_FLOW - operator does not have permissions to create flow
     * E_NO_OPERATOR_UPDATE_FLOW - operator does not have permissions to update flow
     * E_NO_OPERATOR_DELETE_FLOW - operator does not have permissions to delete flow
     * E_NO_SENDER_FLOW_OPERATOR - sender cannot set themselves as the flow operator
     * E_NO_NEGATIVE_ALLOWANCE - sender cannot set a negative allowance
     */

    bytes32 private constant CFAV1_PPP_CONFIG_KEY =
        keccak256("org.superfluid-finance.agreements.ConstantFlowAgreement.v1.PPPConfiguration");

    bytes32 private constant SUPERTOKEN_MINIMUM_DEPOSIT_KEY =
        keccak256("org.superfluid-finance.superfluid.superTokenMinimumDeposit");

    using SafeCast for uint256;
    using SafeCast for int256;
    using Int96SafeMath for int96;

    struct FlowData {
        uint256 timestamp; // stored as uint32
        int96 flowRate; // stored also as int96
        uint256 deposit; // stored as int96 with lower 32 bits clipped to 0
        uint256 owedDeposit; // stored as int96 with lower 32 bits clipped to 0
    }

    struct FlowParams {
        bytes32 flowId;
        address sender;
        address receiver;
        address flowOperator;
        int96 flowRate;
        bytes userData;
    }

    struct FlowOperatorData {
        uint8 permissions;
        int96 flowRateAllowance;
    }

    // solhint-disable-next-line no-empty-blocks
    constructor(ISuperfluid host) AgreementBase(address(host)) {}

    /**************************************************************************
     * ISuperAgreement interface
     *************************************************************************/

    /// @dev ISuperAgreement.realtimeBalanceOf implementation
    function realtimeBalanceOf(
        ISuperfluidToken token,
        address account,
        uint256 time
    )
        external
        view
        override
        returns (int256 dynamicBalance, uint256 deposit, uint256 owedDeposit)
    {
        (bool exist, FlowData memory state) = _getAccountFlowState(token, account);
        if(exist) {
            dynamicBalance = ((int256(time) - (int256(state.timestamp))) * state.flowRate);
            deposit = state.deposit;
            owedDeposit = state.owedDeposit;
        }
    }

    /**************************************************************************
     * IConstantFlowAgreementV1 interface
     *************************************************************************/

    /// @dev IConstantFlowAgreementV1.createFlow implementation
    function getMaximumFlowRateFromDeposit(
        ISuperfluidToken token,
        uint256 deposit)
        external view override
        returns (int96 flowRate)
    {
        require(deposit < 2**95, "CFA: deposit number too big");
        deposit = _clipDepositNumberRoundingDown(deposit);
        (uint256 liquidationPeriod, ) = _decode3PsData(token);
        getMaximumFlowRateFromDepositPure(liquidationPeriod, deposit);
    }

    /// @dev IConstantFlowAgreementV1.createFlow implementation
    function getMaximumFlowRateFromDepositPure(
        uint256 liquidationPeriod,
        uint256 deposit)
        public pure
        returns (int96 flowRate)
    {
        uint256 flowrate1 = deposit / liquidationPeriod;

        // NOTE downcasting is safe as we constrain deposit to less than
        // 2 ** 95 so the resulting value flowRate1 will fit into int96
        return int96(int256(flowrate1));
    }

    function getDepositRequiredForFlowRate(
        ISuperfluidToken token,
        int96 flowRate)
        external view override
        returns (uint256 deposit)
    {
        require(flowRate >= 0, "CFA: not for negative flow rate");
        ISuperfluid host = ISuperfluid(token.getHost());
        ISuperfluidGovernance gov = ISuperfluidGovernance(host.getGovernance());
        uint256 minimumDeposit = gov.getConfigAsUint256(host, token, SUPERTOKEN_MINIMUM_DEPOSIT_KEY);
        uint256 pppConfig = gov.getConfigAsUint256(host, token, CFAV1_PPP_CONFIG_KEY);
        (uint256 liquidationPeriod, ) = SuperfluidGovernanceConfigs.decodePPPConfig(pppConfig);
        require(uint256(int256(flowRate))
            * liquidationPeriod <= uint256(int256(type(int96).max)), "CFA: flow rate too big");
        uint256 calculatedDeposit = _calculateDeposit(flowRate, liquidationPeriod);
        return calculatedDeposit < minimumDeposit && flowRate > 0 ? minimumDeposit : calculatedDeposit;
    }

    function isPatricianPeriodNow(
        ISuperfluidToken token,
        address account)
        public view override
        returns (bool isCurrentlyPatricianPeriod, uint256 timestamp)
    {
        ISuperfluid host = ISuperfluid(token.getHost());
        timestamp = host.getNow();
        isCurrentlyPatricianPeriod = isPatricianPeriod(token, account, timestamp);
    }

    function isPatricianPeriod(
        ISuperfluidToken token,
        address account,
        uint256 timestamp)
        public view override
        returns (bool)
    {
        (int256 availableBalance, ,) = token.realtimeBalanceOf(account, timestamp);
        if (availableBalance >= 0) {
            return true;
        }

        (uint256 liquidationPeriod, uint256 patricianPeriod) = _decode3PsData(token);
        (,FlowData memory senderAccountState) = _getAccountFlowState(token, account);
        int256 signedTotalCFADeposit = senderAccountState.deposit.toInt256();

        return _isPatricianPeriod(
            availableBalance,
            signedTotalCFADeposit,
            liquidationPeriod,
            patricianPeriod
        );
    }

    /// @dev IConstantFlowAgreementV1.createFlow implementation
    function createFlow(
        ISuperfluidToken token,
        address receiver,
        int96 flowRate,
        bytes calldata ctx
    )
        external
        override
        returns(bytes memory newCtx)
    {
        ISuperfluid.Context memory currentContext = AgreementLibrary.authorizeTokenAccess(token, ctx);

        _StackVars_createOrUpdateFlow memory flowVars;
        flowVars.token = token;
        flowVars.sender = currentContext.msgSender;
        flowVars.receiver = receiver;
        flowVars.flowRate = flowRate;

        newCtx = _createFlow(
            flowVars,
            ctx,
            currentContext
        );
    }

    /// @dev IConstantFlowAgreementV1.updateFlow implementation
    function updateFlow(
        ISuperfluidToken token,
        address receiver,
        int96 flowRate,
        bytes calldata ctx
    )
        external
        override
        returns(bytes memory newCtx)
    {
        ISuperfluid.Context memory currentContext = AgreementLibrary.authorizeTokenAccess(token, ctx);

        _StackVars_createOrUpdateFlow memory flowVars;
        flowVars.token = token;
        flowVars.sender = currentContext.msgSender;
        flowVars.receiver = receiver;
        flowVars.flowRate = flowRate;

        bytes32 flowId = _generateFlowId(flowVars.sender, flowVars.receiver);
        (bool exist, FlowData memory oldFlowData) = _getAgreementData(flowVars.token, flowId);

        newCtx = _updateFlow(
            flowVars,
            oldFlowData,
            exist,
            ctx,
            currentContext
        );
    }

    /// @dev IConstantFlowAgreementV1.deleteFlow implementation
    function deleteFlow(
        ISuperfluidToken token,
        address sender,
        address receiver,
        bytes calldata ctx
    )
        external
        override
        returns(bytes memory newCtx)
    {
        ISuperfluid.Context memory currentContext = AgreementLibrary.authorizeTokenAccess(token, ctx);
        (,uint8 permissions,) = getFlowOperatorData(token, sender, currentContext.msgSender);
        bool hasPermissions = _getBooleanFlowOperatorPermissions(permissions, FlowChangeType.DELETE_FLOW);

        _StackVars_createOrUpdateFlow memory flowVars;
        flowVars.token = token;
        flowVars.sender = sender;
        flowVars.receiver = receiver;
        flowVars.flowRate = 0;

        newCtx = _deleteFlow(flowVars, hasPermissions, ctx, currentContext);
    }

    /// @dev IConstantFlowAgreementV1.getFlow implementation
    function getFlow(
        ISuperfluidToken token,
        address sender,
        address receiver
    )
        external
        view
        override
        returns (
            uint256 timestamp,
            int96 flowRate,
            uint256 deposit,
            uint256 owedDeposit
        )
    {
        (, FlowData memory data) = _getAgreementData(
            token,
            _generateFlowId(sender, receiver));

        return(
            data.timestamp,
            data.flowRate,
            data.deposit,
            data.owedDeposit
        );
    }

    /// @dev IConstantFlowAgreementV1.getFlow implementation
    function getFlowByID(
        ISuperfluidToken token,
        bytes32 flowId
    )
        external
        view
        override
        returns(
            uint256 timestamp,
            int96 flowRate,
            uint256 deposit,
            uint256 owedDeposit
        )
    {
        (, FlowData memory data) = _getAgreementData(
            token,
            flowId
        );

        return (
            data.timestamp,
            data.flowRate,
            data.deposit,
            data.owedDeposit
        );
    }

    /// @dev IConstantFlowAgreementV1.getAccountFlowInfo implementation
    function getAccountFlowInfo(
        ISuperfluidToken token,
        address account
    )
        external view override
        returns (
            uint256 timestamp,
            int96 flowRate,
            uint256 deposit,
            uint256 owedDeposit)
    {
        (, FlowData memory state) = _getAccountFlowState(token, account);
        return (
            state.timestamp,
            state.flowRate,
            state.deposit,
            state.owedDeposit
        );
    }

    /// @dev IConstantFlowAgreementV1.getNetFlow implementation
    function getNetFlow(
        ISuperfluidToken token,
        address account
    )
        external view override
        returns (int96 flowRate)
    {
        (, FlowData memory state) = _getAccountFlowState(token, account);
        return state.flowRate;
    }

    /**************************************************************************
     * Internal Helper Functions
     *************************************************************************/

    // Stack variables for _createOrUpdateFlow function, to avoid stack too deep issue
    // solhint-disable-next-line contract-name-camelcase
    struct _StackVars_createOrUpdateFlow {
        ISuperfluidToken token;
        address sender;
        address receiver;
        int96 flowRate;
    }

    /**
     * @dev Checks conditions for both create/update flow
     * returns the flowId and flowParams
     */
    function _createOrUpdateFlowCheck(
        _StackVars_createOrUpdateFlow memory flowVars,
        ISuperfluid.Context memory currentContext
    )
        internal pure
        returns(bytes32 flowId, FlowParams memory flowParams)
    {
        require(flowVars.receiver != address(0), "CFA: receiver is zero");

        flowId = _generateFlowId(flowVars.sender, flowVars.receiver);
        flowParams.flowId = flowId;
        flowParams.sender = flowVars.sender;
        flowParams.receiver = flowVars.receiver;
        flowParams.flowOperator = currentContext.msgSender;
        flowParams.flowRate = flowVars.flowRate;
        flowParams.userData = currentContext.userData;
        require(flowParams.sender != flowParams.receiver, "CFA: no self flow");
        require(flowParams.flowRate > 0, "CFA: invalid flow rate");
    }

    function _createFlow(
        _StackVars_createOrUpdateFlow memory flowVars,
        bytes calldata ctx,
        ISuperfluid.Context memory currentContext
    )
        internal
        returns(bytes memory newCtx)
    {
        (bytes32 flowId, FlowParams memory flowParams) = _createOrUpdateFlowCheck(flowVars, currentContext);

        (bool exist, FlowData memory oldFlowData) = _getAgreementData(flowVars.token, flowId);
        require(!exist, "CFA: flow already exist");

        if (ISuperfluid(msg.sender).isApp(ISuperApp(flowVars.receiver))) {
            newCtx = _changeFlowToApp(
                flowVars.receiver,
                flowVars.token, flowParams, oldFlowData,
                ctx, currentContext, FlowChangeType.CREATE_FLOW);
        } else {
            newCtx = _changeFlowToNonApp(
                flowVars.token, flowParams, oldFlowData,
                ctx, currentContext);
        }

        _requireAvailableBalance(flowVars.token, currentContext);
    }

    function _updateFlow(
        _StackVars_createOrUpdateFlow memory flowVars,
        FlowData memory oldFlowData,
        bool exist,
        bytes calldata ctx,
        ISuperfluid.Context memory currentContext
    )
        internal
        returns(bytes memory newCtx)
    {
        (, FlowParams memory flowParams) = _createOrUpdateFlowCheck(flowVars, currentContext);

        require(exist, "CFA: flow does not exist");

        if (ISuperfluid(msg.sender).isApp(ISuperApp(flowVars.receiver))) {
            newCtx = _changeFlowToApp(
                flowVars.receiver,
                flowVars.token, flowParams, oldFlowData,
                ctx, currentContext, FlowChangeType.UPDATE_FLOW);
        } else {
            newCtx = _changeFlowToNonApp(
                flowVars.token, flowParams, oldFlowData,
                ctx, currentContext);
        }

        _requireAvailableBalance(flowVars.token, currentContext);
    }

    function _deleteFlow(
        _StackVars_createOrUpdateFlow memory flowVars,
        bool hasPermissions,
        bytes calldata ctx,
        ISuperfluid.Context memory currentContext
    )
        internal
        returns(bytes memory newCtx)
    {
        FlowParams memory flowParams;
        require(flowVars.sender != address(0), "CFA: sender is zero");
        require(flowVars.receiver != address(0), "CFA: receiver is zero");
        flowParams.flowId = _generateFlowId(flowVars.sender, flowVars.receiver);
        flowParams.sender = flowVars.sender;
        flowParams.receiver = flowVars.receiver;
        flowParams.flowOperator = currentContext.msgSender;
        flowParams.flowRate = 0;
        flowParams.userData = currentContext.userData;
        (bool exist, FlowData memory oldFlowData) = _getAgreementData(flowVars.token, flowParams.flowId);
        require(exist, "CFA: flow does not exist");

        (int256 availableBalance,,) = flowVars.token.realtimeBalanceOf(flowVars.sender, currentContext.timestamp);

        // delete should only be called by sender, receiver or flowOperator
        // unless it is a liquidation (availale balance < 0)
        if (currentContext.msgSender != flowVars.sender &&
            currentContext.msgSender != flowVars.receiver &&
            !hasPermissions)
        {
            if (!ISuperfluid(msg.sender).isAppJailed(ISuperApp(flowVars.sender)) &&
                !ISuperfluid(msg.sender).isAppJailed(ISuperApp(flowVars.receiver))) {
                require(availableBalance < 0, "CFA: sender account is not critical");
            }
        }

        if (availableBalance < 0) {
            _makeLiquidationPayouts(
                flowVars.token,
                availableBalance,
                flowParams,
                oldFlowData,
                currentContext.msgSender);
        }

        newCtx = ctx;
        // if the sender of the flow is deleting the flow
        if (currentContext.msgSender == flowVars.sender) {
            // if the sender is deleting a flow to a super app receiver
            if (ISuperfluid(msg.sender).isApp(ISuperApp(flowVars.receiver))) {
                newCtx = _changeFlowToApp(
                    flowVars.receiver,
                    flowVars.token, flowParams, oldFlowData,
                    newCtx, currentContext, FlowChangeType.DELETE_FLOW);
            } else {
                // if the receiver is not a super app (sender may be a super app or non super app)
                newCtx = _changeFlowToNonApp(
                    flowVars.token, flowParams, oldFlowData,
                    newCtx, currentContext);
            }
        // if the receiver of the flow is deleting the flow
        } else if (currentContext.msgSender == flowVars.receiver) {
            // if the flow being deleted by the receiver has a super app sender
            if (ISuperfluid(msg.sender).isApp(ISuperApp(flowVars.sender))) {
                newCtx = _changeFlowToApp(
                    flowVars.sender,
                    flowVars.token, flowParams, oldFlowData,
                    newCtx, currentContext, FlowChangeType.DELETE_FLOW);
            // if the receiver of the flow deleting the flow is a super app
            } else if (ISuperfluid(msg.sender).isApp(ISuperApp(flowVars.receiver))) {
                newCtx = _changeFlowToApp(
                    address(0),
                    flowVars.token, flowParams, oldFlowData,
                    newCtx, currentContext, FlowChangeType.DELETE_FLOW);
            // if the sender is not a super app (the stream is not coming to or from a super app)
            } else {
                newCtx = _changeFlowToNonApp(
                    flowVars.token, flowParams, oldFlowData,
                    newCtx, currentContext);
            }
        // flowOperator case OR liquidation case (when the msgSender isn't the sender or receiver)
        } else /* liquidations or flowOperator deleting a flow */ {
            // if the sender is an app and is critical
            // we jail the app
            if (ISuperfluid(msg.sender).isApp(ISuperApp(flowVars.sender)) && availableBalance < 0) {
                newCtx = ISuperfluid(msg.sender).jailApp(
                    newCtx,
                    ISuperApp(flowVars.sender),
                    SuperAppDefinitions.APP_RULE_NO_CRITICAL_SENDER_ACCOUNT);
            }
            // if the stream we're deleting (possibly liquidating) has a receiver that is a super app
            // always attempt to call receiver callback
            if (ISuperfluid(msg.sender).isApp(ISuperApp(flowVars.receiver))) {
                newCtx = _changeFlowToApp(
                    flowVars.receiver,
                    flowVars.token, flowParams, oldFlowData,
                    newCtx, currentContext, FlowChangeType.DELETE_FLOW);
            // if the stream we're deleting (possibly liquidating) has a receiver that is not a super app
            // or the sender is a super app or the sender is not a super app
            } else {
                newCtx = _changeFlowToNonApp(
                    flowVars.token, flowParams, oldFlowData,
                    newCtx, currentContext);
            }
        }
    }

    /**************************************************************************
     * ACL Functions
     *************************************************************************/

    /// @dev IConstantFlowAgreementV1.createFlowByOperator implementation
    function createFlowByOperator(
        ISuperfluidToken token,
        address sender,
        address receiver,
        int96 flowRate,
        bytes calldata ctx
    )
        external override
        returns(bytes memory newCtx)
    {
        ISuperfluid.Context memory currentContext = AgreementLibrary.authorizeTokenAccess(token, ctx);
        require(currentContext.msgSender != sender, "CFA: E_NO_SENDER_CREATE");

        {
            // check if flow operator has create permissions
            (
                bytes32 flowOperatorId,
                uint8 permissions,
                int96 flowRateAllowance
            ) = getFlowOperatorData(token, sender, currentContext.msgSender);
            require(
                _getBooleanFlowOperatorPermissions(permissions, FlowChangeType.CREATE_FLOW),
                "CFA: E_NO_OPERATOR_CREATE_FLOW"
            );

            // check if desired flow rate is allowed and update flow rate allowance
            int96 updatedFlowRateAllowance = flowRateAllowance == type(int96).max
                ? flowRateAllowance
                : flowRateAllowance - flowRate;
            require(updatedFlowRateAllowance >= 0, "CFA: E_EXCEED_FLOW_RATE_ALLOWANCE");
            _updateFlowRateAllowance(token, flowOperatorId, permissions, updatedFlowRateAllowance);
        }
        {
            _StackVars_createOrUpdateFlow memory flowVars;
            flowVars.token = token;
            flowVars.sender = sender;
            flowVars.receiver = receiver;
            flowVars.flowRate = flowRate;
            newCtx = _createFlow(
                flowVars,
                ctx,
                currentContext
            );
        }
    }

    /// @dev IConstantFlowAgreementV1.updateFlowByOperator implementation
    function updateFlowByOperator(
        ISuperfluidToken token,
        address sender,
        address receiver,
        int96 flowRate,
        bytes calldata ctx
    )
        external override
        returns(bytes memory newCtx)
    {
        ISuperfluid.Context memory currentContext = AgreementLibrary.authorizeTokenAccess(token, ctx);
        require(currentContext.msgSender != sender, "CFA: E_NO_SENDER_UPDATE");

        // check if flow exists
        (bool exist, FlowData memory oldFlowData) = _getAgreementData(token, _generateFlowId(sender, receiver));

        {
            // check if flow operator has create permissions
            (
                bytes32 flowOperatorId,
                uint8 permissions,
                int96 flowRateAllowance
            ) = getFlowOperatorData(token, sender, currentContext.msgSender);
            require(
                _getBooleanFlowOperatorPermissions(permissions, FlowChangeType.UPDATE_FLOW),
                "E_NO_OPERATOR_UPDATE_FLOW"
            );

            // check if desired flow rate is allowed and update flow rate allowance
            int96 updatedFlowRateAllowance = flowRateAllowance == type(int96).max || oldFlowData.flowRate >= flowRate
                ? flowRateAllowance
                : flowRateAllowance - (flowRate - oldFlowData.flowRate);
            require(updatedFlowRateAllowance >= 0, "CFA: E_EXCEED_FLOW_RATE_ALLOWANCE");
            _updateFlowRateAllowance(token, flowOperatorId, permissions, updatedFlowRateAllowance);
        }

        {
            _StackVars_createOrUpdateFlow memory flowVars;
            flowVars.token = token;
            flowVars.sender = sender;
            flowVars.receiver = receiver;
            flowVars.flowRate = flowRate;
            newCtx = _updateFlow(
                flowVars,
                oldFlowData,
                exist,
                ctx,
                currentContext
            );
        }
    }

    /// @dev IConstantFlowAgreementV1.deleteFlowByOperator implementation
    function deleteFlowByOperator(
        ISuperfluidToken token,
        address sender,
        address receiver,
        bytes calldata ctx
    )
        external override
        returns(bytes memory newCtx)
    {
        ISuperfluid.Context memory currentContext = AgreementLibrary.authorizeTokenAccess(token, ctx);
        (,uint8 permissions,) = getFlowOperatorData(token, sender, currentContext.msgSender);
        bool hasPermissions = _getBooleanFlowOperatorPermissions(permissions, FlowChangeType.DELETE_FLOW);
        require(hasPermissions, "E_NO_OPERATOR_DELETE_FLOW");

        _StackVars_createOrUpdateFlow memory flowVars;
        flowVars.token = token;
        flowVars.sender = sender;
        flowVars.receiver = receiver;
        flowVars.flowRate = 0;

        newCtx = _deleteFlow(flowVars, hasPermissions, ctx, currentContext);
    }

    /// @dev IConstantFlowAgreementV1.updateFlowOperatorPermissions implementation
    function updateFlowOperatorPermissions(
        ISuperfluidToken token,
<<<<<<< HEAD
        address sender,
=======
>>>>>>> edb47a8a
        address flowOperator,
        uint8 permissions,
        int96 flowRateAllowance, // flowRateBudget
        bytes calldata ctx
    ) public override returns(bytes memory newCtx) {
        newCtx = ctx;
        require(FlowOperatorDefinitions.isPermissionsClean(permissions), "CFA: Unclean permissions");
        ISuperfluid.Context memory currentContext = AgreementLibrary.authorizeTokenAccess(token, ctx);
        // [SECURITY] NOTE: we are holding the assumption here that ctx is correct and we validate it with 
        // authorizeTokenAccess:
        require(currentContext.msgSender != flowOperator, "CFA: E_NO_SENDER_FLOW_OPERATOR");
        require(flowRateAllowance >= 0, "CFA: E_NO_NEGATIVE_ALLOWANCE");
        FlowOperatorData memory flowOperatorData;
        flowOperatorData.permissions = permissions;
        flowOperatorData.flowRateAllowance = flowRateAllowance;
        bytes32 flowOperatorId = _generateFlowOperatorId(currentContext.msgSender, flowOperator);
        token.updateAgreementData(flowOperatorId, _encodeFlowOperatorData(flowOperatorData));

        emit FlowOperatorUpdated(token, currentContext.msgSender, flowOperator, permissions, flowRateAllowance);
    }

    /// @dev IConstantFlowAgreementV1.authorizeFlowOperatorWithFullControl implementation
    function authorizeFlowOperatorWithFullControl(
        ISuperfluidToken token,
<<<<<<< HEAD
        address sender,
=======
>>>>>>> edb47a8a
        address flowOperator,
        bytes calldata ctx
    )
        external override
        returns(bytes memory newCtx)
    {
        newCtx = updateFlowOperatorPermissions(
            token,
            flowOperator,
            FlowOperatorDefinitions.AUTHORIZE_FULL_CONTROL,
            type(int96).max,
            ctx
        );
    }

    /// @dev IConstantFlowAgreementV1.revokeFlowOperatorWithFullControl implementation
    function revokeFlowOperatorWithFullControl(
        ISuperfluidToken token,
<<<<<<< HEAD
        address sender,
=======
>>>>>>> edb47a8a
        address flowOperator,
        bytes calldata ctx
    )
        external override
        returns(bytes memory newCtx)
    {
        // NOTE: REVOKE_FULL_CONTROL = 0
        newCtx = updateFlowOperatorPermissions(token, flowOperator, 0, 0, ctx);
    }

    /// @dev IConstantFlowAgreementV1.getFlowOperatorData implementation
    function getFlowOperatorData(
        ISuperfluidToken token,
        address sender,
        address flowOperator
    )
        public view override
        returns(bytes32 flowOperatorId, uint8 permissions, int96 flowRateAllowance)
    {
        flowOperatorId = _generateFlowOperatorId(sender, flowOperator);
        (, FlowOperatorData memory flowOperatorData) = _getFlowOperatorData(token, flowOperatorId);
        permissions = flowOperatorData.permissions;
        flowRateAllowance = flowOperatorData.flowRateAllowance;
    }

    /// @dev IConstantFlowAgreementV1.getFlowOperatorDataByID implementation
    function getFlowOperatorDataByID(
        ISuperfluidToken token,
        bytes32 flowOperatorId
    )
        external view override
        returns(uint8 permissions, int96 flowRateAllowance)
    {
        (, FlowOperatorData memory flowOperatorData) = _getFlowOperatorData(token, flowOperatorId);
        permissions = flowOperatorData.permissions;
        flowRateAllowance = flowOperatorData.flowRateAllowance;
    }

    /**************************************************************************
     * Internal State Functions
     *************************************************************************/

    enum FlowChangeType {
        CREATE_FLOW,
        UPDATE_FLOW,
        DELETE_FLOW
    }

    function _getAccountFlowState
    (
        ISuperfluidToken token,
        address account
    )
        private view
        returns(bool exist, FlowData memory)
    {
        bytes32[] memory data = token.getAgreementStateSlot(address(this), account, 0 /* slotId */, 1 /* length */);
        return _decodeFlowData(uint256(data[0]));
    }

    function _getAgreementData
    (
        ISuperfluidToken token,
        bytes32 dId
    )
        private view
        returns (bool exist, FlowData memory)
    {
        bytes32[] memory data = token.getAgreementData(address(this), dId, 1);
        return _decodeFlowData(uint256(data[0]));
    }

    function _getFlowOperatorData
    (
        ISuperfluidToken token,
        bytes32 flowOperatorId
    )
        private view
        returns (bool exist, FlowOperatorData memory)
    {
        // 1 because we are storing the flowOperator data in one word
        bytes32[] memory data = token.getAgreementData(address(this), flowOperatorId, 1);
        return _decodeFlowOperatorData(uint256(data[0]));
    }

    function _updateFlowRateAllowance
    (
        ISuperfluidToken token,
        bytes32 flowOperatorId,
        uint8 existingPermissions,
        int96 updatedFlowRateAllowance
    )
        private
    {
        FlowOperatorData memory flowOperatorData;
        flowOperatorData.permissions = existingPermissions;
        flowOperatorData.flowRateAllowance = updatedFlowRateAllowance;
        token.updateAgreementData(flowOperatorId, _encodeFlowOperatorData(flowOperatorData));
    }

    function _updateAccountFlowState(
        ISuperfluidToken token,
        address account,
        int96 flowRateDelta,
        int256 depositDelta,
        int256 owedDepositDelta,
        uint256 currentTimestamp
    )
        private
        returns (int96 newNetFlowRate)
    {
        (, FlowData memory state) = _getAccountFlowState(token, account);
        int256 dynamicBalance = (currentTimestamp - state.timestamp).toInt256()
            * int256(state.flowRate);
        if (dynamicBalance != 0) {
            token.settleBalance(account, dynamicBalance);
        }
        state.flowRate = state.flowRate.add(flowRateDelta, "CFA: flowrate overflow");
        state.timestamp = currentTimestamp;
        state.deposit = (state.deposit.toInt256() + depositDelta).toUint256();
        state.owedDeposit = (state.owedDeposit.toInt256() + owedDepositDelta).toUint256();

        token.updateAgreementStateSlot(account, 0 /* slot id */, _encodeFlowData(state));

        return state.flowRate;
    }

    /**
     * @dev update a flow to a non-app receiver
     */
    function _changeFlowToNonApp(
        ISuperfluidToken token,
        FlowParams memory flowParams,
        FlowData memory oldFlowData,
        bytes memory ctx,
        ISuperfluid.Context memory currentContext
    )
        private
        returns (bytes memory newCtx)
    {
        // owed deposit should have been always zero, since an app should never become a non app
        assert(oldFlowData.owedDeposit == 0);

        // STEP 1: update the flow
        int256 depositDelta;
        FlowData memory newFlowData;
        (depositDelta,,newFlowData) = _changeFlow(
            currentContext.timestamp,
            currentContext.appAllowanceToken,
            token, flowParams, oldFlowData);

        // STEP 2: update app allowance used
        if (currentContext.appAllowanceToken == token) {
            newCtx = ISuperfluid(msg.sender).ctxUseAllowance(
                ctx,
                newFlowData.deposit, // allowanceWantedMore
                depositDelta // allowanceUsedDelta
            );
        } else {
            newCtx = ctx;
        }
    }

    /**
     * @dev change a flow to a app receiver
     */

    // Stack variables for _changeFlowToApp function, to avoid stack too deep issue
    // solhint-disable-next-line contract-name-camelcase
    struct _StackVars_changeFlowToApp {
        bytes cbdata;
        FlowData newFlowData;
        ISuperfluid.Context appContext;
    }
    function _changeFlowToApp(
        address appToCallback,
        ISuperfluidToken token,
        FlowParams memory flowParams,
        FlowData memory oldFlowData,
        bytes memory ctx,
        ISuperfluid.Context memory currentContext,
        FlowChangeType optype
    )
        private
        returns (bytes memory newCtx)
    {
        newCtx = ctx;
        // apply callbacks
        _StackVars_changeFlowToApp memory vars;

        // call callback
        if (appToCallback != address(0)) {
            AgreementLibrary.CallbackInputs memory cbStates = AgreementLibrary.createCallbackInputs(
                token,
                appToCallback,
                flowParams.flowId,
                abi.encode(flowParams.sender, flowParams.receiver)
            );

            // call the before callback
            if (optype == FlowChangeType.CREATE_FLOW) {
                cbStates.noopBit = SuperAppDefinitions.BEFORE_AGREEMENT_CREATED_NOOP;
            } else if (optype == FlowChangeType.UPDATE_FLOW) {
                cbStates.noopBit = SuperAppDefinitions.BEFORE_AGREEMENT_UPDATED_NOOP;
            } else /* if (optype == FlowChangeType.DELETE_FLOW) */ {
                cbStates.noopBit = SuperAppDefinitions.BEFORE_AGREEMENT_TERMINATED_NOOP;
            }
            vars.cbdata = AgreementLibrary.callAppBeforeCallback(cbStates, ctx);

            (,cbStates.appAllowanceGranted,) = _changeFlow(
                    currentContext.timestamp,
                    currentContext.appAllowanceToken,
                    token, flowParams, oldFlowData);
            cbStates.appAllowanceGranted = cbStates.appAllowanceGranted * uint256(currentContext.appLevel + 1);
            cbStates.appAllowanceUsed = oldFlowData.owedDeposit.toInt256();
            // - each app level can at least "relay" the same amount of input flow rate to others
            // - each app level get a same amount of allowance

            if (optype == FlowChangeType.CREATE_FLOW) {
                cbStates.noopBit = SuperAppDefinitions.AFTER_AGREEMENT_CREATED_NOOP;
            } else if (optype == FlowChangeType.UPDATE_FLOW) {
                cbStates.noopBit = SuperAppDefinitions.AFTER_AGREEMENT_UPDATED_NOOP;
            } else /* if (optype == FlowChangeType.DELETE_FLOW) */ {
                cbStates.noopBit = SuperAppDefinitions.AFTER_AGREEMENT_TERMINATED_NOOP;
            }
            (vars.appContext, newCtx) = AgreementLibrary.callAppAfterCallback(cbStates, vars.cbdata, newCtx);

            // NB: the callback might update the same flow!!
            // reload the flow data
            (, vars.newFlowData) = _getAgreementData(token, flowParams.flowId);
        } else {
            (,,vars.newFlowData) = _changeFlow(
                    currentContext.timestamp,
                    currentContext.appAllowanceToken,
                    token, flowParams, oldFlowData);
        }

        // REVIEW the re-entrace assumptions from this point on

        // NOTE: vars.appContext.appAllowanceUsed will be adjusted by callAppAfterCallback
        // and its range will be [0, currentContext.appAllowance]
        {
            // clipping the allowance used amount before storing
            if (vars.appContext.appAllowanceUsed > 0) {
                // give more to the app
                vars.appContext.appAllowanceUsed =
                    _clipDepositNumber(vars.appContext.appAllowanceUsed.toUint256()).toInt256();
            }

            int256 appAllowanceDelta = vars.appContext.appAllowanceUsed
                - oldFlowData.owedDeposit.toInt256();

            // update flow data and account state with the allowance delta
            {
                vars.newFlowData.deposit = (vars.newFlowData.deposit.toInt256()
                    + appAllowanceDelta).toUint256();
                vars.newFlowData.owedDeposit = (vars.newFlowData.owedDeposit.toInt256()
                    + appAllowanceDelta).toUint256();
                token.updateAgreementData(flowParams.flowId, _encodeFlowData(vars.newFlowData));
                // update sender and receiver deposit (for sender) and owed deposit (for receiver)
                _updateAccountFlowState(
                    token,
                    flowParams.sender,
                    0, // flow rate delta
                    appAllowanceDelta, // deposit delta
                    0, // owed deposit delta
                    currentContext.timestamp
                );
                _updateAccountFlowState(
                    token,
                    flowParams.receiver,
                    0, // flow rate delta
                    0, // deposit delta
                    appAllowanceDelta, // owed deposit delta
                    currentContext.timestamp
                );
            }

            if (address(currentContext.appAllowanceToken) == address(0) ||
                currentContext.appAllowanceToken == token)
            {
                newCtx = ISuperfluid(msg.sender).ctxUseAllowance(
                    newCtx,
                    vars.newFlowData.deposit, // allowanceWantedMore
                    appAllowanceDelta // allowanceUsedDelta
                );
            }

            // if receiver super app doesn't have enough available balance to give back app allowance
            // revert (non termination callbacks),
            // or take it from the sender and jail the app
            if (ISuperfluid(msg.sender).isApp(ISuperApp(flowParams.receiver))) {
                int256 availableBalance;
                (availableBalance,,) = token.realtimeBalanceOf(flowParams.receiver, currentContext.timestamp);
                if (availableBalance < 0) {
                    // app goes broke, send the app to jail
                    if (optype == FlowChangeType.DELETE_FLOW) {
                        newCtx = ISuperfluid(msg.sender).jailApp(
                            newCtx,
                            ISuperApp(flowParams.receiver),
                            SuperAppDefinitions.APP_RULE_NO_CRITICAL_RECEIVER_ACCOUNT);
                        // calculate user's damage
                        int256 userDamageAmount = AgreementLibrary.min(
                            // user will take the damage if the app is broke,
                            -availableBalance,
                            // but user's damage is limited to the amount of app allowance it gives to the app
                            AgreementLibrary.max(0, -appAllowanceDelta));
                        token.settleBalance(
                            flowParams.sender,
                            -userDamageAmount
                        );
                        token.settleBalance(
                            flowParams.receiver,
                            userDamageAmount
                        );
                    } else {
                        revert("CFA: APP_RULE_NO_CRITICAL_RECEIVER_ACCOUNT");
                    }
                }
            }
        }
    }

    // Stack variables for _changeFlow function, to avoid stack too deep issue
    // solhint-disable-next-line contract-name-camelcase
    struct _StackVars_changeFlow {
        int96 totalSenderFlowRate;
        int96 totalReceiverFlowRate;
    }

    /**
     * @dev change flow between sender and receiver with new flow rate
     *
     * NOTE:
     * - leaving owed deposit unchanged for later adjustment
     * - depositDelta output is always clipped (see _clipDepositNumber)
     */
    function _changeFlow(
        uint256 currentTimestamp,
        ISuperfluidToken appAllowanceToken,
        ISuperfluidToken token,
        FlowParams memory flowParams,
        FlowData memory oldFlowData
    )
        private
        returns (
            int256 depositDelta,
            uint256 appAllowanceBase,
            FlowData memory newFlowData
        )
    {
        uint256 newDeposit;
        { // enclosed block to avoid stack too deep error
            uint256 minimumDeposit;
            // STEP 1: calculate deposit required for the flow
            {
                (uint256 liquidationPeriod, ) = _decode3PsData(token);
                ISuperfluidGovernance gov = ISuperfluidGovernance(ISuperfluid(msg.sender).getGovernance());
                minimumDeposit = gov.getConfigAsUint256(
                    ISuperfluid(msg.sender), token, SUPERTOKEN_MINIMUM_DEPOSIT_KEY);
                // rounding up the number for app allowance too
                // CAVEAT:
                // - Now app could create a flow rate that is slightly higher than the incoming flow rate.
                // - The app may be jailed due to negative balance if it does this without its own balance.
                // Rule of thumbs:
                // - App can use app allowance to create a flow that has the same incoming flow rate
                // - But due to deposit clipping, there is no guarantee that the sum of the out going flow
                //   deposit can be covered by the allowance always.
                // - It is advisable for the app to check the allowance usages carefully, and if possible
                //   Always have some its own balances to cover the deposits.

                // preliminary calc of new deposit required, may be changed later in step 2.
                // used as a variable holding the new deposit amount in the meantime
                appAllowanceBase = _calculateDeposit(flowParams.flowRate, liquidationPeriod);
            }

            // STEP 2: apply minimum deposit rule and calculate deposit delta
            // preliminary calc depositDelta (minimum deposit rule not yet applied)
            depositDelta = appAllowanceBase.toInt256()
                - oldFlowData.deposit.toInt256()
                + oldFlowData.owedDeposit.toInt256();

            // preliminary calc newDeposit (minimum deposit rule not yet applied)
            newDeposit = (oldFlowData.deposit.toInt256() + depositDelta).toUint256();

            // calc depositDelta and newDeposit with minimum deposit rule applied
            if (newDeposit < minimumDeposit && flowParams.flowRate > 0) {
                depositDelta = minimumDeposit.toInt256()
                    - oldFlowData.deposit.toInt256()
                    + oldFlowData.owedDeposit.toInt256();
                newDeposit = minimumDeposit;
            }

            // allowance should be of the same token
            if (address(appAllowanceToken) != address(0) &&
                appAllowanceToken != token)
            {
                appAllowanceBase = 0;
            }

            // STEP 3: update current flow info
            newFlowData = FlowData(
                flowParams.flowRate > 0 ? currentTimestamp : 0,
                flowParams.flowRate,
                newDeposit,
                oldFlowData.owedDeposit // leaving it unchanged for later adjustment
            );
            token.updateAgreementData(flowParams.flowId, _encodeFlowData(newFlowData));
        }
        {
            _StackVars_changeFlow memory vars;
            // STEP 4: update sender and receiver account flow state with the deltas
            vars.totalSenderFlowRate = _updateAccountFlowState(
                token,
                flowParams.sender,
                oldFlowData.flowRate.sub(flowParams.flowRate, "CFA: flowrate overflow"),
                depositDelta,
                0,
                currentTimestamp
            );
            vars.totalReceiverFlowRate = _updateAccountFlowState(
                token,
                flowParams.receiver,
                flowParams.flowRate.sub(oldFlowData.flowRate, "CFA: flowrate overflow"),
                0,
                0, // leaving owed deposit unchanged for later adjustment
                currentTimestamp
            );

            // STEP 5: emit the FlowUpdated Event
            // NOTE we emit these two events one after the other
            // so the subgraph can properly handle this in the
            // mapping function
            emit FlowUpdated(
                token,
                flowParams.sender,
                flowParams.receiver,
                flowParams.flowRate,
                vars.totalSenderFlowRate,
                vars.totalReceiverFlowRate,
                flowParams.userData
            );
            emit FlowUpdatedExtension(
                flowParams.flowOperator,
                newDeposit
            );
        }
    }
    function _requireAvailableBalance(
        ISuperfluidToken token,
        ISuperfluid.Context memory currentContext
    )
        private view
    {
        // do not enforce balance checks during callbacks for the appAllowanceToken
        if (currentContext.callType != ContextDefinitions.CALL_INFO_CALL_TYPE_APP_CALLBACK ||
            currentContext.appAllowanceToken != token) {
            (int256 availableBalance,,) = token.realtimeBalanceOf(currentContext.msgSender, currentContext.timestamp);
            require(availableBalance >= 0, "CFA: not enough available balance");
        }
    }

    function _makeLiquidationPayouts(
        ISuperfluidToken token,
        int256 availableBalance,
        FlowParams memory flowParams,
        FlowData memory flowData,
        address liquidator
    )
        private
    {
        (,FlowData memory senderAccountState) = _getAccountFlowState(token, flowParams.sender);

        int256 signedSingleDeposit = flowData.deposit.toInt256();
        // TODO: GDA deposit should be considered here too
        int256 signedTotalCFADeposit = senderAccountState.deposit.toInt256();
        bytes memory liquidationTypeData;
        bool isCurrentlyPatricianPeriod;

        // Liquidation rules:
        //    - let Available Balance = AB (is negative)
        //    -     Agreement Single Deposit = SD
        //    -     Agreement Total Deposit = TD
        //    -     Total Reward Left = RL = AB + TD
        // #1 Can the total account deposit still cover the available balance deficit?
        int256 totalRewardLeft = availableBalance + signedTotalCFADeposit;

        // To retrieve patrician period
        // Note: curly brackets are to handle stack too deep overflow issue
        {
            (uint256 liquidationPeriod, uint256 patricianPeriod) = _decode3PsData(token);
            isCurrentlyPatricianPeriod = _isPatricianPeriod(
                availableBalance,
                signedTotalCFADeposit,
                liquidationPeriod,
                patricianPeriod
            );
        }

        // user is in a critical state
        if (totalRewardLeft >= 0) {
            // the liquidator is always whoever triggers the liquidation, but the
            // account which receives the reward will depend on the period (Patrician or Pleb)
            // #1.a.1 yes: then reward = (SD / TD) * RL
            int256 rewardAmount = signedSingleDeposit * totalRewardLeft / signedTotalCFADeposit;
            liquidationTypeData = abi.encode(1, isCurrentlyPatricianPeriod ? 0 : 1);
            token.makeLiquidationPayoutsV2(
                flowParams.flowId, // id
                liquidationTypeData, // (1 means "v1" of this encoding schema) - 0 or 1 for patrician or pleb
                liquidator, // liquidatorAddress

                // useDefaultRewardAccount: true in patrician period, else liquidator gets reward
                isCurrentlyPatricianPeriod,

                flowParams.sender, // targetAccount
                rewardAmount.toUint256(), // rewardAmount: remaining deposit of the flow to be liquidated
                rewardAmount * -1 // targetAccountBalanceDelta: amount deducted from the flow sender
            );
        } else {
            // #1.b.1 no: then the liquidator takes full amount of the single deposit
            int256 rewardAmount = signedSingleDeposit;
            liquidationTypeData = abi.encode(1, 2);
            token.makeLiquidationPayoutsV2(
                flowParams.flowId, // id
                liquidationTypeData, // (1 means "v1" of this encoding schema) - 2 for pirate/bailout period
                liquidator, // liquidatorAddress
                false, // useDefaultRewardAccount: out of patrician period, in pirate period, so always false
                flowParams.sender, // targetAccount
                rewardAmount.toUint256(), // rewardAmount: single deposit of flow
                totalRewardLeft * -1 // targetAccountBalanceDelta: amount to bring sender AB to 0
                // NOTE: bailoutAmount = rewardAmount + targetAccountBalanceDelta + paid by rewardAccount
            );
        }
    }

    /**************************************************************************
     * Deposit Calculation Pure Functions
     *************************************************************************/

    function _clipDepositNumberRoundingDown(uint256 deposit)
        internal pure
        returns(uint256)
    {
        return ((deposit >> 32)) << 32;
    }

    function _clipDepositNumber(uint256 deposit)
        internal pure
        returns(uint256)
    {
        // clipping the value, rounding up
        uint256 rounding = (deposit & type(uint32).max) > 0 ? 1 : 0;
        return ((deposit >> 32) + rounding) << 32;
    }

    function _calculateDeposit(
        int96 flowRate,
        uint256 liquidationPeriod
    )
        internal pure
        returns(uint256 deposit)
    {
        if (flowRate == 0) return 0;

        assert(liquidationPeriod <= uint256(int256(type(int96).max)));
        deposit = uint256(int256(flowRate.mul(int96(uint96(liquidationPeriod)), "CFA: deposit overflow")));
        return _clipDepositNumber(deposit);
    }

    /**************************************************************************
     * Flow Data Pure Functions
     *************************************************************************/

    function _generateFlowId(address sender, address receiver) private pure returns(bytes32 id) {
        return keccak256(abi.encode(sender, receiver));
    }

    //
    // Data packing:
    //
    // WORD A: | timestamp  | flowRate | deposit | owedDeposit |
    //         | 32b        | 96b      | 64      | 64          |
    //
    // NOTE:
    // - flowRate has 96 bits length
    // - deposit has 96 bits length too, but 32 bits are clipped-off when storing

    function _encodeFlowData
    (
        FlowData memory flowData
    )
        internal pure
        returns(bytes32[] memory data)
    {
        // enable these for debugging
        // assert(flowData.deposit & type(uint32).max == 0);
        // assert(flowData.owedDeposit & type(uint32).max == 0);
        data = new bytes32[](1);
        data[0] = bytes32(
            ((uint256(flowData.timestamp)) << 224) |
            ((uint256(uint96(flowData.flowRate)) << 128)) |
            (uint256(flowData.deposit) >> 32 << 64) |
            (uint256(flowData.owedDeposit) >> 32)
        );
    }

    function _decodeFlowData
    (
        uint256 wordA
    )
        internal pure
        returns(bool exist, FlowData memory flowData)
    {
        exist = wordA > 0;
        if (exist) {
            flowData.timestamp = uint32(wordA >> 224);
            // NOTE because we are upcasting from type(uint96).max to uint256 to int256, we do not need to use safecast
            flowData.flowRate = int96(int256(wordA >> 128) & int256(uint256(type(uint96).max)));
            flowData.deposit = ((wordA >> 64) & uint256(type(uint64).max)) << 32 /* recover clipped bits*/;
            flowData.owedDeposit = (wordA & uint256(type(uint64).max)) << 32 /* recover clipped bits*/;
        }
    }

    /**************************************************************************
     * 3P's Pure Functions
     *************************************************************************/

    //
    // Data packing:
    //
    // WORD A: |    reserved    | patricianPeriod | liquidationPeriod |
    //         |      192       |        32       |         32        |
    //
    // NOTE:
    // - liquidation period has 32 bits length
    // - patrician period also has 32 bits length

    function _decode3PsData(
        ISuperfluidToken token
    )
        internal view
        returns(uint256 liquidationPeriod, uint256 patricianPeriod)
    {
        ISuperfluid host = ISuperfluid(token.getHost());
        ISuperfluidGovernance gov = ISuperfluidGovernance(host.getGovernance());
        uint256 pppConfig = gov.getConfigAsUint256(host, token, CFAV1_PPP_CONFIG_KEY);
        (liquidationPeriod, patricianPeriod) = SuperfluidGovernanceConfigs.decodePPPConfig(pppConfig);
    }

    function _isPatricianPeriod(
        int256 availableBalance,
        int256 signedTotalCFADeposit,
        uint256 liquidationPeriod,
        uint256 patricianPeriod
    )
        internal pure
        returns (bool)
    {
        int256 totalRewardLeft = availableBalance + signedTotalCFADeposit;
        int256 totalCFAOutFlowrate = signedTotalCFADeposit / int256(liquidationPeriod);
        // divisor cannot be zero with existing outflow
        return totalRewardLeft / totalCFAOutFlowrate > int256(liquidationPeriod - patricianPeriod);
    }

    /**************************************************************************
     * ACL Pure Functions
     *************************************************************************/

    function _generateFlowOperatorId(address sender, address flowOperator) private pure returns(bytes32 id) {
        return keccak256(abi.encode("flowOperator", sender, flowOperator));
    }

    //
    // Data packing:
    //
    // WORD A: | reserved  | permissions | reserved | flowRateAllowance |
    //         | 120       | 8           | 32       | 96                |
    //
    // NOTE:
    // - flowRateAllowance has 96 bits length
    // - permissions is an 8-bit octo bitmask
    // - ...0 0 0 (...delete update create)

    function _encodeFlowOperatorData
    (
        FlowOperatorData memory flowOperatorData
    )
        internal pure
        returns(bytes32[] memory data)
    {
        assert(flowOperatorData.flowRateAllowance >= 0); // flowRateAllowance must not be less than 0
        data = new bytes32[](1);
        data[0] = bytes32(
            uint256(flowOperatorData.permissions) << 128 |
            uint256(int256(flowOperatorData.flowRateAllowance))
        );
    }

    function _decodeFlowOperatorData
    (
        uint256 wordA
    )
        internal pure
        returns(bool exist, FlowOperatorData memory flowOperatorData)
    {
        exist = wordA > 0;
        if (exist) {
            flowOperatorData.flowRateAllowance = int96(int256(wordA));
            flowOperatorData.permissions = uint8(wordA >> 128) & type(uint8).max;
        }
    }

    function _getBooleanFlowOperatorPermissions
    (
        uint8 permissions,
        FlowChangeType flowChangeType
    )
        internal pure
        returns (bool flowchangeTypeAllowed)
    {
        if (flowChangeType == FlowChangeType.CREATE_FLOW) {
            flowchangeTypeAllowed = permissions & uint8(1) == 1;
        } else if (flowChangeType == FlowChangeType.UPDATE_FLOW) {
            flowchangeTypeAllowed = (permissions >> 1) & uint8(1) == 1;
        } else { /** flowChangeType === FlowChangeType.DELETE_FLOW */
            flowchangeTypeAllowed = (permissions >> 2) & uint8(1) == 1;
        }
    }
}<|MERGE_RESOLUTION|>--- conflicted
+++ resolved
@@ -684,10 +684,6 @@
     /// @dev IConstantFlowAgreementV1.updateFlowOperatorPermissions implementation
     function updateFlowOperatorPermissions(
         ISuperfluidToken token,
-<<<<<<< HEAD
-        address sender,
-=======
->>>>>>> edb47a8a
         address flowOperator,
         uint8 permissions,
         int96 flowRateAllowance, // flowRateBudget
@@ -712,10 +708,6 @@
     /// @dev IConstantFlowAgreementV1.authorizeFlowOperatorWithFullControl implementation
     function authorizeFlowOperatorWithFullControl(
         ISuperfluidToken token,
-<<<<<<< HEAD
-        address sender,
-=======
->>>>>>> edb47a8a
         address flowOperator,
         bytes calldata ctx
     )
@@ -734,10 +726,6 @@
     /// @dev IConstantFlowAgreementV1.revokeFlowOperatorWithFullControl implementation
     function revokeFlowOperatorWithFullControl(
         ISuperfluidToken token,
-<<<<<<< HEAD
-        address sender,
-=======
->>>>>>> edb47a8a
         address flowOperator,
         bytes calldata ctx
     )
