--- conflicted
+++ resolved
@@ -1622,54 +1622,6 @@
     }
 
     /**************************************************************************
-<<<<<<< HEAD
-=======
-     * 3P's Pure Functions
-     *************************************************************************/
-
-    //
-    // Data packing:
-    //
-    // WORD A: |    reserved    | patricianPeriod | liquidationPeriod |
-    //         |      192       |        32       |         32        |
-    //
-    // NOTE:
-    // - liquidation period has 32 bits length
-    // - patrician period also has 32 bits length
-
-    function _decode3PsData(
-        ISuperfluidToken token
-    )
-        internal view
-        returns(uint256 liquidationPeriod, uint256 patricianPeriod)
-    {
-        ISuperfluidGovernance gov = ISuperfluidGovernance(ISuperfluid(_host).getGovernance());
-        uint256 pppConfig =
-            gov.getConfigAsUint256(ISuperfluid(_host), token, SuperfluidGovernanceConfigs.CFAV1_PPP_CONFIG_KEY);
-        (liquidationPeriod, patricianPeriod) = SuperfluidGovernanceConfigs.decodePPPConfig(pppConfig);
-    }
-
-    function _isPatricianPeriod(
-        int256 availableBalance,
-        int256 signedTotalCFADeposit,
-        uint256 liquidationPeriod,
-        uint256 patricianPeriod
-    )
-        internal pure
-        returns (bool)
-    {
-        if (signedTotalCFADeposit == 0) {
-            return false;
-        }
-
-        int256 totalRewardLeft = availableBalance + signedTotalCFADeposit;
-        int256 totalCFAOutFlowrate = signedTotalCFADeposit / int256(liquidationPeriod);
-        // divisor cannot be zero with existing outflow
-        return totalRewardLeft / totalCFAOutFlowrate > int256(liquidationPeriod - patricianPeriod);
-    }
-
-    /**************************************************************************
->>>>>>> 464a25ee
      * ACL Pure Functions
      *************************************************************************/
 
