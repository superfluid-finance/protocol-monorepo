// SPDX-License-Identifier: AGPLv3
<<<<<<< HEAD
pragma solidity ^0.8.0;
=======
/* solhint-disable not-rely-on-time */
pragma solidity 0.7.6;
>>>>>>> dc039375

import {
    IConstantFlowAgreementV1,
    ISuperfluidToken
} from "../interfaces/agreements/IConstantFlowAgreementV1.sol";
import {
    ISuperfluid,
    ISuperfluidGovernance,
    ISuperApp,
    SuperAppDefinitions,
    ContextDefinitions,
    SuperfluidGovernanceConfigs
} from "../interfaces/superfluid/ISuperfluid.sol";
import { AgreementBase } from "./AgreementBase.sol";

import { SignedSafeMath } from "@openzeppelin/contracts/utils/math/SignedSafeMath.sol";
import { SafeCast } from "@openzeppelin/contracts/utils/math/SafeCast.sol";
import { Int96SafeMath } from "../libs/Int96SafeMath.sol";
import { AgreementLibrary } from "./AgreementLibrary.sol";


/**
 * @title ConstantFlowAgreementV1 contract
 * @author Superfluid
 * @dev Please read IConstantFlowAgreementV1 for implementation notes.
 * @dev For more technical notes, please visit protocol-monorepo wiki area.
 */
contract ConstantFlowAgreementV1 is
    AgreementBase,
    IConstantFlowAgreementV1
{

    bytes32 private constant CFAV1_PPP_CONFIG_KEY =
        keccak256("org.superfluid-finance.agreements.ConstantFlowAgreement.v1.PPPConfiguration");

    bytes32 private constant SUPERTOKEN_MINIMUM_DEPOSIT_KEY =
        keccak256("org.superfluid-finance.superfluid.superTokenMinimumDeposit");

    using SafeCast for uint256;
    using SignedSafeMath for int256;
    using SafeCast for int256;
    using Int96SafeMath for int96;

    struct FlowData {
        uint256 timestamp; // stored as uint32
        int96 flowRate; // stored also as int96
        uint256 deposit; // stored as int96 with lower 32 bits clipped to 0
        uint256 owedDeposit; // stored as int96 with lower 32 bits clipped to 0
    }

    struct FlowParams {
        bytes32 flowId;
        address sender;
        address receiver;
        int96 flowRate;
        bytes userData;
    }

    // solhint-disable-next-line no-empty-blocks
    constructor(ISuperfluid host) AgreementBase(address(host)) {}

    /**************************************************************************
     * ISuperAgreement interface
     *************************************************************************/

    /// @dev ISuperAgreement.realtimeBalanceOf implementation
    function realtimeBalanceOf(
        ISuperfluidToken token,
        address account,
        uint256 time
    )
        external
        view
        override
        returns (int256 dynamicBalance, uint256 deposit, uint256 owedDeposit)
    {
        (bool exist, FlowData memory state) = _getAccountFlowState(token, account);
        if(exist) {
            dynamicBalance = ((int256(time) - (int256(state.timestamp))) * state.flowRate);
            deposit = state.deposit;
            owedDeposit = state.owedDeposit;
        }
    }

    /**************************************************************************
     * IConstantFlowAgreementV1 interface
     *************************************************************************/

    /// @dev IConstantFlowAgreementV1.createFlow implementation
    function getMaximumFlowRateFromDeposit(
        ISuperfluidToken token,
        uint256 deposit)
        external view override
        returns (int96 flowRate)
    {
        require(deposit < 2**95, "CFA: deposit number too big");
        deposit = _clipDepositNumberRoundingDown(deposit);
<<<<<<< HEAD
        ISuperfluid host = ISuperfluid(token.getHost());
        ISuperfluidGovernance gov = ISuperfluidGovernance(host.getGovernance());
        uint256 liquidationPeriod = gov.getConfigAsUint256(host, token, _LIQUIDATION_PERIOD_CONFIG_KEY);
        uint256 flowrate1 = deposit / liquidationPeriod;
        // FIXME (0.8): - intermediate conversion step required
=======
        (uint256 liquidationPeriod, ) = _decode3PsData(token);
        uint256 flowrate1 = deposit.div(liquidationPeriod);
>>>>>>> dc039375
        return int96(flowrate1);
    }

    function getDepositRequiredForFlowRate(
        ISuperfluidToken token,
        int96 flowRate)
        external view override
        returns (uint256 deposit)
    {
        require(flowRate >= 0, "CFA: not for negative flow rate");
        ISuperfluid host = ISuperfluid(token.getHost());
        ISuperfluidGovernance gov = ISuperfluidGovernance(host.getGovernance());
<<<<<<< HEAD
        uint256 liquidationPeriod = gov.getConfigAsUint256(host, token, _LIQUIDATION_PERIOD_CONFIG_KEY);
        uint256 minimumDeposit = gov.getConfigAsUint256(host, token, _SUPERTOKEN_MINIMUM_DEPOSIT_KEY);
        // FIXME (0.8): - intermediate conversion step required
=======
        uint256 minimumDeposit = gov.getConfigAsUint256(host, token, SUPERTOKEN_MINIMUM_DEPOSIT_KEY);
        uint256 pppConfig = gov.getConfigAsUint256(host, token, CFAV1_PPP_CONFIG_KEY);
        (uint256 liquidationPeriod, ) = SuperfluidGovernanceConfigs.decodePPPConfig(pppConfig);
>>>>>>> dc039375
        require(uint256(flowRate).mul(liquidationPeriod) <= uint256(type(int96).max), "CFA: flow rate too big");
        uint256 calculatedDeposit = _calculateDeposit(flowRate, liquidationPeriod);
        return calculatedDeposit < minimumDeposit && flowRate > 0 ? minimumDeposit : calculatedDeposit;
    }

    function isPatricianPeriodNow(
        ISuperfluidToken token, 
        address account)
        public view override
        returns (bool isCurrentlyPatricianPeriod, uint256 timestamp)
    {
        timestamp = block.timestamp;
        isCurrentlyPatricianPeriod = isPatricianPeriod(token, account, timestamp);
    }

    function isPatricianPeriod(
        ISuperfluidToken token, 
        address account,
        uint256 timestamp)
        public view override
        returns (bool)
    {
        (int256 availableBalance, ,) = token.realtimeBalanceOf(account, timestamp);
        if (availableBalance >= 0) {
            return true;
        }

        (uint256 liquidationPeriod, uint256 patricianPeriod) = _decode3PsData(token);
        (,FlowData memory senderAccountState) = _getAccountFlowState(token, account);
        int256 signedTotalCFADeposit = senderAccountState.deposit.toInt256();

        return _isPatricianPeriod(
            availableBalance, 
            signedTotalCFADeposit, 
            liquidationPeriod, 
            patricianPeriod
        );
    }

    /// @dev IConstantFlowAgreementV1.createFlow implementation
    function createFlow(
        ISuperfluidToken token,
        address receiver,
        int96 flowRate,
        bytes calldata ctx
    )
        external
        override
        returns(bytes memory newCtx)
    {
        FlowParams memory flowParams;
        require(receiver != address(0), "CFA: receiver is zero");
        ISuperfluid.Context memory currentContext = AgreementLibrary.authorizeTokenAccess(token, ctx);
        flowParams.flowId = _generateFlowId(currentContext.msgSender, receiver);
        flowParams.sender = currentContext.msgSender;
        flowParams.receiver = receiver;
        flowParams.flowRate = flowRate;
        flowParams.userData = currentContext.userData;
        require(flowParams.sender != flowParams.receiver, "CFA: no self flow");
        require(flowParams.flowRate > 0, "CFA: invalid flow rate");
        (bool exist, FlowData memory oldFlowData) = _getAgreementData(token, flowParams.flowId);
        require(!exist, "CFA: flow already exist");

        if (ISuperfluid(msg.sender).isApp(ISuperApp(receiver)))
        {
            newCtx = _changeFlowToApp(
                receiver,
                token, flowParams, oldFlowData,
                ctx, currentContext, FlowChangeType.CREATE_FLOW);
        } else {
            newCtx = _changeFlowToNonApp(
                token, flowParams, oldFlowData,
                ctx, currentContext);
        }

        _requireAvailableBalance(token, currentContext);
    }

    /// @dev IConstantFlowAgreementV1.updateFlow implementation
    function updateFlow(
        ISuperfluidToken token,
        address receiver,
        int96 flowRate,
        bytes calldata ctx
    )
        external
        override
        returns(bytes memory newCtx)
    {
        FlowParams memory flowParams;
        require(receiver != address(0), "CFA: receiver is zero");
        ISuperfluid.Context memory currentContext = AgreementLibrary.authorizeTokenAccess(token, ctx);
        flowParams.flowId = _generateFlowId(currentContext.msgSender, receiver);
        flowParams.sender = currentContext.msgSender;
        flowParams.receiver = receiver;
        flowParams.flowRate = flowRate;
        flowParams.userData = currentContext.userData;
        require(flowParams.sender != flowParams.receiver, "CFA: no self flow");
        require(flowParams.flowRate > 0, "CFA: invalid flow rate");
        (bool exist, FlowData memory oldFlowData) = _getAgreementData(token, flowParams.flowId);
        require(exist, "CFA: flow does not exist");

        if (ISuperfluid(msg.sender).isApp(ISuperApp(receiver))) {
            newCtx = _changeFlowToApp(
                receiver,
                token, flowParams, oldFlowData,
                ctx, currentContext, FlowChangeType.UPDATE_FLOW);
        } else {
            newCtx = _changeFlowToNonApp(
                token, flowParams, oldFlowData,
                ctx, currentContext);
        }

        _requireAvailableBalance(token, currentContext);
    }

    /// @dev IConstantFlowAgreementV1.deleteFlow implementation
    function deleteFlow(
        ISuperfluidToken token,
        address sender,
        address receiver,
        bytes calldata ctx
    )
        external
        override
        returns(bytes memory newCtx)
    {
        FlowParams memory flowParams;
        require(sender != address(0), "CFA: sender is zero");
        require(receiver != address(0), "CFA: receiver is zero");
        ISuperfluid.Context memory currentContext = AgreementLibrary.authorizeTokenAccess(token, ctx);
        flowParams.flowId = _generateFlowId(sender, receiver);
        flowParams.sender = sender;
        flowParams.receiver = receiver;
        flowParams.flowRate = 0;
        flowParams.userData = currentContext.userData;
        (bool exist, FlowData memory oldFlowData) = _getAgreementData(token, flowParams.flowId);
        require(exist, "CFA: flow does not exist");

        int256 availableBalance;
        (availableBalance,,) = token.realtimeBalanceOf(sender, currentContext.timestamp);

        // delete should only be called by sender or receiver
        // unless it is a liquidation (availale balance < 0)
        if (currentContext.msgSender != sender && currentContext.msgSender != receiver) {
            // liquidation should only for sender that is critical, unless sender or receiver is a jailed app
            if (!ISuperfluid(msg.sender).isAppJailed(ISuperApp(sender)) &&
                !ISuperfluid(msg.sender).isAppJailed(ISuperApp(receiver))) {
                require(availableBalance < 0, "CFA: sender account is not critical");
            }
        }

        if (availableBalance < 0) {
            _makeLiquidationPayouts(
                token,
                availableBalance,
                flowParams,
                oldFlowData,
                currentContext.msgSender);
        }

        newCtx = ctx;
        if (currentContext.msgSender == sender) {
            if (ISuperfluid(msg.sender).isApp(ISuperApp(receiver))) {
                newCtx = _changeFlowToApp(
                    receiver,
                    token, flowParams, oldFlowData,
                    newCtx, currentContext, FlowChangeType.DELETE_FLOW);
            } else {
                newCtx = _changeFlowToNonApp(
                    token, flowParams, oldFlowData,
                    newCtx, currentContext);
            }
        } else if (currentContext.msgSender == receiver) {
            if (ISuperfluid(msg.sender).isApp(ISuperApp(sender))) {
                newCtx = _changeFlowToApp(
                    sender,
                    token, flowParams, oldFlowData,
                    newCtx, currentContext, FlowChangeType.DELETE_FLOW);
            } else if (ISuperfluid(msg.sender).isApp(ISuperApp(receiver))) {
                newCtx = _changeFlowToApp(
                    address(0),
                    token, flowParams, oldFlowData,
                    newCtx, currentContext, FlowChangeType.DELETE_FLOW);
            } else {
                newCtx = _changeFlowToNonApp(
                    token, flowParams, oldFlowData,
                    newCtx, currentContext);
            }
        } else /* liquidations */ {
            // if the sender is an app, and becomes critical
            if (ISuperfluid(msg.sender).isApp(ISuperApp(sender))) {
                newCtx = ISuperfluid(msg.sender).jailApp(
                    newCtx,
                    ISuperApp(sender),
                    SuperAppDefinitions.APP_RULE_NO_CRITICAL_SENDER_ACCOUNT);
            }
            // always attempt to call receiver callback
            if (ISuperfluid(msg.sender).isApp(ISuperApp(receiver))) {
                newCtx = _changeFlowToApp(
                    receiver,
                    token, flowParams, oldFlowData,
                    newCtx, currentContext, FlowChangeType.DELETE_FLOW);
            } else {
                newCtx = _changeFlowToNonApp(
                    token, flowParams, oldFlowData,
                    newCtx, currentContext);
            }
        }
    }

    /// @dev IConstantFlowAgreementV1.getFlow implementation
    function getFlow(
        ISuperfluidToken token,
        address sender,
        address receiver
    )
        external
        view
        override
        returns (
            uint256 timestamp,
            int96 flowRate,
            uint256 deposit,
            uint256 owedDeposit
        )
    {
        (, FlowData memory data) = _getAgreementData(
            token,
            _generateFlowId(sender, receiver));

        return(
            data.timestamp,
            data.flowRate,
            data.deposit,
            data.owedDeposit
        );
    }

    /// @dev IConstantFlowAgreementV1.getFlow implementation
    function getFlowByID(
        ISuperfluidToken token,
        bytes32 flowId
    )
        external
        view
        override
        returns(
            uint256 timestamp,
            int96 flowRate,
            uint256 deposit,
            uint256 owedDeposit
        )
    {
        (, FlowData memory data) = _getAgreementData(
            token,
            flowId
        );

        return (
            data.timestamp,
            data.flowRate,
            data.deposit,
            data.owedDeposit
        );
    }

    /// @dev IConstantFlowAgreementV1.getAccountFlowInfo implementation
    function getAccountFlowInfo(
        ISuperfluidToken token,
        address account
    )
        external view override
        returns (
            uint256 timestamp,
            int96 flowRate,
            uint256 deposit,
            uint256 owedDeposit)
    {
        (, FlowData memory state) = _getAccountFlowState(token, account);
        return (
            state.timestamp,
            state.flowRate,
            state.deposit,
            state.owedDeposit
        );
    }

    /// @dev IConstantFlowAgreementV1.getNetFlow implementation
    function getNetFlow(
        ISuperfluidToken token,
        address account
    )
        external view override
        returns (int96 flowRate)
    {
        (, FlowData memory state) = _getAccountFlowState(token, account);
        return state.flowRate;
    }

    /**************************************************************************
     * Internal State Functions
     *************************************************************************/

    enum FlowChangeType {
        CREATE_FLOW,
        UPDATE_FLOW,
        DELETE_FLOW
    }

    function _getAccountFlowState
    (
        ISuperfluidToken token,
        address account
    )
        private view
        returns(bool exist, FlowData memory)
    {
        bytes32[] memory data = token.getAgreementStateSlot(address(this), account, 0 /* slotId */, 1 /* length */);
        // FIXME (0.8): - intermediate conversion step required
        return _decodeFlowData(uint256(data[0]));
    }

    function _getAgreementData
    (
        ISuperfluidToken token,
        bytes32 dId
    )
        private view
        returns (bool exist, FlowData memory)
    {
        bytes32[] memory data = token.getAgreementData(address(this), dId, 1);
        // FIXME (0.8): - intermediate conversion step required
        return _decodeFlowData(uint256(data[0]));
    }

    function _updateAccountFlowState(
        ISuperfluidToken token,
        address account,
        int96 flowRateDelta,
        int256 depositDelta,
        int256 owedDepositDelta,
        uint256 currentTimestamp
    )
        private
        returns (int96 newNetFlowRate)
    {
        (, FlowData memory state) = _getAccountFlowState(token, account);
        int256 dynamicBalance = (currentTimestamp - state.timestamp).toInt256()
            * int256(state.flowRate);
        if (dynamicBalance != 0) {
            token.settleBalance(account, dynamicBalance);
        }
        state.flowRate = state.flowRate.add(flowRateDelta, "CFA: flowrate overflow");
        state.timestamp = currentTimestamp;
        state.deposit = (state.deposit.toInt256() + depositDelta).toUint256();
        state.owedDeposit = (state.owedDeposit.toInt256() + owedDepositDelta).toUint256();

        token.updateAgreementStateSlot(account, 0 /* slot id */, _encodeFlowData(state));

        return state.flowRate;
    }

    /**
     * @dev update a flow to a non-app receiver
     */
    function _changeFlowToNonApp(
        ISuperfluidToken token,
        FlowParams memory flowParams,
        FlowData memory oldFlowData,
        bytes memory ctx,
        ISuperfluid.Context memory currentContext
    )
        private
        returns (bytes memory newCtx)
    {
        // owed deposit should have been always zero, since an app should never become a non app
        assert(oldFlowData.owedDeposit == 0);

        // STEP 1: update the flow
        int256 depositDelta;
        FlowData memory newFlowData;
        (depositDelta,,newFlowData) = _changeFlow(
            currentContext.timestamp,
            currentContext.appAllowanceToken,
            token, flowParams, oldFlowData);

        // STEP 2: update app allowance used
        if (currentContext.appAllowanceToken == token) {
            newCtx = ISuperfluid(msg.sender).ctxUseAllowance(
                ctx,
                newFlowData.deposit, // allowanceWantedMore
                depositDelta // allowanceUsedDelta
            );
        } else {
            newCtx = ctx;
        }
    }

    /**
     * @dev change a flow to a app receiver
     */

    // Stack variables for updateFlowApp function, to avoid stack too deep issue
    // solhint-disable-next-line contract-name-camelcase
    struct _StackVars_changeFlowToApp {
        bytes cbdata;
        FlowData newFlowData;
        ISuperfluid.Context appContext;
    }
    function _changeFlowToApp(
        address appToCallback,
        ISuperfluidToken token,
        FlowParams memory flowParams,
        FlowData memory oldFlowData,
        bytes memory ctx,
        ISuperfluid.Context memory currentContext,
        FlowChangeType optype
    )
        private
        returns (bytes memory newCtx)
    {
        newCtx = ctx;
        // apply callbacks
        _StackVars_changeFlowToApp memory vars;

        // call callback
        if (appToCallback != address(0)) {
            AgreementLibrary.CallbackInputs memory cbStates = AgreementLibrary.createCallbackInputs(
                token,
                appToCallback,
                flowParams.flowId,
                abi.encode(flowParams.sender, flowParams.receiver)
            );

            // call the before callback
            if (optype == FlowChangeType.CREATE_FLOW) {
                cbStates.noopBit = SuperAppDefinitions.BEFORE_AGREEMENT_CREATED_NOOP;
            } else if (optype == FlowChangeType.UPDATE_FLOW) {
                cbStates.noopBit = SuperAppDefinitions.BEFORE_AGREEMENT_UPDATED_NOOP;
            } else /* if (optype == FlowChangeType.DELETE_FLOW) */ {
                cbStates.noopBit = SuperAppDefinitions.BEFORE_AGREEMENT_TERMINATED_NOOP;
            }
            vars.cbdata = AgreementLibrary.callAppBeforeCallback(cbStates, ctx);

            (,cbStates.appAllowanceGranted,) = _changeFlow(
                    currentContext.timestamp,
                    currentContext.appAllowanceToken,
                    token, flowParams, oldFlowData);
            cbStates.appAllowanceGranted = cbStates.appAllowanceGranted * uint256(currentContext.appLevel + 1);
            cbStates.appAllowanceUsed = oldFlowData.owedDeposit.toInt256();
            // - each app level can at least "relay" the same amount of input flow rate to others
            // - each app level get a same amount of allowance

            if (optype == FlowChangeType.CREATE_FLOW) {
                cbStates.noopBit = SuperAppDefinitions.AFTER_AGREEMENT_CREATED_NOOP;
            } else if (optype == FlowChangeType.UPDATE_FLOW) {
                cbStates.noopBit = SuperAppDefinitions.AFTER_AGREEMENT_UPDATED_NOOP;
            } else /* if (optype == FlowChangeType.DELETE_FLOW) */ {
                cbStates.noopBit = SuperAppDefinitions.AFTER_AGREEMENT_TERMINATED_NOOP;
            }
            (vars.appContext,) = AgreementLibrary.callAppAfterCallback(cbStates, vars.cbdata, newCtx);

            // NB: the callback might update the same flow!!
            // reload the flow data
            (, vars.newFlowData) = _getAgreementData(token, flowParams.flowId);
        } else {
            (,,vars.newFlowData) = _changeFlow(
                    currentContext.timestamp,
                    currentContext.appAllowanceToken,
                    token, flowParams, oldFlowData);
        }

        // REVIEW the re-entrace assumptions from this point on

        // NOTE: vars.appContext.appAllowanceUsed will be adjusted by callAppAfterCallback
        // and its range will be [0, currentContext.appAllowance]
        {
            // clipping the allowance used amount before storing
            if (vars.appContext.appAllowanceUsed > 0) {
                // give more to the app
                vars.appContext.appAllowanceUsed =
                    _clipDepositNumber(vars.appContext.appAllowanceUsed.toUint256()).toInt256();
            }

            int256 appAllowanceDelta = vars.appContext.appAllowanceUsed
                - oldFlowData.owedDeposit.toInt256();

            // update flow data and account state with the allowance delta
            {
                vars.newFlowData.deposit = (vars.newFlowData.deposit.toInt256()
                    + appAllowanceDelta).toUint256();
                vars.newFlowData.owedDeposit = (vars.newFlowData.owedDeposit.toInt256()
                    + appAllowanceDelta).toUint256();
                token.updateAgreementData(flowParams.flowId, _encodeFlowData(vars.newFlowData));
                // update sender and receiver deposit (for sender) and owed deposit (for receiver)
                _updateAccountFlowState(
                    token,
                    flowParams.sender,
                    0, // flow rate delta
                    appAllowanceDelta, // deposit delta
                    0, // owed deposit delta
                    currentContext.timestamp
                );
                _updateAccountFlowState(
                    token,
                    flowParams.receiver,
                    0, // flow rate delta
                    0, // deposit delta
                    appAllowanceDelta, // owed deposit delta
                    currentContext.timestamp
                );
            }

            if (address(currentContext.appAllowanceToken) == address(0) ||
                currentContext.appAllowanceToken == token)
            {
                newCtx = ISuperfluid(msg.sender).ctxUseAllowance(
                    ctx,
                    vars.newFlowData.deposit, // allowanceWantedMore
                    appAllowanceDelta // allowanceUsedDelta
                );
            }

            // if receiver super app doesn't have enough available balance to give back app allowance
            // revert (non termination callbacks),
            // or take it from the sender and jail the app
            if (ISuperfluid(msg.sender).isApp(ISuperApp(flowParams.receiver))) {
                int256 availableBalance;
                (availableBalance,,) = token.realtimeBalanceOf(flowParams.receiver, currentContext.timestamp);
                if (availableBalance < 0) {
                    // app goes broke, send the app to jail
                    if (optype == FlowChangeType.DELETE_FLOW) {
                        newCtx = ISuperfluid(msg.sender).jailApp(
                            newCtx,
                            ISuperApp(flowParams.receiver),
                            SuperAppDefinitions.APP_RULE_NO_CRITICAL_RECEIVER_ACCOUNT);
                        // calculate user's damage
                        int256 userDamageAmount = AgreementLibrary.min(
                            // user will take the damage if the app is broke,
                            -availableBalance,
                            // but user's damage is limited to the amount of app allowance it gives to the app
                            AgreementLibrary.max(0, -appAllowanceDelta));
                        token.settleBalance(
                            flowParams.sender,
                            -userDamageAmount
                        );
                        token.settleBalance(
                            flowParams.receiver,
                            userDamageAmount
                        );
                    } else {
                        revert("CFA: APP_RULE_NO_CRITICAL_RECEIVER_ACCOUNT");
                    }
                }
            }
        }
    }

    /**
     * @dev change flow between sender and receiver with new flow rate
     *
     * NOTE:
     * - leaving owed deposit unchanged for later adjustment
     * - depositDelta output is always clipped (see _clipDepositNumber)
     */
    function _changeFlow(
        uint256 currentTimestamp,
        ISuperfluidToken appAllowanceToken,
        ISuperfluidToken token,
        FlowParams memory flowParams,
        FlowData memory oldFlowData
    )
        private
        returns (
            int256 depositDelta,
            uint256 appAllowanceBase,
            FlowData memory newFlowData
        )
    {
        { // enclosed block to avoid stack too deep error
            uint256 minimumDeposit;
            uint256 newDeposit;
            // STEP 1: calculate deposit required for the flow
            {
                (uint256 liquidationPeriod, ) = _decode3PsData(token);
                ISuperfluidGovernance gov = ISuperfluidGovernance(ISuperfluid(msg.sender).getGovernance());
                minimumDeposit = gov.getConfigAsUint256(
                    ISuperfluid(msg.sender), token, SUPERTOKEN_MINIMUM_DEPOSIT_KEY);
                // rounding up the number for app allowance too
                // CAVEAT:
                // - Now app could create a flow rate that is slightly higher than the incoming flow rate.
                // - The app may be jailed due to negative balance if it does this without its own balance.
                // Rule of thumbs:
                // - App can use app allowance to create a flow that has the same incoming flow rate
                // - But due to deposit clipping, there is no guarantee that the sum of the out going flow
                //   deposit can be covered by the allowance always.
                // - It is advisable for the app to check the allowance usages carefully, and if possible
                //   Always have some its own balances to cover the deposits.

                // preliminary calc of new deposit required, may be changed later in step 2.
                // used as a variable holding the new deposit amount in the meantime
                appAllowanceBase = _calculateDeposit(flowParams.flowRate, liquidationPeriod);
            }

            // STEP 2: apply minimum deposit rule and calculate deposit delta
            // preliminary calc depositDelta (minimum deposit rule not yet applied)
            depositDelta = appAllowanceBase.toInt256()
                - oldFlowData.deposit.toInt256()
                + oldFlowData.owedDeposit.toInt256();

            // preliminary calc newDeposit (minimum deposit rule not yet applied)
            newDeposit = (oldFlowData.deposit.toInt256() + depositDelta).toUint256();

            // calc depositDelta and newDeposit with minimum deposit rule applied
            if (newDeposit < minimumDeposit && flowParams.flowRate > 0) {
                depositDelta = minimumDeposit.toInt256()
                    - oldFlowData.deposit.toInt256()
                    + oldFlowData.owedDeposit.toInt256();
                newDeposit = minimumDeposit;
            }

            // allowance should be of the same token
            if (address(appAllowanceToken) != address(0) &&
                appAllowanceToken != token)
            {
                appAllowanceBase = 0;
            }

            // STEP 3: update current flow info
            newFlowData = FlowData(
                flowParams.flowRate > 0 ? currentTimestamp : 0,
                flowParams.flowRate,
                newDeposit,
                oldFlowData.owedDeposit // leaving it unchanged for later adjustment
            );
            token.updateAgreementData(flowParams.flowId, _encodeFlowData(newFlowData));
        }

        // STEP 4: update sender and receiver account flow state with the deltas
        int96 totalSenderFlowRate = _updateAccountFlowState(
            token,
            flowParams.sender,
            oldFlowData.flowRate.sub(flowParams.flowRate, "CFA: flowrate overflow"),
            depositDelta,
            0,
            currentTimestamp
        );
        int96 totalReceiverFlowRate = _updateAccountFlowState(
            token,
            flowParams.receiver,
            flowParams.flowRate.sub(oldFlowData.flowRate, "CFA: flowrate overflow"),
            0,
            0, // leaving owed deposit unchanged for later adjustment
            currentTimestamp
        );

        // STEP 5: emit the FlowUpdated Event
        emit FlowUpdated(
            token,
            flowParams.sender,
            flowParams.receiver,
            flowParams.flowRate,
            totalSenderFlowRate,
            totalReceiverFlowRate,
            flowParams.userData);
    }

    function _requireAvailableBalance(
        ISuperfluidToken token,
        ISuperfluid.Context memory currentContext
    )
        private view
    {
        // do not enforce balance checks during callbacks for the appAllowanceToken
        if (currentContext.callType != ContextDefinitions.CALL_INFO_CALL_TYPE_APP_CALLBACK ||
            currentContext.appAllowanceToken != token) {
            (int256 availableBalance,,) = token.realtimeBalanceOf(currentContext.msgSender, currentContext.timestamp);
            require(availableBalance >= 0, "CFA: not enough available balance");
        }
    }

    function _makeLiquidationPayouts(
        ISuperfluidToken token,
        int256 availableBalance,
        FlowParams memory flowParams,
        FlowData memory flowData,
        address liquidator
    )
        private
    {
        (,FlowData memory senderAccountState) = _getAccountFlowState(token, flowParams.sender);

        int256 signedSingleDeposit = flowData.deposit.toInt256();
        // TODO: GDA deposit should be considered here too
        int256 signedTotalCFADeposit = senderAccountState.deposit.toInt256();
        bytes memory liquidationTypeData;
        bool isCurrentlyPatricianPeriod;

        // Liquidation rules:
        //    - let Available Balance = AB (is negative)
        //    -     Agreement Single Deposit = SD
        //    -     Agreement Total Deposit = TD
        //    -     Total Reward Left = RL = AB + TD
<<<<<<< HEAD
        // #1 Can the total account deposit can still cover the available balance deficit?
        int256 totalRewardLeft = availableBalance + signedTotalDeposit;
=======
        // #1 Can the total account deposit still cover the available balance deficit?
        int256 totalRewardLeft = availableBalance.add(signedTotalCFADeposit);
        
        // To retrieve patrician period
        // Note: curly brackets are to handle stack too deep overflow issue
        {
            (uint256 liquidationPeriod, uint256 patricianPeriod) = _decode3PsData(token);
            isCurrentlyPatricianPeriod = _isPatricianPeriod(
                availableBalance,
                signedTotalCFADeposit,
                liquidationPeriod,
                patricianPeriod
            );
        }

        // user is in a critical state
>>>>>>> dc039375
        if (totalRewardLeft >= 0) {
            // the liquidator is always whoever triggers the liquidation, but the
            // account which receives the reward will depend on the period (Patrician or Pleb)
            // #1.a.1 yes: then reward = (SD / TD) * RL
<<<<<<< HEAD
            int256 rewardAmount = signedSingleDeposit * totalRewardLeft / signedTotalDeposit;
            token.makeLiquidationPayouts(
                flowParams.flowId,
                liquidator,
                flowParams.sender,
                rewardAmount.toUint256(),
                0
=======
            int256 rewardAmount = signedSingleDeposit.mul(totalRewardLeft).div(signedTotalCFADeposit);
            liquidationTypeData = abi.encode(1, isCurrentlyPatricianPeriod ? 0 : 1);
            token.makeLiquidationPayoutsV2(
                flowParams.flowId, // id
                liquidationTypeData, // (1 means "v1" of this encoding schema) - 0 or 1 for patrician or pleb
                liquidator, // liquidatorAddress
                
                // useDefaultRewardAccount: true in patrician period, else liquidator gets reward
                isCurrentlyPatricianPeriod,

                flowParams.sender, // targetAccount
                rewardAmount.toUint256(), // rewardAmount: remaining deposit of the flow to be liquidated
                rewardAmount.mul(-1) // targetAccountBalanceDelta: amount deducted from the flow sender
>>>>>>> dc039375
            );
        } else {
            // #1.b.1 no: then the liquidator takes full amount of the single deposit
            int256 rewardAmount = signedSingleDeposit;
<<<<<<< HEAD
            token.makeLiquidationPayouts(
                flowParams.flowId,
                liquidator,
                flowParams.sender,
                rewardAmount.toUint256() /* rewardAmount */,
                (totalRewardLeft * -1).toUint256() /* bailoutAmount */
=======
            liquidationTypeData = abi.encode(1, 2);
            token.makeLiquidationPayoutsV2(
                flowParams.flowId, // id
                liquidationTypeData, // (1 means "v1" of this encoding schema) - 2 for pirate/bailout period
                liquidator, // liquidatorAddress
                false, // useDefaultRewardAccount: out of patrician period, in pirate period, so always false
                flowParams.sender, // targetAccount
                rewardAmount.toUint256(), // rewardAmount: single deposit of flow
                totalRewardLeft.mul(-1) // targetAccountBalanceDelta: amount to bring sender AB to 0
                // NOTE: bailoutAmount = rewardAmount + targetAccountBalanceDelta + paid by rewardAccount
>>>>>>> dc039375
            );
        }
    }

    /**************************************************************************
     * Deposit Calculation Pure Functions
     *************************************************************************/

    function _clipDepositNumberRoundingDown(uint256 deposit)
        internal pure
        returns(uint256)
    {
        return ((deposit >> 32)) << 32;
    }

    function _clipDepositNumber(uint256 deposit)
        internal pure
        returns(uint256)
    {
        // clipping the value, rounding up
        uint256 rounding = (deposit & type(uint32).max) > 0 ? 1 : 0;
        return ((deposit >> 32) + rounding) << 32;
    }

    function _calculateDeposit(
        int96 flowRate,
        uint256 liquidationPeriod
    )
        internal pure
        returns(uint256 deposit)
    {
        if (flowRate == 0) return 0;
        
        // FIXME (0.8): - intermediate conversion step required
        assert(liquidationPeriod <= uint256(type(int96).max));
        deposit = uint256(flowRate.mul(int96(uint96(liquidationPeriod)), "CFA: deposit overflow"));
        return _clipDepositNumber(deposit);
    }

    /**************************************************************************
     * Flow Data Pure Functions
     *************************************************************************/

    function _generateFlowId(address sender, address receiver) private pure returns(bytes32 id) {
        return keccak256(abi.encode(sender, receiver));
    }

    //
    // Data packing:
    //
    // WORD A: | timestamp  | flowRate | deposit | owedDeposit |
    //         | 32b        | 96b      | 64      | 64          |
    //
    // NOTE:
    // - flowRate has 96 bits length
    // - deposit has 96 bits length too, but 32 bits are clipped-off when storing

    function _encodeFlowData
    (
        FlowData memory flowData
    )
        internal pure
        returns(bytes32[] memory data)
    {
        // enable these for debugging
        // assert(flowData.deposit & type(uint32).max == 0);
        // assert(flowData.owedDeposit & type(uint32).max == 0);
        data = new bytes32[](1);
        data[0] = bytes32(
            ((uint256(flowData.timestamp)) << 224) |
            ((uint256(uint96(flowData.flowRate)) << 128)) |
            (uint256(flowData.deposit) >> 32 << 64) |
            (uint256(flowData.owedDeposit) >> 32)
        );
    }

    function _decodeFlowData
    (
        uint256 wordA
    )
        internal pure
        returns(bool exist, FlowData memory flowData)
    {
        exist = wordA > 0;
        if (exist) {
            flowData.timestamp = uint32(wordA >> 224);
            // FIXME (0.8): - intermediate conversion step required
            flowData.flowRate = int96((wordA >> 128) & uint256(type(uint96).max));
            flowData.deposit = ((wordA >> 64) & uint256(type(uint64).max)) << 32 /* recover clipped bits*/;
            flowData.owedDeposit = (wordA & uint256(type(uint64).max)) << 32 /* recover clipped bits*/;
        }
    }

    /**************************************************************************
     * 3P's Pure Functions
     *************************************************************************/

    //
    // Data packing:
    //
    // WORD A: |    reserved    | patricianPeriod | liquidationPeriod |
    //         |      192       |        32       |         32        |
    //
    // NOTE:
    // - liquidation period has 32 bits length
    // - patrician period also has 32 bits length

    function _decode3PsData(
        ISuperfluidToken token
    )
        internal view
        returns(uint256 liquidationPeriod, uint256 patricianPeriod)
    {
        ISuperfluid host = ISuperfluid(token.getHost());
        ISuperfluidGovernance gov = ISuperfluidGovernance(host.getGovernance());
        uint256 pppConfig = gov.getConfigAsUint256(host, token, CFAV1_PPP_CONFIG_KEY);
        (liquidationPeriod, patricianPeriod) = SuperfluidGovernanceConfigs.decodePPPConfig(pppConfig);
    }

    function _isPatricianPeriod(
        int256 availableBalance,
        int256 signedTotalCFADeposit,
        uint256 liquidationPeriod,
        uint256 patricianPeriod
    ) 
        internal pure 
        returns (bool) 
    {
        int256 totalRewardLeft = availableBalance.add(signedTotalCFADeposit);
        int256 totalCFAOutFlowrate = signedTotalCFADeposit / int256(liquidationPeriod);
        // divisor cannot be zero with existing outflow
        return totalRewardLeft / totalCFAOutFlowrate > int256(liquidationPeriod - patricianPeriod);
    }
}<|MERGE_RESOLUTION|>--- conflicted
+++ resolved
@@ -1,10 +1,5 @@
 // SPDX-License-Identifier: AGPLv3
-<<<<<<< HEAD
 pragma solidity ^0.8.0;
-=======
-/* solhint-disable not-rely-on-time */
-pragma solidity 0.7.6;
->>>>>>> dc039375
 
 import {
     IConstantFlowAgreementV1,
@@ -102,16 +97,9 @@
     {
         require(deposit < 2**95, "CFA: deposit number too big");
         deposit = _clipDepositNumberRoundingDown(deposit);
-<<<<<<< HEAD
-        ISuperfluid host = ISuperfluid(token.getHost());
-        ISuperfluidGovernance gov = ISuperfluidGovernance(host.getGovernance());
-        uint256 liquidationPeriod = gov.getConfigAsUint256(host, token, _LIQUIDATION_PERIOD_CONFIG_KEY);
+        (uint256 liquidationPeriod, ) = _decode3PsData(token);
         uint256 flowrate1 = deposit / liquidationPeriod;
         // FIXME (0.8): - intermediate conversion step required
-=======
-        (uint256 liquidationPeriod, ) = _decode3PsData(token);
-        uint256 flowrate1 = deposit.div(liquidationPeriod);
->>>>>>> dc039375
         return int96(flowrate1);
     }
 
@@ -124,15 +112,10 @@
         require(flowRate >= 0, "CFA: not for negative flow rate");
         ISuperfluid host = ISuperfluid(token.getHost());
         ISuperfluidGovernance gov = ISuperfluidGovernance(host.getGovernance());
-<<<<<<< HEAD
-        uint256 liquidationPeriod = gov.getConfigAsUint256(host, token, _LIQUIDATION_PERIOD_CONFIG_KEY);
-        uint256 minimumDeposit = gov.getConfigAsUint256(host, token, _SUPERTOKEN_MINIMUM_DEPOSIT_KEY);
-        // FIXME (0.8): - intermediate conversion step required
-=======
         uint256 minimumDeposit = gov.getConfigAsUint256(host, token, SUPERTOKEN_MINIMUM_DEPOSIT_KEY);
         uint256 pppConfig = gov.getConfigAsUint256(host, token, CFAV1_PPP_CONFIG_KEY);
         (uint256 liquidationPeriod, ) = SuperfluidGovernanceConfigs.decodePPPConfig(pppConfig);
->>>>>>> dc039375
+        // FIXME (0.8): - intermediate conversion step required
         require(uint256(flowRate).mul(liquidationPeriod) <= uint256(type(int96).max), "CFA: flow rate too big");
         uint256 calculatedDeposit = _calculateDeposit(flowRate, liquidationPeriod);
         return calculatedDeposit < minimumDeposit && flowRate > 0 ? minimumDeposit : calculatedDeposit;
@@ -837,10 +820,6 @@
         //    -     Agreement Single Deposit = SD
         //    -     Agreement Total Deposit = TD
         //    -     Total Reward Left = RL = AB + TD
-<<<<<<< HEAD
-        // #1 Can the total account deposit can still cover the available balance deficit?
-        int256 totalRewardLeft = availableBalance + signedTotalDeposit;
-=======
         // #1 Can the total account deposit still cover the available balance deficit?
         int256 totalRewardLeft = availableBalance.add(signedTotalCFADeposit);
         
@@ -857,21 +836,11 @@
         }
 
         // user is in a critical state
->>>>>>> dc039375
         if (totalRewardLeft >= 0) {
             // the liquidator is always whoever triggers the liquidation, but the
             // account which receives the reward will depend on the period (Patrician or Pleb)
             // #1.a.1 yes: then reward = (SD / TD) * RL
-<<<<<<< HEAD
-            int256 rewardAmount = signedSingleDeposit * totalRewardLeft / signedTotalDeposit;
-            token.makeLiquidationPayouts(
-                flowParams.flowId,
-                liquidator,
-                flowParams.sender,
-                rewardAmount.toUint256(),
-                0
-=======
-            int256 rewardAmount = signedSingleDeposit.mul(totalRewardLeft).div(signedTotalCFADeposit);
+            int256 rewardAmount = signedSingleDeposit * totalRewardLeft / signedTotalCFADeposit;
             liquidationTypeData = abi.encode(1, isCurrentlyPatricianPeriod ? 0 : 1);
             token.makeLiquidationPayoutsV2(
                 flowParams.flowId, // id
@@ -883,20 +852,11 @@
 
                 flowParams.sender, // targetAccount
                 rewardAmount.toUint256(), // rewardAmount: remaining deposit of the flow to be liquidated
-                rewardAmount.mul(-1) // targetAccountBalanceDelta: amount deducted from the flow sender
->>>>>>> dc039375
+                rewardAmount * -1 // targetAccountBalanceDelta: amount deducted from the flow sender
             );
         } else {
             // #1.b.1 no: then the liquidator takes full amount of the single deposit
             int256 rewardAmount = signedSingleDeposit;
-<<<<<<< HEAD
-            token.makeLiquidationPayouts(
-                flowParams.flowId,
-                liquidator,
-                flowParams.sender,
-                rewardAmount.toUint256() /* rewardAmount */,
-                (totalRewardLeft * -1).toUint256() /* bailoutAmount */
-=======
             liquidationTypeData = abi.encode(1, 2);
             token.makeLiquidationPayoutsV2(
                 flowParams.flowId, // id
@@ -905,9 +865,8 @@
                 false, // useDefaultRewardAccount: out of patrician period, in pirate period, so always false
                 flowParams.sender, // targetAccount
                 rewardAmount.toUint256(), // rewardAmount: single deposit of flow
-                totalRewardLeft.mul(-1) // targetAccountBalanceDelta: amount to bring sender AB to 0
+                totalRewardLeft * -1 // targetAccountBalanceDelta: amount to bring sender AB to 0
                 // NOTE: bailoutAmount = rewardAmount + targetAccountBalanceDelta + paid by rewardAccount
->>>>>>> dc039375
             );
         }
     }
