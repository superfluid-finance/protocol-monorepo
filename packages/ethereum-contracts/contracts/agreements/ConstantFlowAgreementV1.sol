// SPDX-License-Identifier: AGPLv3
pragma solidity 0.7.6;

import {
    IConstantFlowAgreementV1,
    ISuperfluidToken
} from "../interfaces/agreements/IConstantFlowAgreementV1.sol";
import {
    ISuperfluid,
    ISuperfluidGovernance,
    ISuperApp,
    SuperAppDefinitions,
    ContextDefinitions,
    SuperfluidGovernanceConfigs
} from "../interfaces/superfluid/ISuperfluid.sol";
import { AgreementBase } from "./AgreementBase.sol";

import { SignedSafeMath } from "@openzeppelin/contracts/math/SignedSafeMath.sol";
import { SafeMath } from "@openzeppelin/contracts/math/SafeMath.sol";
import { SafeCast } from "@openzeppelin/contracts/utils/SafeCast.sol";
import { Int96SafeMath } from "../libs/Int96SafeMath.sol";
import { AgreementLibrary } from "./AgreementLibrary.sol";


contract ConstantFlowAgreementV1 is
    AgreementBase,
    IConstantFlowAgreementV1
{

    bytes32 private constant _3PS_CONFIG_KEY =
        keccak256("org.superfluid-finance.agreements.ConstantFlowAgreement.v1.3PsConfiguration");

    bytes32 private constant _SUPERTOKEN_MINIMUM_DEPOSIT_KEY =
        keccak256("org.superfluid-finance.superfluid.superTokenMinimumDeposit");

    using SafeMath for uint256;
    using SafeCast for uint256;
    using SignedSafeMath for int256;
    using SafeCast for int256;
    using Int96SafeMath for int96;

    struct FlowData {
        uint256 timestamp; // stored as uint32
        int96 flowRate; // stored also as int96
        uint256 deposit; // stored as int96 with lower 32 bits clipped to 0
        uint256 owedDeposit; // stored as int96 with lower 32 bits clipped to 0
    }

    struct FlowParams {
        bytes32 flowId;
        address sender;
        address receiver;
        int96 flowRate;
        bytes userData;
    }

    /**************************************************************************
     * ISuperAgreement interface
     *************************************************************************/

    /// @dev ISuperAgreement.realtimeBalanceOf implementation
    function realtimeBalanceOf(
        ISuperfluidToken token,
        address account,
        uint256 time
    )
        external
        view
        override
        returns (int256 dynamicBalance, uint256 deposit, uint256 owedDeposit)
    {
        (bool exist, FlowData memory state) = _getAccountFlowState(token, account);
        if(exist) {
            dynamicBalance = ((int256(time).sub(int256(state.timestamp))).mul(state.flowRate));
            deposit = state.deposit;
            owedDeposit = state.owedDeposit;
        }
    }

    /**************************************************************************
     * IConstantFlowAgreementV1 interface
     *************************************************************************/

    /// @dev IConstantFlowAgreementV1.createFlow implementation
    function getMaximumFlowRateFromDeposit(
        ISuperfluidToken token,
        uint256 deposit)
        external view override
        returns (int96 flowRate)
    {
        require(deposit < 2**95, "CFA: deposit number too big");
        deposit = _clipDepositNumberRoundingDown(deposit);
        (uint256 liquidationPeriod, ) = _decode3PsData(token);
        uint256 flowrate1 = deposit.div(liquidationPeriod);
        return int96(flowrate1);
    }

    enum LiquidationPeriod {
        Patrician,
        Pleb,
        Pirate
    }

    function getLiquidationPeriod(
        ISuperfluidToken token, 
        address sender)
        public view 
        returns(LiquidationPeriod) 
    {
        (,FlowData memory senderAccountState) = _getAccountFlowState(token, sender);
        int256 signedTotalCFADeposit = senderAccountState.deposit.toInt256();
        (int256 availableBalance,,,) = token.realtimeBalanceOfNow(sender);

        int256 totalRewardLeft = availableBalance.add(signedTotalCFADeposit);
        if (totalRewardLeft < 0) {
            return LiquidationPeriod.Pirate;
        } else {
            bool isPatricianPeriod = _isPICPeriod(
                token,
                totalRewardLeft,
                signedTotalCFADeposit
            );
            return isPatricianPeriod
                ? LiquidationPeriod.Patrician
                : LiquidationPeriod.Pleb;
        }
    }

    function _isPICPeriod(
        ISuperfluidToken token, 
        int256 availableBalance, 
        int256 signedTotalCFADeposit)
        internal view
        returns(bool)
    {
        (uint256 liquidationPeriod, uint256 patricianPeriod) = _decode3PsData(token);
        int256 totalRewardLeft = availableBalance.add(signedTotalCFADeposit);
        int256 totalCFAOutFlowrate = signedTotalCFADeposit / int256(liquidationPeriod);
        // divisor cannot be zero with existing outflow
        return totalRewardLeft / totalCFAOutFlowrate > int256(liquidationPeriod - patricianPeriod);
    }

    function getDepositRequiredForFlowRate(
        ISuperfluidToken token,
        int96 flowRate)
        external view override
        returns (uint256 deposit)
    {
        require(flowRate >= 0, "CFA: not for negative flow rate");
<<<<<<< HEAD
        (uint256 liquidationPeriod, ) = _decode3PsData(token);
=======
        ISuperfluid host = ISuperfluid(token.getHost());
        ISuperfluidGovernance gov = ISuperfluidGovernance(host.getGovernance());
        uint256 liquidationPeriod = gov.getConfigAsUint256(host, token, _LIQUIDATION_PERIOD_CONFIG_KEY);
        uint256 minimumDeposit = gov.getConfigAsUint256(host, token, _SUPERTOKEN_MINIMUM_DEPOSIT_KEY);
>>>>>>> c114d164
        require(uint256(flowRate).mul(liquidationPeriod) <= uint256(type(int96).max), "CFA: flow rate too big");
        uint256 calculatedDeposit = _calculateDeposit(flowRate, liquidationPeriod);
        return calculatedDeposit < minimumDeposit && flowRate > 0 ? minimumDeposit : calculatedDeposit;
    }

    /// @dev IConstantFlowAgreementV1.createFlow implementation
    function createFlow(
        ISuperfluidToken token,
        address receiver,
        int96 flowRate,
        bytes calldata ctx
    )
        external
        override
        returns(bytes memory newCtx)
    {
        FlowParams memory flowParams;
        require(receiver != address(0), "CFA: receiver is zero");
        ISuperfluid.Context memory currentContext = AgreementLibrary.authorizeTokenAccess(token, ctx);
        flowParams.flowId = _generateFlowId(currentContext.msgSender, receiver);
        flowParams.sender = currentContext.msgSender;
        flowParams.receiver = receiver;
        flowParams.flowRate = flowRate;
        flowParams.userData = currentContext.userData;
        require(flowParams.sender != flowParams.receiver, "CFA: no self flow");
        require(flowParams.flowRate > 0, "CFA: invalid flow rate");
        (bool exist, FlowData memory oldFlowData) = _getAgreementData(token, flowParams.flowId);
        require(!exist, "CFA: flow already exist");

        if (ISuperfluid(msg.sender).isApp(ISuperApp(receiver)))
        {
            newCtx = _changeFlowToApp(
                receiver,
                token, flowParams, oldFlowData,
                ctx, currentContext, FlowChangeType.CREATE_FLOW);
        } else {
            newCtx = _changeFlowToNonApp(
                token, flowParams, oldFlowData,
                ctx, currentContext);
        }

        _requireAvailableBalance(token, currentContext);
    }

    /// @dev IConstantFlowAgreementV1.updateFlow implementation
    function updateFlow(
        ISuperfluidToken token,
        address receiver,
        int96 flowRate,
        bytes calldata ctx
    )
        external
        override
        returns(bytes memory newCtx)
    {
        FlowParams memory flowParams;
        require(receiver != address(0), "CFA: receiver is zero");
        ISuperfluid.Context memory currentContext = AgreementLibrary.authorizeTokenAccess(token, ctx);
        flowParams.flowId = _generateFlowId(currentContext.msgSender, receiver);
        flowParams.sender = currentContext.msgSender;
        flowParams.receiver = receiver;
        flowParams.flowRate = flowRate;
        flowParams.userData = currentContext.userData;
        require(flowParams.sender != flowParams.receiver, "CFA: no self flow");
        require(flowParams.flowRate > 0, "CFA: invalid flow rate");
        (bool exist, FlowData memory oldFlowData) = _getAgreementData(token, flowParams.flowId);
        require(exist, "CFA: flow does not exist");

        if (ISuperfluid(msg.sender).isApp(ISuperApp(receiver))) {
            newCtx = _changeFlowToApp(
                receiver,
                token, flowParams, oldFlowData,
                ctx, currentContext, FlowChangeType.UPDATE_FLOW);
        } else {
            newCtx = _changeFlowToNonApp(
                token, flowParams, oldFlowData,
                ctx, currentContext);
        }

        _requireAvailableBalance(token, currentContext);
    }

    /// @dev IConstantFlowAgreementV1.deleteFlow implementation
    function deleteFlow(
        ISuperfluidToken token,
        address sender,
        address receiver,
        bytes calldata ctx
    )
        external
        override
        returns(bytes memory newCtx)
    {
        FlowParams memory flowParams;
        require(sender != address(0), "CFA: sender is zero");
        require(receiver != address(0), "CFA: receiver is zero");
        ISuperfluid.Context memory currentContext = AgreementLibrary.authorizeTokenAccess(token, ctx);
        flowParams.flowId = _generateFlowId(sender, receiver);
        flowParams.sender = sender;
        flowParams.receiver = receiver;
        flowParams.flowRate = 0;
        flowParams.userData = currentContext.userData;
        (bool exist, FlowData memory oldFlowData) = _getAgreementData(token, flowParams.flowId);
        require(exist, "CFA: flow does not exist");

        int256 availableBalance;
        (availableBalance,,) = token.realtimeBalanceOf(sender, currentContext.timestamp);

        // delete should only be called by sender or receiver
        // unless it is a liquidation (availale balance < 0)
        if (currentContext.msgSender != sender && currentContext.msgSender != receiver) {
            // liquidation should only for sender that is critical, unless sender or receiver is a jailed app
            if (!ISuperfluid(msg.sender).isAppJailed(ISuperApp(sender)) &&
                !ISuperfluid(msg.sender).isAppJailed(ISuperApp(receiver))) {
                require(availableBalance < 0, "CFA: sender account is not critical");
            }
        }

        if (availableBalance < 0) {
            _makeLiquidationPayouts(
                token,
                availableBalance,
                flowParams,
                oldFlowData,
                currentContext.msgSender);
        }

        newCtx = ctx;
        if (currentContext.msgSender == sender) {
            if (ISuperfluid(msg.sender).isApp(ISuperApp(receiver))) {
                newCtx = _changeFlowToApp(
                    receiver,
                    token, flowParams, oldFlowData,
                    newCtx, currentContext, FlowChangeType.DELETE_FLOW);
            } else {
                newCtx = _changeFlowToNonApp(
                    token, flowParams, oldFlowData,
                    newCtx, currentContext);
            }
        } else if (currentContext.msgSender == receiver) {
            if (ISuperfluid(msg.sender).isApp(ISuperApp(sender))) {
                newCtx = _changeFlowToApp(
                    sender,
                    token, flowParams, oldFlowData,
                    newCtx, currentContext, FlowChangeType.DELETE_FLOW);
            } else if (ISuperfluid(msg.sender).isApp(ISuperApp(receiver))) {
                newCtx = _changeFlowToApp(
                    address(0),
                    token, flowParams, oldFlowData,
                    newCtx, currentContext, FlowChangeType.DELETE_FLOW);
            } else {
                newCtx = _changeFlowToNonApp(
                    token, flowParams, oldFlowData,
                    newCtx, currentContext);
            }
        } else /* liquidations */ {
            // if the sender is an app, and becomes critical
            if (ISuperfluid(msg.sender).isApp(ISuperApp(sender))) {
                newCtx = ISuperfluid(msg.sender).jailApp(
                    newCtx,
                    ISuperApp(sender),
                    SuperAppDefinitions.APP_RULE_NO_CRITICAL_SENDER_ACCOUNT);
            }
            // always attempt to call receiver callback
            if (ISuperfluid(msg.sender).isApp(ISuperApp(receiver))) {
                newCtx = _changeFlowToApp(
                    receiver,
                    token, flowParams, oldFlowData,
                    newCtx, currentContext, FlowChangeType.DELETE_FLOW);
            } else {
                newCtx = _changeFlowToNonApp(
                    token, flowParams, oldFlowData,
                    newCtx, currentContext);
            }
        }
    }

    /// @dev IConstantFlowAgreementV1.getFlow implementation
    function getFlow(
        ISuperfluidToken token,
        address sender,
        address receiver
    )
        external
        view
        override
        returns (
            uint256 timestamp,
            int96 flowRate,
            uint256 deposit,
            uint256 owedDeposit
        )
    {
        (, FlowData memory data) = _getAgreementData(
            token,
            _generateFlowId(sender, receiver));

        return(
            data.timestamp,
            data.flowRate,
            data.deposit,
            data.owedDeposit
        );
    }

    /// @dev IConstantFlowAgreementV1.getFlow implementation
    function getFlowByID(
        ISuperfluidToken token,
        bytes32 flowId
    )
        external
        view
        override
        returns(
            uint256 timestamp,
            int96 flowRate,
            uint256 deposit,
            uint256 owedDeposit
        )
    {
        (, FlowData memory data) = _getAgreementData(
            token,
            flowId
        );

        return (
            data.timestamp,
            data.flowRate,
            data.deposit,
            data.owedDeposit
        );
    }

    /// @dev IConstantFlowAgreementV1.getAccountFlowInfo implementation
    function getAccountFlowInfo(
        ISuperfluidToken token,
        address account
    )
        external view override
        returns (
            uint256 timestamp,
            int96 flowRate,
            uint256 deposit,
            uint256 owedDeposit)
    {
        (, FlowData memory state) = _getAccountFlowState(token, account);
        return (
            state.timestamp,
            state.flowRate,
            state.deposit,
            state.owedDeposit
        );
    }

    /// @dev IConstantFlowAgreementV1.getNetFlow implementation
    function getNetFlow(
        ISuperfluidToken token,
        address account
    )
        external view override
        returns (int96 flowRate)
    {
        (, FlowData memory state) = _getAccountFlowState(token, account);
        return state.flowRate;
    }

    /**************************************************************************
     * Internal State Functions
     *************************************************************************/

    enum FlowChangeType {
        CREATE_FLOW,
        UPDATE_FLOW,
        DELETE_FLOW
    }

    function _getAccountFlowState
    (
        ISuperfluidToken token,
        address account
    )
        private view
        returns(bool exist, FlowData memory)
    {
        bytes32[] memory data = token.getAgreementStateSlot(address(this), account, 0 /* slotId */, 1 /* length */);
        return _decodeFlowData(uint256(data[0]));
    }

    function _getAgreementData
    (
        ISuperfluidToken token,
        bytes32 dId
    )
        private view
        returns (bool exist, FlowData memory)
    {
        bytes32[] memory data = token.getAgreementData(address(this), dId, 1);
        return _decodeFlowData(uint256(data[0]));
    }

    function _updateAccountFlowState(
        ISuperfluidToken token,
        address account,
        int96 flowRateDelta,
        int256 depositDelta,
        int256 owedDepositDelta,
        uint256 currentTimestamp
    )
        private
        returns (int96 newNetFlowRate)
    {
        (, FlowData memory state) = _getAccountFlowState(token, account);
        int256 dynamicBalance = currentTimestamp.sub(state.timestamp).toInt256()
            .mul(int256(state.flowRate));
        if (dynamicBalance != 0) {
            token.settleBalance(account, dynamicBalance);
        }
        state.flowRate = state.flowRate.add(flowRateDelta, "CFA: flowrate overflow");
        state.timestamp = currentTimestamp;
        state.deposit = state.deposit.toInt256().add(depositDelta).toUint256();
        state.owedDeposit = state.owedDeposit.toInt256().add(owedDepositDelta).toUint256();

        token.updateAgreementStateSlot(account, 0 /* slot id */, _encodeFlowData(state));

        return state.flowRate;
    }

    /**
     * @dev update a flow to a non-app receiver
     */
    function _changeFlowToNonApp(
        ISuperfluidToken token,
        FlowParams memory flowParams,
        FlowData memory oldFlowData,
        bytes memory ctx,
        ISuperfluid.Context memory currentContext
    )
        private
        returns (bytes memory newCtx)
    {
        // owed deposit should have been always zero, since an app should never become a non app
        assert(oldFlowData.owedDeposit == 0);

        // STEP 1: update the flow
        int256 depositDelta;
        FlowData memory newFlowData;
        (depositDelta,,newFlowData) = _changeFlow(
            currentContext.timestamp,
            currentContext.appAllowanceToken,
            token, flowParams, oldFlowData);

        // STEP 2: update app allowance used
        if (currentContext.appAllowanceToken == token) {
            newCtx = ISuperfluid(msg.sender).ctxUseAllowance(
                ctx,
                newFlowData.deposit, // allowanceWantedMore
                depositDelta // allowanceUsedDelta
            );
        } else {
            newCtx = ctx;
        }
    }

    /**
     * @dev change a flow to a app receiver
     */

    // Stack variables for updateFlowApp function, to avoid stack too deep issue
    // solhint-disable-next-line contract-name-camelcase
    struct _StackVars_changeFlowToApp {
        bytes cbdata;
        FlowData newFlowData;
        ISuperfluid.Context appContext;
    }
    function _changeFlowToApp(
        address appToCallback,
        ISuperfluidToken token,
        FlowParams memory flowParams,
        FlowData memory oldFlowData,
        bytes memory ctx,
        ISuperfluid.Context memory currentContext,
        FlowChangeType optype
    )
        private
        returns (bytes memory newCtx)
    {
        newCtx = ctx;
        // apply callbacks
        _StackVars_changeFlowToApp memory vars;

        // call callback
        if (appToCallback != address(0)) {
            AgreementLibrary.CallbackInputs memory cbStates = AgreementLibrary.createCallbackInputs(
                token,
                appToCallback,
                flowParams.flowId,
                abi.encode(flowParams.sender, flowParams.receiver)
            );

            // call the before callback
            if (optype == FlowChangeType.CREATE_FLOW) {
                cbStates.noopBit = SuperAppDefinitions.BEFORE_AGREEMENT_CREATED_NOOP;
            } else if (optype == FlowChangeType.UPDATE_FLOW) {
                cbStates.noopBit = SuperAppDefinitions.BEFORE_AGREEMENT_UPDATED_NOOP;
            } else /* if (optype == FlowChangeType.DELETE_FLOW) */ {
                cbStates.noopBit = SuperAppDefinitions.BEFORE_AGREEMENT_TERMINATED_NOOP;
            }
            vars.cbdata = AgreementLibrary.callAppBeforeCallback(cbStates, ctx);

            (,cbStates.appAllowanceGranted,) = _changeFlow(
                    currentContext.timestamp,
                    currentContext.appAllowanceToken,
                    token, flowParams, oldFlowData);
            cbStates.appAllowanceGranted = cbStates.appAllowanceGranted.mul(uint256(currentContext.appLevel + 1));
            cbStates.appAllowanceUsed = oldFlowData.owedDeposit.toInt256();
            // - each app level can at least "relay" the same amount of input flow rate to others
            // - each app level get a same amount of allowance

            if (optype == FlowChangeType.CREATE_FLOW) {
                cbStates.noopBit = SuperAppDefinitions.AFTER_AGREEMENT_CREATED_NOOP;
            } else if (optype == FlowChangeType.UPDATE_FLOW) {
                cbStates.noopBit = SuperAppDefinitions.AFTER_AGREEMENT_UPDATED_NOOP;
            } else /* if (optype == FlowChangeType.DELETE_FLOW) */ {
                cbStates.noopBit = SuperAppDefinitions.AFTER_AGREEMENT_TERMINATED_NOOP;
            }
            (vars.appContext,) = AgreementLibrary.callAppAfterCallback(cbStates, vars.cbdata, newCtx);

            // NB: the callback might update the same flow!!
            // reload the flow data
            (, vars.newFlowData) = _getAgreementData(token, flowParams.flowId);
        } else {
            (,,vars.newFlowData) = _changeFlow(
                    currentContext.timestamp,
                    currentContext.appAllowanceToken,
                    token, flowParams, oldFlowData);
        }

        // REVIEW the re-entrace assumptions from this point on

        // NOTE: vars.appContext.appAllowanceUsed will be adjusted by callAppAfterCallback
        // and its range will be [0, currentContext.appAllowance]
        {
            // clipping the allowance used amount before storing
            if (vars.appContext.appAllowanceUsed > 0) {
                // give more to the app
                vars.appContext.appAllowanceUsed =
                    _clipDepositNumber(vars.appContext.appAllowanceUsed.toUint256()).toInt256();
            }

            int256 appAllowanceDelta = vars.appContext.appAllowanceUsed
                .sub(oldFlowData.owedDeposit.toInt256());

            // update flow data and account state with the allowance delta
            {
                vars.newFlowData.deposit = vars.newFlowData.deposit.toInt256()
                        .add(appAllowanceDelta)
                        .toUint256();
                vars.newFlowData.owedDeposit = vars.newFlowData.owedDeposit.toInt256()
                        .add(appAllowanceDelta)
                        .toUint256();
                token.updateAgreementData(flowParams.flowId, _encodeFlowData(vars.newFlowData));
                // update sender and receiver deposit (for sender) and owed deposit (for receiver)
                _updateAccountFlowState(
                    token,
                    flowParams.sender,
                    0, // flow rate delta
                    appAllowanceDelta, // deposit delta
                    0, // owed deposit delta
                    currentContext.timestamp
                );
                _updateAccountFlowState(
                    token,
                    flowParams.receiver,
                    0, // flow rate delta
                    0, // deposit delta
                    appAllowanceDelta, // owed deposit delta
                    currentContext.timestamp
                );
            }

            if (address(currentContext.appAllowanceToken) == address(0) ||
                currentContext.appAllowanceToken == token)
            {
                newCtx = ISuperfluid(msg.sender).ctxUseAllowance(
                    ctx,
                    vars.newFlowData.deposit, // allowanceWantedMore
                    appAllowanceDelta // allowanceUsedDelta
                );
            }

            // if receiver super app doesn't have enough available balance to give back app allowance
            // revert (non termination callbacks),
            // or take it from the sender and jail the app
            if (ISuperfluid(msg.sender).isApp(ISuperApp(flowParams.receiver))) {
                int256 availableBalance;
                (availableBalance,,) = token.realtimeBalanceOf(flowParams.receiver, currentContext.timestamp);
                if (availableBalance < 0) {
                    // app goes broke, send the app to jail
                    if (optype == FlowChangeType.DELETE_FLOW) {
                        newCtx = ISuperfluid(msg.sender).jailApp(
                            newCtx,
                            ISuperApp(flowParams.receiver),
                            SuperAppDefinitions.APP_RULE_NO_CRITICAL_RECEIVER_ACCOUNT);
                        // calculate user's damage
                        int256 userDamageAmount = AgreementLibrary.min(
                            // user will take the damage if the app is broke,
                            -availableBalance,
                            // but user's damage is limited to the amount of app allowance it gives to the app
                            AgreementLibrary.max(0, -appAllowanceDelta));
                        token.settleBalance(
                            flowParams.sender,
                            -userDamageAmount
                        );
                        token.settleBalance(
                            flowParams.receiver,
                            userDamageAmount
                        );
                    } else {
                        revert("CFA: APP_RULE_NO_CRITICAL_RECEIVER_ACCOUNT");
                    }
                }
            }
        }
    }

    /**
     * @dev change flow between sender and receiver with new flow rate
     *
     * NOTE:
     * - leaving owed deposit unchanged for later adjustment
     * - depositDelta output is always clipped (see _clipDepositNumber)
     */
    function _changeFlow(
        uint256 currentTimestamp,
        ISuperfluidToken appAllowanceToken,
        ISuperfluidToken token,
        FlowParams memory flowParams,
        FlowData memory oldFlowData
    )
        private
        returns (
            int256 depositDelta,
            uint256 appAllowanceBase,
            FlowData memory newFlowData
        )
    {
        { // enclosed block to avoid stack too deep error
            uint256 minimumDeposit;
            uint256 newDeposit;
            // STEP 1: calculate deposit required for the flow
            {
                (uint256 liquidationPeriod, ) = _decode3PsData(token);
                ISuperfluidGovernance gov = ISuperfluidGovernance(ISuperfluid(msg.sender).getGovernance());
                minimumDeposit = gov.getConfigAsUint256(
                    ISuperfluid(msg.sender), token, _SUPERTOKEN_MINIMUM_DEPOSIT_KEY);
                // rounding up the number for app allowance too
                // CAVEAT:
                // - Now app could create a flow rate that is slightly higher than the incoming flow rate.
                // - The app may be jailed due to negative balance if it does this without its own balance.
                // Rule of thumbs:
                // - App can use app allowance to create a flow that has the same incoming flow rate
                // - But due to deposit clipping, there is no guarantee that the sum of the out going flow
                //   deposit can be covered by the allowance always.
                // - It is advisable for the app to check the allowance usages carefully, and if possible
                //   Always have some its own balances to cover the deposits.

                // preliminary calc of new deposit required, may be changed later in step 2.
                // used as a variable holding the new deposit amount in the meantime
                appAllowanceBase = _calculateDeposit(flowParams.flowRate, liquidationPeriod);
            }

            // STEP 2: apply minimum deposit rule and calculate deposit delta
            // preliminary calc depositDelta (minimum deposit rule not yet applied)
            depositDelta = appAllowanceBase.toInt256()
                .sub(oldFlowData.deposit.toInt256())
                .add(oldFlowData.owedDeposit.toInt256());

            // preliminary calc newDeposit (minimum deposit rule not yet applied)
            newDeposit = oldFlowData.deposit.toInt256().add(depositDelta).toUint256();

            // calc depositDelta and newDeposit with minimum deposit rule applied
            if (newDeposit < minimumDeposit && flowParams.flowRate > 0) {
                depositDelta = minimumDeposit.toInt256()
                    .sub(oldFlowData.deposit.toInt256())
                    .add(oldFlowData.owedDeposit.toInt256());
                newDeposit = minimumDeposit;
            }

            // allowance should be of the same token
            if (address(appAllowanceToken) != address(0) &&
                appAllowanceToken != token)
            {
                appAllowanceBase = 0;
            }

            // STEP 3: update current flow info
            newFlowData = FlowData(
                flowParams.flowRate > 0 ? currentTimestamp : 0,
                flowParams.flowRate,
                newDeposit,
                oldFlowData.owedDeposit // leaving it unchanged for later adjustment
            );
            token.updateAgreementData(flowParams.flowId, _encodeFlowData(newFlowData));
        }

        // STEP 4: update sender and receiver account flow state with the deltas
        int96 totalSenderFlowRate = _updateAccountFlowState(
            token,
            flowParams.sender,
            oldFlowData.flowRate.sub(flowParams.flowRate, "CFA: flowrate overflow"),
            depositDelta,
            0,
            currentTimestamp
        );
        int96 totalReceiverFlowRate = _updateAccountFlowState(
            token,
            flowParams.receiver,
            flowParams.flowRate.sub(oldFlowData.flowRate, "CFA: flowrate overflow"),
            0,
            0, // leaving owed deposit unchanged for later adjustment
            currentTimestamp
        );

        // STEP 5: emit the FlowUpdated Event
        emit FlowUpdated(
            token,
            flowParams.sender,
            flowParams.receiver,
            flowParams.flowRate,
            totalSenderFlowRate,
            totalReceiverFlowRate,
            flowParams.userData);
    }

    function _requireAvailableBalance(
        ISuperfluidToken token,
        ISuperfluid.Context memory currentContext
    )
        private view
    {
        // do not enforce balance checks during callbacks for the appAllowanceToken
        if (currentContext.callType != ContextDefinitions.CALL_INFO_CALL_TYPE_APP_CALLBACK ||
            currentContext.appAllowanceToken != token) {
            (int256 availableBalance,,) = token.realtimeBalanceOf(currentContext.msgSender, currentContext.timestamp);
            require(availableBalance >= 0, "CFA: not enough available balance");
        }
    }

    function _makeLiquidationPayouts(
        ISuperfluidToken token,
        int256 availableBalance,
        FlowParams memory flowParams,
        FlowData memory flowData,
        address liquidator
    )
        private
    {
        (,FlowData memory senderAccountState) = _getAccountFlowState(token, flowParams.sender);

        int256 signedSingleDeposit = flowData.deposit.toInt256();
        // TODO: GDA deposit should be considered here too
        int256 signedTotalCFADeposit = senderAccountState.deposit.toInt256();
        bytes memory liquidationTypeData;

        // Liquidation rules:
        //    - let Available Balance = AB (is negative)
        //    -     Agreement Single Deposit = SD
        //    -     Agreement Total Deposit = TD
        //    -     Total Reward Left = RL = AB + TD
        // #1 Can the total account deposit still cover the available balance deficit?
        int256 totalRewardLeft = availableBalance.add(signedTotalCFADeposit);

        bool isPatricianPeriod = _isPICPeriod(token, availableBalance, signedTotalCFADeposit);

        // user is in a critical state
        if (totalRewardLeft >= 0) {
            // the liquidator is always whoever triggers the liquidation, but the
            // account which receives the reward will depend on the period (PIC or Pleb)
            // #1.a.1 yes: then reward = (SD / TD) * RL
            int256 rewardAmount = signedSingleDeposit.mul(totalRewardLeft).div(signedTotalCFADeposit);
            liquidationTypeData = abi.encode(1, isPatricianPeriod ? 0 : 1);
            token.makeLiquidationPayoutsV2(
                flowParams.flowId, // id
                liquidationTypeData, // (1 means "v1" of this encoding schema) - 0 or 1 for pic or pleb
                liquidator, // liquidatorAddress
                isPatricianPeriod, // useDefaultRewardAccount: only in the PIC period, else liquidator gets reward
                flowParams.sender, // targetAccount
                rewardAmount.toUint256(), // rewardAmount: remaining deposit of the flow to be liquidated
                rewardAmount.mul(-1) // targetAccountBalanceDelta: amount deducted from the flow sender
            );
        } else {
            // #1.b.1 no: then the liquidator takes full amount of the single deposit
            int256 rewardAmount = signedSingleDeposit;
            liquidationTypeData = abi.encode(1, 2);
            token.makeLiquidationPayoutsV2(
                flowParams.flowId, // id
                abi.encode(1, 2), // (1 means "v1" of this encoding schema) - 2 for pirate/bailout period
                liquidator, // liquidatorAddress
                false, // useDefaultRewardAccount: out of PIC period, in pirate period, so always false
                flowParams.sender, // targetAccount
                rewardAmount.toUint256(), // rewardAmount: single deposit of flow
                totalRewardLeft.mul(-1) // targetAccountBalanceDelta: amount to bring sender AB to 0
                // NOTE: bailoutAmount = rewardAmount + targetAccountBalanceDelta + paid by rewardAccount
            );
        }
    }

    /**************************************************************************
     * Deposit Calculation Pure Functions
     *************************************************************************/

    function _clipDepositNumberRoundingDown(uint256 deposit)
        internal pure
        returns(uint256)
    {
        return ((deposit >> 32)) << 32;
    }

    function _clipDepositNumber(uint256 deposit)
        internal pure
        returns(uint256)
    {
        // clipping the value, rounding up
        uint256 rounding = (deposit & type(uint32).max) > 0 ? 1 : 0;
        return ((deposit >> 32) + rounding) << 32;
    }

    function _calculateDeposit(
        int96 flowRate,
        uint256 liquidationPeriod
    )
        internal pure
        returns(uint256 deposit)
    {
        if (flowRate == 0) return 0;
        assert(liquidationPeriod <= uint256(type(int96).max));
        deposit = uint256(flowRate.mul(int96(uint96(liquidationPeriod)), "CFA: deposit overflow"));
        return _clipDepositNumber(deposit);
    }

    /**************************************************************************
     * Flow Data Pure Functions
     *************************************************************************/

    function _generateFlowId(address sender, address receiver) private pure returns(bytes32 id) {
        return keccak256(abi.encode(sender, receiver));
    }

    //
    // Data packing:
    //
    // WORD A: | timestamp  | flowRate | deposit | owedDeposit |
    //         | 32b        | 96b      | 64      | 64          |
    //
    // NOTE:
    // - flowRate has 96 bits length
    // - deposit has 96 bits length too, but 32 bits are clipped-off when storing

    function _encodeFlowData
    (
        FlowData memory flowData
    )
        internal pure
        returns(bytes32[] memory data)
    {
        // enable these for debugging
        // assert(flowData.deposit & type(uint32).max == 0);
        // assert(flowData.owedDeposit & type(uint32).max == 0);
        data = new bytes32[](1);
        data[0] = bytes32(
            ((uint256(flowData.timestamp)) << 224) |
            ((uint256(uint96(flowData.flowRate)) << 128)) |
            (uint256(flowData.deposit) >> 32 << 64) |
            (uint256(flowData.owedDeposit) >> 32)
        );
    }

    function _decodeFlowData
    (
        uint256 wordA
    )
        internal pure
        returns(bool exist, FlowData memory flowData)
    {
        exist = wordA > 0;
        if (exist) {
            flowData.timestamp = uint32(wordA >> 224);
            flowData.flowRate = int96((wordA >> 128) & uint256(type(uint96).max));
            flowData.deposit = ((wordA >> 64) & uint256(type(uint64).max)) << 32 /* recover clipped bits*/;
            flowData.owedDeposit = (wordA & uint256(type(uint64).max)) << 32 /* recover clipped bits*/;
        }
    }

    /**************************************************************************
     * 3P's Pure Functions
     *************************************************************************/

    //
    // Data packing:
    //
    // WORD A: |    reserved    | patricianPeriod | liquidationPeriod |
    //         |      192       |        32       |         32        |
    //
    // NOTE:
    // - liquidation period has 32 bits length
    // - patrician period also has 32 bits length

    function _decode3PsData(
        ISuperfluidToken token
    )
        internal view
        returns(uint256 liquidationPeriod, uint256 patricianPeriod)
    {
        ISuperfluid host = ISuperfluid(token.getHost());
        ISuperfluidGovernance gov = ISuperfluidGovernance(host.getGovernance());
        uint256 threePsConfig = gov.getConfigAsUint256(host, token, _3PS_CONFIG_KEY);
        (liquidationPeriod, patricianPeriod) = SuperfluidGovernanceConfigs.decodeThreePsConfig(threePsConfig);
    }
}<|MERGE_RESOLUTION|>--- conflicted
+++ resolved
@@ -147,14 +147,8 @@
         returns (uint256 deposit)
     {
         require(flowRate >= 0, "CFA: not for negative flow rate");
-<<<<<<< HEAD
         (uint256 liquidationPeriod, ) = _decode3PsData(token);
-=======
-        ISuperfluid host = ISuperfluid(token.getHost());
-        ISuperfluidGovernance gov = ISuperfluidGovernance(host.getGovernance());
-        uint256 liquidationPeriod = gov.getConfigAsUint256(host, token, _LIQUIDATION_PERIOD_CONFIG_KEY);
         uint256 minimumDeposit = gov.getConfigAsUint256(host, token, _SUPERTOKEN_MINIMUM_DEPOSIT_KEY);
->>>>>>> c114d164
         require(uint256(flowRate).mul(liquidationPeriod) <= uint256(type(int96).max), "CFA: flow rate too big");
         uint256 calculatedDeposit = _calculateDeposit(flowRate, liquidationPeriod);
         return calculatedDeposit < minimumDeposit && flowRate > 0 ? minimumDeposit : calculatedDeposit;
