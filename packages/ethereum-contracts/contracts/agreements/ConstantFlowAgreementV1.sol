// SPDX-License-Identifier: AGPLv3
pragma solidity 0.8.13;

import {
    IConstantFlowAgreementV1,
    ISuperfluidToken
} from "../interfaces/agreements/IConstantFlowAgreementV1.sol";
import {
    ISuperfluid,
    ISuperfluidGovernance,
    ISuperApp,
    FlowOperatorDefinitions,
    SuperAppDefinitions,
    ContextDefinitions,
    SuperfluidGovernanceConfigs
} from "../interfaces/superfluid/ISuperfluid.sol";
import { AgreementBase } from "./AgreementBase.sol";

import { SafeCast } from "@openzeppelin/contracts/utils/math/SafeCast.sol";
import { Int96SafeMath } from "../libs/Int96SafeMath.sol";
import { AgreementLibrary } from "./AgreementLibrary.sol";


/**
 * @title ConstantFlowAgreementV1 contract
 * @author Superfluid
 * @dev Please read IConstantFlowAgreementV1 for implementation notes.
 * @dev For more technical notes, please visit protocol-monorepo wiki area.
 */
contract ConstantFlowAgreementV1 is
    AgreementBase,
    IConstantFlowAgreementV1
{

    /**
     * E_NO_SENDER_CREATE - sender cannot create as flowOperator
     * E_NO_SENDER_UPDATE - sender cannot update as flowOperator
     * E_NO_SENDER_DELETE - sender cannot delete as flowOperator
     * E_EXCEED_FLOW_RATE_ALLOWANCE - flowRateAllowance exceeeded
     * E_NO_OPERATOR_CREATE_FLOW - operator does not have permissions to create flow
     * E_NO_OPERATOR_UPDATE_FLOW - operator does not have permissions to update flow
     * E_NO_OPERATOR_DELETE_FLOW - operator does not have permissions to delete flow
     * E_NO_SENDER_FLOW_OPERATOR - sender cannot set themselves as the flow operator
     * E_NO_NEGATIVE_ALLOWANCE - sender cannot set a negative allowance
     */

    /**
     * @dev Default minimum deposit value
     *
     * NOTE:
     * - It may come as a surprise that it is not 0, this is the minimum friction we have in the system for the
     *   imperfect blockchain system we live in.
     * - It is related to deposit clipping, and it is always rounded-up when clipping.
     */
    uint256 public constant DEFAULT_MINIMUM_DEPOSIT = uint256(uint96(1 << 32));
    /// @dev Maximum deposit value
    uint256 public constant MAXIMUM_DEPOSIT = uint256(uint96(type(int96).max));

    /// @dev Maximum flow rate
    uint256 public constant MAXIMUM_FLOW_RATE = uint256(uint96(type(int96).max));

    bytes32 private constant CFAV1_PPP_CONFIG_KEY =
        keccak256("org.superfluid-finance.agreements.ConstantFlowAgreement.v1.PPPConfiguration");

    bytes32 private constant SUPERTOKEN_MINIMUM_DEPOSIT_KEY =
        keccak256("org.superfluid-finance.superfluid.superTokenMinimumDeposit");

    using SafeCast for uint256;
    using SafeCast for int256;
    using Int96SafeMath for int96;

    struct FlowData {
        uint256 timestamp; // stored as uint32
        int96 flowRate; // stored also as int96
        uint256 deposit; // stored as int96 with lower 32 bits clipped to 0
        uint256 owedDeposit; // stored as int96 with lower 32 bits clipped to 0
    }

    struct FlowParams {
        bytes32 flowId;
        address sender;
        address receiver;
        address flowOperator;
        int96 flowRate;
        bytes userData;
    }

    struct FlowOperatorData {
        uint8 permissions;
        int96 flowRateAllowance;
    }

    // solhint-disable-next-line no-empty-blocks
    constructor(ISuperfluid host) AgreementBase(address(host)) {}

    /**************************************************************************
     * ISuperAgreement interface
     *************************************************************************/

    /// @dev ISuperAgreement.realtimeBalanceOf implementation
    function realtimeBalanceOf(
        ISuperfluidToken token,
        address account,
        uint256 time
    )
        external
        view
        override
        returns (int256 dynamicBalance, uint256 deposit, uint256 owedDeposit)
    {
        (bool exist, FlowData memory state) = _getAccountFlowState(token, account);
        if(exist) {
            dynamicBalance = ((int256(time) - (int256(state.timestamp))) * state.flowRate);
            deposit = state.deposit;
            owedDeposit = state.owedDeposit;
        }
    }

    /**************************************************************************
     * IConstantFlowAgreementV1 interface
     *************************************************************************/

<<<<<<< HEAD
    function getMaximumFlowRateFromDepositPure(
        uint256 liquidationPeriod,
        uint256 deposit)
        public pure
        returns (int96 flowRate)
    {
        require(deposit < 2**95, "CFA: deposit number too big");
        deposit = _clipDepositNumberRoundingDown(deposit);

        uint256 flowrate1 = deposit / liquidationPeriod;

        // NOTE downcasting is safe as we constrain deposit to less than
        // 2 ** 95 so the resulting value flowRate1 will fit into int96
        return int96(int256(flowrate1));
    }

    function getDepositRequiredForFlowRatePure(
        uint256 minimumDeposit,
        uint256 liquidationPeriod,
        int96 flowRate)
        public pure
        returns (uint256 deposit)
    {
        require(flowRate >= 0, "CFA: not for negative flow rate");
        require(uint256(int256(flowRate)) * liquidationPeriod <= uint256(int256(type(int96).max)),
            "CFA: flow rate too big");
        uint256 calculatedDeposit = _calculateDeposit(flowRate, liquidationPeriod);
        return calculatedDeposit < minimumDeposit && flowRate > 0 ? minimumDeposit : calculatedDeposit;
    }

    /// @dev IConstantFlowAgreementV1.getMaximumFlowRateFromDeposit implementation
    function getMaximumFlowRateFromDeposit(
        ISuperfluidToken token,
        uint256 deposit)
        external view override
        returns (int96 flowRate)
    {
        (uint256 liquidationPeriod, ) = _decode3PsData(token);
        flowRate = getMaximumFlowRateFromDepositPure(liquidationPeriod, deposit);
    }

    /// @dev IConstantFlowAgreementV1.getDepositRequiredForFlowRate implementation
    function getDepositRequiredForFlowRate(
        ISuperfluidToken token,
        int96 flowRate)
        external view override
        returns (uint256 deposit)
    {
        ISuperfluid host = ISuperfluid(token.getHost());
        ISuperfluidGovernance gov = ISuperfluidGovernance(host.getGovernance());
        uint256 minimumDeposit = gov.getConfigAsUint256(host, token, SUPERTOKEN_MINIMUM_DEPOSIT_KEY);
        uint256 pppConfig = gov.getConfigAsUint256(host, token, CFAV1_PPP_CONFIG_KEY);
        (uint256 liquidationPeriod, ) = SuperfluidGovernanceConfigs.decodePPPConfig(pppConfig);
        return getDepositRequiredForFlowRatePure(minimumDeposit, liquidationPeriod, flowRate);
    }
=======
     function _getMaximumFlowRateFromDepositPure(
         uint256 liquidationPeriod,
         uint256 deposit)
         internal pure
         returns (int96 flowRate)
     {
         require(deposit <= MAXIMUM_DEPOSIT, "CFA: deposit number too big");
         deposit = _clipDepositNumberRoundingDown(deposit);

         uint256 flowrate1 = deposit / liquidationPeriod;

         // NOTE downcasting is safe as we constrain deposit to less than
         // 2 ** 95 (MAXIMUM_DEPOSIT) so the resulting value flowRate1 will fit into int96
         return int96(int256(flowrate1));
     }

     function _getDepositRequiredForFlowRatePure(
         uint256 minimumDeposit,
         uint256 liquidationPeriod,
         int96 flowRate)
         internal pure
         returns (uint256 deposit)
     {
         require(flowRate > 0, "CFA: not for non-positive flow rate");
         require(uint256(int256(flowRate)) * liquidationPeriod <= uint256(int256(type(int96).max)),
             "CFA: flow rate too big");
         uint256 calculatedDeposit = _calculateDeposit(flowRate, liquidationPeriod);
         return AgreementLibrary.max(minimumDeposit, calculatedDeposit);
     }

     /// @dev IConstantFlowAgreementV1.getMaximumFlowRateFromDeposit implementation
     function getMaximumFlowRateFromDeposit(
         ISuperfluidToken token,
         uint256 deposit)
         external view override
         returns (int96 flowRate)
     {
         (uint256 liquidationPeriod, ) = _decode3PsData(token);
         flowRate = _getMaximumFlowRateFromDepositPure(liquidationPeriod, deposit);
     }

     /// @dev IConstantFlowAgreementV1.getDepositRequiredForFlowRate implementation
     function getDepositRequiredForFlowRate(
         ISuperfluidToken token,
         int96 flowRate)
         external view override
         returns (uint256 deposit)
     {
         ISuperfluid host = ISuperfluid(token.getHost());
         ISuperfluidGovernance gov = ISuperfluidGovernance(host.getGovernance());
         uint256 minimumDeposit = gov.getConfigAsUint256(host, token, SUPERTOKEN_MINIMUM_DEPOSIT_KEY);
         uint256 pppConfig = gov.getConfigAsUint256(host, token, CFAV1_PPP_CONFIG_KEY);
         (uint256 liquidationPeriod, ) = SuperfluidGovernanceConfigs.decodePPPConfig(pppConfig);
         return _getDepositRequiredForFlowRatePure(minimumDeposit, liquidationPeriod, flowRate);
     }
>>>>>>> a4c583c6

    function isPatricianPeriodNow(
        ISuperfluidToken token,
        address account)
        public view override
        returns (bool isCurrentlyPatricianPeriod, uint256 timestamp)
    {
        ISuperfluid host = ISuperfluid(token.getHost());
        timestamp = host.getNow();
        isCurrentlyPatricianPeriod = isPatricianPeriod(token, account, timestamp);
    }

    function isPatricianPeriod(
        ISuperfluidToken token,
        address account,
        uint256 timestamp)
        public view override
        returns (bool)
    {
        (int256 availableBalance, ,) = token.realtimeBalanceOf(account, timestamp);
        if (availableBalance >= 0) {
            return true;
        }

        (uint256 liquidationPeriod, uint256 patricianPeriod) = _decode3PsData(token);
        (,FlowData memory senderAccountState) = _getAccountFlowState(token, account);
        int256 signedTotalCFADeposit = senderAccountState.deposit.toInt256();

        return _isPatricianPeriod(
            availableBalance,
            signedTotalCFADeposit,
            liquidationPeriod,
            patricianPeriod
        );
    }

    /// @dev IConstantFlowAgreementV1.createFlow implementation
    function createFlow(
        ISuperfluidToken token,
        address receiver,
        int96 flowRate,
        bytes calldata ctx
    )
        external
        override
        returns(bytes memory newCtx)
    {
        ISuperfluid.Context memory currentContext = AgreementLibrary.authorizeTokenAccess(token, ctx);

        _StackVars_createOrUpdateFlow memory flowVars;
        flowVars.token = token;
        flowVars.sender = currentContext.msgSender;
        flowVars.receiver = receiver;
        flowVars.flowRate = flowRate;

        newCtx = _createFlow(
            flowVars,
            ctx,
            currentContext
        );
    }

    /// @dev IConstantFlowAgreementV1.updateFlow implementation
    function updateFlow(
        ISuperfluidToken token,
        address receiver,
        int96 flowRate,
        bytes calldata ctx
    )
        external
        override
        returns(bytes memory newCtx)
    {
        ISuperfluid.Context memory currentContext = AgreementLibrary.authorizeTokenAccess(token, ctx);

        _StackVars_createOrUpdateFlow memory flowVars;
        flowVars.token = token;
        flowVars.sender = currentContext.msgSender;
        flowVars.receiver = receiver;
        flowVars.flowRate = flowRate;

        bytes32 flowId = _generateFlowId(flowVars.sender, flowVars.receiver);
        (bool exist, FlowData memory oldFlowData) = _getAgreementData(flowVars.token, flowId);

        newCtx = _updateFlow(
            flowVars,
            oldFlowData,
            exist,
            ctx,
            currentContext
        );
    }

    /// @dev IConstantFlowAgreementV1.deleteFlow implementation
    function deleteFlow(
        ISuperfluidToken token,
        address sender,
        address receiver,
        bytes calldata ctx
    )
        external
        override
        returns(bytes memory newCtx)
    {
        ISuperfluid.Context memory currentContext = AgreementLibrary.authorizeTokenAccess(token, ctx);
        (,uint8 permissions,) = getFlowOperatorData(token, sender, currentContext.msgSender);
        bool hasPermissions = _getBooleanFlowOperatorPermissions(permissions, FlowChangeType.DELETE_FLOW);

        _StackVars_createOrUpdateFlow memory flowVars;
        flowVars.token = token;
        flowVars.sender = sender;
        flowVars.receiver = receiver;
        flowVars.flowRate = 0;

        newCtx = _deleteFlow(flowVars, hasPermissions, ctx, currentContext);
    }

    /// @dev IConstantFlowAgreementV1.getFlow implementation
    function getFlow(
        ISuperfluidToken token,
        address sender,
        address receiver
    )
        external
        view
        override
        returns (
            uint256 timestamp,
            int96 flowRate,
            uint256 deposit,
            uint256 owedDeposit
        )
    {
        (, FlowData memory data) = _getAgreementData(
            token,
            _generateFlowId(sender, receiver));

        return(
            data.timestamp,
            data.flowRate,
            data.deposit,
            data.owedDeposit
        );
    }

    /// @dev IConstantFlowAgreementV1.getFlow implementation
    function getFlowByID(
        ISuperfluidToken token,
        bytes32 flowId
    )
        external
        view
        override
        returns(
            uint256 timestamp,
            int96 flowRate,
            uint256 deposit,
            uint256 owedDeposit
        )
    {
        (, FlowData memory data) = _getAgreementData(
            token,
            flowId
        );

        return (
            data.timestamp,
            data.flowRate,
            data.deposit,
            data.owedDeposit
        );
    }

    /// @dev IConstantFlowAgreementV1.getAccountFlowInfo implementation
    function getAccountFlowInfo(
        ISuperfluidToken token,
        address account
    )
        external view override
        returns (
            uint256 timestamp,
            int96 flowRate,
            uint256 deposit,
            uint256 owedDeposit)
    {
        (, FlowData memory state) = _getAccountFlowState(token, account);
        return (
            state.timestamp,
            state.flowRate,
            state.deposit,
            state.owedDeposit
        );
    }

    /// @dev IConstantFlowAgreementV1.getNetFlow implementation
    function getNetFlow(
        ISuperfluidToken token,
        address account
    )
        external view override
        returns (int96 flowRate)
    {
        (, FlowData memory state) = _getAccountFlowState(token, account);
        return state.flowRate;
    }

    /**************************************************************************
     * Internal Helper Functions
     *************************************************************************/

    // Stack variables for _createOrUpdateFlow function, to avoid stack too deep issue
    // solhint-disable-next-line contract-name-camelcase
    struct _StackVars_createOrUpdateFlow {
        ISuperfluidToken token;
        address sender;
        address receiver;
        int96 flowRate;
    }

    /**
     * @dev Checks conditions for both create/update flow
     * returns the flowId and flowParams
     */
    function _createOrUpdateFlowCheck(
        _StackVars_createOrUpdateFlow memory flowVars,
        ISuperfluid.Context memory currentContext
    )
        internal pure
        returns(bytes32 flowId, FlowParams memory flowParams)
    {
        require(flowVars.receiver != address(0), "CFA: receiver is zero");

        flowId = _generateFlowId(flowVars.sender, flowVars.receiver);
        flowParams.flowId = flowId;
        flowParams.sender = flowVars.sender;
        flowParams.receiver = flowVars.receiver;
        flowParams.flowOperator = currentContext.msgSender;
        flowParams.flowRate = flowVars.flowRate;
        flowParams.userData = currentContext.userData;
        require(flowParams.sender != flowParams.receiver, "CFA: no self flow");
        require(flowParams.flowRate > 0, "CFA: invalid flow rate");
    }

    function _createFlow(
        _StackVars_createOrUpdateFlow memory flowVars,
        bytes calldata ctx,
        ISuperfluid.Context memory currentContext
    )
        internal
        returns(bytes memory newCtx)
    {
        (bytes32 flowId, FlowParams memory flowParams) = _createOrUpdateFlowCheck(flowVars, currentContext);

        (bool exist, FlowData memory oldFlowData) = _getAgreementData(flowVars.token, flowId);
        require(!exist, "CFA: flow already exist");

        if (ISuperfluid(msg.sender).isApp(ISuperApp(flowVars.receiver))) {
            newCtx = _changeFlowToApp(
                flowVars.receiver,
                flowVars.token, flowParams, oldFlowData,
                ctx, currentContext, FlowChangeType.CREATE_FLOW);
        } else {
            newCtx = _changeFlowToNonApp(
                flowVars.token, flowParams, oldFlowData,
                ctx, currentContext);
        }

        _requireAvailableBalance(flowVars.token, currentContext);
    }

    function _updateFlow(
        _StackVars_createOrUpdateFlow memory flowVars,
        FlowData memory oldFlowData,
        bool exist,
        bytes calldata ctx,
        ISuperfluid.Context memory currentContext
    )
        internal
        returns(bytes memory newCtx)
    {
        (, FlowParams memory flowParams) = _createOrUpdateFlowCheck(flowVars, currentContext);

        require(exist, "CFA: flow does not exist");

        if (ISuperfluid(msg.sender).isApp(ISuperApp(flowVars.receiver))) {
            newCtx = _changeFlowToApp(
                flowVars.receiver,
                flowVars.token, flowParams, oldFlowData,
                ctx, currentContext, FlowChangeType.UPDATE_FLOW);
        } else {
            newCtx = _changeFlowToNonApp(
                flowVars.token, flowParams, oldFlowData,
                ctx, currentContext);
        }

        _requireAvailableBalance(flowVars.token, currentContext);
    }

    function _deleteFlow(
        _StackVars_createOrUpdateFlow memory flowVars,
        bool hasPermissions,
        bytes calldata ctx,
        ISuperfluid.Context memory currentContext
    )
        internal
        returns(bytes memory newCtx)
    {
        FlowParams memory flowParams;
        require(flowVars.sender != address(0), "CFA: sender is zero");
        require(flowVars.receiver != address(0), "CFA: receiver is zero");
        flowParams.flowId = _generateFlowId(flowVars.sender, flowVars.receiver);
        flowParams.sender = flowVars.sender;
        flowParams.receiver = flowVars.receiver;
        flowParams.flowOperator = currentContext.msgSender;
        flowParams.flowRate = 0;
        flowParams.userData = currentContext.userData;
        (bool exist, FlowData memory oldFlowData) = _getAgreementData(flowVars.token, flowParams.flowId);
        require(exist, "CFA: flow does not exist");

        (int256 availableBalance,,) = flowVars.token.realtimeBalanceOf(flowVars.sender, currentContext.timestamp);

        // delete should only be called by sender, receiver or flowOperator
        // unless it is a liquidation (availale balance < 0)
        if (currentContext.msgSender != flowVars.sender &&
            currentContext.msgSender != flowVars.receiver &&
            !hasPermissions)
        {
            if (!ISuperfluid(msg.sender).isAppJailed(ISuperApp(flowVars.sender)) &&
                !ISuperfluid(msg.sender).isAppJailed(ISuperApp(flowVars.receiver))) {
                require(availableBalance < 0, "CFA: sender account is not critical");
            }
        }

        if (availableBalance < 0) {
            _makeLiquidationPayouts(
                flowVars.token,
                availableBalance,
                flowParams,
                oldFlowData,
                currentContext.msgSender);
        }

        newCtx = ctx;
        // if the sender of the flow is deleting the flow
        if (currentContext.msgSender == flowVars.sender) {
            // if the sender is deleting a flow to a super app receiver
            if (ISuperfluid(msg.sender).isApp(ISuperApp(flowVars.receiver))) {
                newCtx = _changeFlowToApp(
                    flowVars.receiver,
                    flowVars.token, flowParams, oldFlowData,
                    newCtx, currentContext, FlowChangeType.DELETE_FLOW);
            } else {
                // if the receiver is not a super app (sender may be a super app or non super app)
                newCtx = _changeFlowToNonApp(
                    flowVars.token, flowParams, oldFlowData,
                    newCtx, currentContext);
            }
        // if the receiver of the flow is deleting the flow
        } else if (currentContext.msgSender == flowVars.receiver) {
            // if the flow being deleted by the receiver has a super app sender
            if (ISuperfluid(msg.sender).isApp(ISuperApp(flowVars.sender))) {
                newCtx = _changeFlowToApp(
                    flowVars.sender,
                    flowVars.token, flowParams, oldFlowData,
                    newCtx, currentContext, FlowChangeType.DELETE_FLOW);
            // if the receiver of the flow deleting the flow is a super app
            } else if (ISuperfluid(msg.sender).isApp(ISuperApp(flowVars.receiver))) {
                newCtx = _changeFlowToApp(
                    address(0),
                    flowVars.token, flowParams, oldFlowData,
                    newCtx, currentContext, FlowChangeType.DELETE_FLOW);
            // if the sender is not a super app (the stream is not coming to or from a super app)
            } else {
                newCtx = _changeFlowToNonApp(
                    flowVars.token, flowParams, oldFlowData,
                    newCtx, currentContext);
            }
        // flowOperator case OR liquidation case (when the msgSender isn't the sender or receiver)
        } else /* liquidations or flowOperator deleting a flow */ {
            // if the sender is an app and is critical
            // we jail the app
            if (ISuperfluid(msg.sender).isApp(ISuperApp(flowVars.sender)) && availableBalance < 0) {
                newCtx = ISuperfluid(msg.sender).jailApp(
                    newCtx,
                    ISuperApp(flowVars.sender),
                    SuperAppDefinitions.APP_RULE_NO_CRITICAL_SENDER_ACCOUNT);
            }
            // if the stream we're deleting (possibly liquidating) has a receiver that is a super app
            // always attempt to call receiver callback
            if (ISuperfluid(msg.sender).isApp(ISuperApp(flowVars.receiver))) {
                newCtx = _changeFlowToApp(
                    flowVars.receiver,
                    flowVars.token, flowParams, oldFlowData,
                    newCtx, currentContext, FlowChangeType.DELETE_FLOW);
            // if the stream we're deleting (possibly liquidating) has a receiver that is not a super app
            // or the sender is a super app or the sender is not a super app
            } else {
                newCtx = _changeFlowToNonApp(
                    flowVars.token, flowParams, oldFlowData,
                    newCtx, currentContext);
            }
        }
    }

    /**************************************************************************
     * ACL Functions
     *************************************************************************/

    /// @dev IConstantFlowAgreementV1.createFlowByOperator implementation
    function createFlowByOperator(
        ISuperfluidToken token,
        address sender,
        address receiver,
        int96 flowRate,
        bytes calldata ctx
    )
        external override
        returns(bytes memory newCtx)
    {
        ISuperfluid.Context memory currentContext = AgreementLibrary.authorizeTokenAccess(token, ctx);
        require(currentContext.msgSender != sender, "CFA: E_NO_SENDER_CREATE");

        {
            // check if flow operator has create permissions
            (
                bytes32 flowOperatorId,
                uint8 permissions,
                int96 flowRateAllowance
            ) = getFlowOperatorData(token, sender, currentContext.msgSender);
            require(
                _getBooleanFlowOperatorPermissions(permissions, FlowChangeType.CREATE_FLOW),
                "CFA: E_NO_OPERATOR_CREATE_FLOW"
            );

            // check if desired flow rate is allowed and update flow rate allowance
            int96 updatedFlowRateAllowance = flowRateAllowance == type(int96).max
                ? flowRateAllowance
                : flowRateAllowance - flowRate;
            require(updatedFlowRateAllowance >= 0, "CFA: E_EXCEED_FLOW_RATE_ALLOWANCE");
            _updateFlowRateAllowance(token, flowOperatorId, permissions, updatedFlowRateAllowance);
        }
        {
            _StackVars_createOrUpdateFlow memory flowVars;
            flowVars.token = token;
            flowVars.sender = sender;
            flowVars.receiver = receiver;
            flowVars.flowRate = flowRate;
            newCtx = _createFlow(
                flowVars,
                ctx,
                currentContext
            );
        }
    }

    /// @dev IConstantFlowAgreementV1.updateFlowByOperator implementation
    function updateFlowByOperator(
        ISuperfluidToken token,
        address sender,
        address receiver,
        int96 flowRate,
        bytes calldata ctx
    )
        external override
        returns(bytes memory newCtx)
    {
        ISuperfluid.Context memory currentContext = AgreementLibrary.authorizeTokenAccess(token, ctx);
        require(currentContext.msgSender != sender, "CFA: E_NO_SENDER_UPDATE");

        // check if flow exists
        (bool exist, FlowData memory oldFlowData) = _getAgreementData(token, _generateFlowId(sender, receiver));

        {
            // check if flow operator has create permissions
            (
                bytes32 flowOperatorId,
                uint8 permissions,
                int96 flowRateAllowance
            ) = getFlowOperatorData(token, sender, currentContext.msgSender);
            require(
                _getBooleanFlowOperatorPermissions(permissions, FlowChangeType.UPDATE_FLOW),
                "E_NO_OPERATOR_UPDATE_FLOW"
            );

            // check if desired flow rate is allowed and update flow rate allowance
            int96 updatedFlowRateAllowance = flowRateAllowance == type(int96).max || oldFlowData.flowRate >= flowRate
                ? flowRateAllowance
                : flowRateAllowance - (flowRate - oldFlowData.flowRate);
            require(updatedFlowRateAllowance >= 0, "CFA: E_EXCEED_FLOW_RATE_ALLOWANCE");
            _updateFlowRateAllowance(token, flowOperatorId, permissions, updatedFlowRateAllowance);
        }

        {
            _StackVars_createOrUpdateFlow memory flowVars;
            flowVars.token = token;
            flowVars.sender = sender;
            flowVars.receiver = receiver;
            flowVars.flowRate = flowRate;
            newCtx = _updateFlow(
                flowVars,
                oldFlowData,
                exist,
                ctx,
                currentContext
            );
        }
    }

    /// @dev IConstantFlowAgreementV1.deleteFlowByOperator implementation
    function deleteFlowByOperator(
        ISuperfluidToken token,
        address sender,
        address receiver,
        bytes calldata ctx
    )
        external override
        returns(bytes memory newCtx)
    {
        ISuperfluid.Context memory currentContext = AgreementLibrary.authorizeTokenAccess(token, ctx);
        (,uint8 permissions,) = getFlowOperatorData(token, sender, currentContext.msgSender);
        bool hasPermissions = _getBooleanFlowOperatorPermissions(permissions, FlowChangeType.DELETE_FLOW);
        require(hasPermissions, "E_NO_OPERATOR_DELETE_FLOW");

        _StackVars_createOrUpdateFlow memory flowVars;
        flowVars.token = token;
        flowVars.sender = sender;
        flowVars.receiver = receiver;
        flowVars.flowRate = 0;

        newCtx = _deleteFlow(flowVars, hasPermissions, ctx, currentContext);
    }

    /// @dev IConstantFlowAgreementV1.updateFlowOperatorPermissions implementation
    function updateFlowOperatorPermissions(
        ISuperfluidToken token,
        address flowOperator,
        uint8 permissions,
        int96 flowRateAllowance, // flowRateBudget
        bytes calldata ctx
    ) public override returns(bytes memory newCtx) {
        newCtx = ctx;
        require(FlowOperatorDefinitions.isPermissionsClean(permissions), "CFA: Unclean permissions");
        ISuperfluid.Context memory currentContext = AgreementLibrary.authorizeTokenAccess(token, ctx);
        // [SECURITY] NOTE: we are holding the assumption here that ctx is correct and we validate it with
        // authorizeTokenAccess:
        require(currentContext.msgSender != flowOperator, "CFA: E_NO_SENDER_FLOW_OPERATOR");
        require(flowRateAllowance >= 0, "CFA: E_NO_NEGATIVE_ALLOWANCE");
        FlowOperatorData memory flowOperatorData;
        flowOperatorData.permissions = permissions;
        flowOperatorData.flowRateAllowance = flowRateAllowance;
        bytes32 flowOperatorId = _generateFlowOperatorId(currentContext.msgSender, flowOperator);
        token.updateAgreementData(flowOperatorId, _encodeFlowOperatorData(flowOperatorData));

        emit FlowOperatorUpdated(token, currentContext.msgSender, flowOperator, permissions, flowRateAllowance);
    }

    /// @dev IConstantFlowAgreementV1.authorizeFlowOperatorWithFullControl implementation
    function authorizeFlowOperatorWithFullControl(
        ISuperfluidToken token,
        address flowOperator,
        bytes calldata ctx
    )
        external override
        returns(bytes memory newCtx)
    {
        newCtx = updateFlowOperatorPermissions(
            token,
            flowOperator,
            FlowOperatorDefinitions.AUTHORIZE_FULL_CONTROL,
            type(int96).max,
            ctx
        );
    }

    /// @dev IConstantFlowAgreementV1.revokeFlowOperatorWithFullControl implementation
    function revokeFlowOperatorWithFullControl(
        ISuperfluidToken token,
        address flowOperator,
        bytes calldata ctx
    )
        external override
        returns(bytes memory newCtx)
    {
        // NOTE: REVOKE_FULL_CONTROL = 0
        newCtx = updateFlowOperatorPermissions(token, flowOperator, 0, 0, ctx);
    }

    /// @dev IConstantFlowAgreementV1.getFlowOperatorData implementation
    function getFlowOperatorData(
        ISuperfluidToken token,
        address sender,
        address flowOperator
    )
        public view override
        returns(bytes32 flowOperatorId, uint8 permissions, int96 flowRateAllowance)
    {
        flowOperatorId = _generateFlowOperatorId(sender, flowOperator);
        (, FlowOperatorData memory flowOperatorData) = _getFlowOperatorData(token, flowOperatorId);
        permissions = flowOperatorData.permissions;
        flowRateAllowance = flowOperatorData.flowRateAllowance;
    }

    /// @dev IConstantFlowAgreementV1.getFlowOperatorDataByID implementation
    function getFlowOperatorDataByID(
        ISuperfluidToken token,
        bytes32 flowOperatorId
    )
        external view override
        returns(uint8 permissions, int96 flowRateAllowance)
    {
        (, FlowOperatorData memory flowOperatorData) = _getFlowOperatorData(token, flowOperatorId);
        permissions = flowOperatorData.permissions;
        flowRateAllowance = flowOperatorData.flowRateAllowance;
    }

    /**************************************************************************
     * Internal State Functions
     *************************************************************************/

    enum FlowChangeType {
        CREATE_FLOW,
        UPDATE_FLOW,
        DELETE_FLOW
    }

    function _getAccountFlowState
    (
        ISuperfluidToken token,
        address account
    )
        private view
        returns(bool exist, FlowData memory)
    {
        bytes32[] memory data = token.getAgreementStateSlot(address(this), account, 0 /* slotId */, 1 /* length */);
        return _decodeFlowData(uint256(data[0]));
    }

    function _getAgreementData
    (
        ISuperfluidToken token,
        bytes32 dId
    )
        private view
        returns (bool exist, FlowData memory)
    {
        bytes32[] memory data = token.getAgreementData(address(this), dId, 1);
        return _decodeFlowData(uint256(data[0]));
    }

    function _getFlowOperatorData
    (
        ISuperfluidToken token,
        bytes32 flowOperatorId
    )
        private view
        returns (bool exist, FlowOperatorData memory)
    {
        // 1 because we are storing the flowOperator data in one word
        bytes32[] memory data = token.getAgreementData(address(this), flowOperatorId, 1);
        return _decodeFlowOperatorData(uint256(data[0]));
    }

    function _updateFlowRateAllowance
    (
        ISuperfluidToken token,
        bytes32 flowOperatorId,
        uint8 existingPermissions,
        int96 updatedFlowRateAllowance
    )
        private
    {
        FlowOperatorData memory flowOperatorData;
        flowOperatorData.permissions = existingPermissions;
        flowOperatorData.flowRateAllowance = updatedFlowRateAllowance;
        token.updateAgreementData(flowOperatorId, _encodeFlowOperatorData(flowOperatorData));
    }

    function _updateAccountFlowState(
        ISuperfluidToken token,
        address account,
        int96 flowRateDelta,
        int256 depositDelta,
        int256 owedDepositDelta,
        uint256 currentTimestamp
    )
        private
        returns (int96 newNetFlowRate)
    {
        (, FlowData memory state) = _getAccountFlowState(token, account);
        int256 dynamicBalance = (currentTimestamp - state.timestamp).toInt256()
            * int256(state.flowRate);
        if (dynamicBalance != 0) {
            token.settleBalance(account, dynamicBalance);
        }
        state.flowRate = state.flowRate.add(flowRateDelta, "CFA: flowrate overflow");
        state.timestamp = currentTimestamp;
        state.deposit = (state.deposit.toInt256() + depositDelta).toUint256();
        state.owedDeposit = (state.owedDeposit.toInt256() + owedDepositDelta).toUint256();

        token.updateAgreementStateSlot(account, 0 /* slot id */, _encodeFlowData(state));

        return state.flowRate;
    }

    /**
     * @dev update a flow to a non-app receiver
     */
    function _changeFlowToNonApp(
        ISuperfluidToken token,
        FlowParams memory flowParams,
        FlowData memory oldFlowData,
        bytes memory ctx,
        ISuperfluid.Context memory currentContext
    )
        private
        returns (bytes memory newCtx)
    {
        // owed deposit should have been always zero, since an app should never become a non app
        assert(oldFlowData.owedDeposit == 0);

        // STEP 1: update the flow
        int256 depositDelta;
        FlowData memory newFlowData;
        (depositDelta,,newFlowData) = _changeFlow(
            currentContext.timestamp,
            currentContext.appAllowanceToken,
            token, flowParams, oldFlowData);

        // STEP 2: update app allowance used
        if (currentContext.appAllowanceToken == token) {
            newCtx = ISuperfluid(msg.sender).ctxUseAllowance(
                ctx,
                newFlowData.deposit, // allowanceWantedMore
                depositDelta // allowanceUsedDelta
            );
        } else {
            newCtx = ctx;
        }
    }

    /**
     * @dev change a flow to a app receiver
     */

    // Stack variables for _changeFlowToApp function, to avoid stack too deep issue
    // solhint-disable-next-line contract-name-camelcase
    struct _StackVars_changeFlowToApp {
        bytes cbdata;
        FlowData newFlowData;
        ISuperfluid.Context appContext;
    }
    function _changeFlowToApp(
        address appToCallback,
        ISuperfluidToken token,
        FlowParams memory flowParams,
        FlowData memory oldFlowData,
        bytes memory ctx,
        ISuperfluid.Context memory currentContext,
        FlowChangeType optype
    )
        private
        returns (bytes memory newCtx)
    {
        newCtx = ctx;
        // apply callbacks
        _StackVars_changeFlowToApp memory vars;

        // call callback
        if (appToCallback != address(0)) {
            AgreementLibrary.CallbackInputs memory cbStates = AgreementLibrary.createCallbackInputs(
                token,
                appToCallback,
                flowParams.flowId,
                abi.encode(flowParams.sender, flowParams.receiver)
            );

            // call the before callback
            if (optype == FlowChangeType.CREATE_FLOW) {
                cbStates.noopBit = SuperAppDefinitions.BEFORE_AGREEMENT_CREATED_NOOP;
            } else if (optype == FlowChangeType.UPDATE_FLOW) {
                cbStates.noopBit = SuperAppDefinitions.BEFORE_AGREEMENT_UPDATED_NOOP;
            } else /* if (optype == FlowChangeType.DELETE_FLOW) */ {
                cbStates.noopBit = SuperAppDefinitions.BEFORE_AGREEMENT_TERMINATED_NOOP;
            }
            vars.cbdata = AgreementLibrary.callAppBeforeCallback(cbStates, ctx);

            (,cbStates.appAllowanceGranted,) = _changeFlow(
                    currentContext.timestamp,
                    currentContext.appAllowanceToken,
                    token, flowParams, oldFlowData);
            cbStates.appAllowanceGranted = cbStates.appAllowanceGranted * uint256(currentContext.appLevel + 1);
            cbStates.appAllowanceUsed = oldFlowData.owedDeposit.toInt256();
            // - each app level can at least "relay" the same amount of input flow rate to others
            // - each app level get a same amount of allowance

            if (optype == FlowChangeType.CREATE_FLOW) {
                cbStates.noopBit = SuperAppDefinitions.AFTER_AGREEMENT_CREATED_NOOP;
            } else if (optype == FlowChangeType.UPDATE_FLOW) {
                cbStates.noopBit = SuperAppDefinitions.AFTER_AGREEMENT_UPDATED_NOOP;
            } else /* if (optype == FlowChangeType.DELETE_FLOW) */ {
                cbStates.noopBit = SuperAppDefinitions.AFTER_AGREEMENT_TERMINATED_NOOP;
            }
            (vars.appContext, newCtx) = AgreementLibrary.callAppAfterCallback(cbStates, vars.cbdata, newCtx);

            // NB: the callback might update the same flow!!
            // reload the flow data
            (, vars.newFlowData) = _getAgreementData(token, flowParams.flowId);
        } else {
            (,,vars.newFlowData) = _changeFlow(
                    currentContext.timestamp,
                    currentContext.appAllowanceToken,
                    token, flowParams, oldFlowData);
        }

        // REVIEW the re-entrace assumptions from this point on

        // NOTE: vars.appContext.appAllowanceUsed will be adjusted by callAppAfterCallback
        // and its range will be [0, currentContext.appAllowance]
        {
            // clipping the allowance used amount before storing
            if (vars.appContext.appAllowanceUsed > 0) {
                // give more to the app
                vars.appContext.appAllowanceUsed =
                    _clipDepositNumber(vars.appContext.appAllowanceUsed.toUint256()).toInt256();
            }

            int256 appAllowanceDelta = vars.appContext.appAllowanceUsed
                - oldFlowData.owedDeposit.toInt256();

            // update flow data and account state with the allowance delta
            {
                vars.newFlowData.deposit = (vars.newFlowData.deposit.toInt256()
                    + appAllowanceDelta).toUint256();
                vars.newFlowData.owedDeposit = (vars.newFlowData.owedDeposit.toInt256()
                    + appAllowanceDelta).toUint256();
                token.updateAgreementData(flowParams.flowId, _encodeFlowData(vars.newFlowData));
                // update sender and receiver deposit (for sender) and owed deposit (for receiver)
                _updateAccountFlowState(
                    token,
                    flowParams.sender,
                    0, // flow rate delta
                    appAllowanceDelta, // deposit delta
                    0, // owed deposit delta
                    currentContext.timestamp
                );
                _updateAccountFlowState(
                    token,
                    flowParams.receiver,
                    0, // flow rate delta
                    0, // deposit delta
                    appAllowanceDelta, // owed deposit delta
                    currentContext.timestamp
                );
            }

            if (address(currentContext.appAllowanceToken) == address(0) ||
                currentContext.appAllowanceToken == token)
            {
                newCtx = ISuperfluid(msg.sender).ctxUseAllowance(
                    newCtx,
                    vars.newFlowData.deposit, // allowanceWantedMore
                    appAllowanceDelta // allowanceUsedDelta
                );
            }

            // if receiver super app doesn't have enough available balance to give back app allowance
            // revert (non termination callbacks),
            // or take it from the sender and jail the app
            if (ISuperfluid(msg.sender).isApp(ISuperApp(flowParams.receiver))) {
                int256 availableBalance;
                (availableBalance,,) = token.realtimeBalanceOf(flowParams.receiver, currentContext.timestamp);
                if (availableBalance < 0) {
                    // app goes broke, send the app to jail
                    if (optype == FlowChangeType.DELETE_FLOW) {
                        newCtx = ISuperfluid(msg.sender).jailApp(
                            newCtx,
                            ISuperApp(flowParams.receiver),
                            SuperAppDefinitions.APP_RULE_NO_CRITICAL_RECEIVER_ACCOUNT);
                        // calculate user's damage
                        int256 userDamageAmount = AgreementLibrary.min(
                            // user will take the damage if the app is broke,
                            -availableBalance,
                            // but user's damage is limited to the amount of app allowance it gives to the app
                            AgreementLibrary.max(0, -appAllowanceDelta));
                        token.settleBalance(
                            flowParams.sender,
                            -userDamageAmount
                        );
                        token.settleBalance(
                            flowParams.receiver,
                            userDamageAmount
                        );
                    } else {
                        revert("CFA: APP_RULE_NO_CRITICAL_RECEIVER_ACCOUNT");
                    }
                }
            }
        }
    }

    // Stack variables for _changeFlow function, to avoid stack too deep issue
    // solhint-disable-next-line contract-name-camelcase
    struct _StackVars_changeFlow {
        int96 totalSenderFlowRate;
        int96 totalReceiverFlowRate;
    }

    /**
     * @dev change flow between sender and receiver with new flow rate
     *
     * NOTE:
     * - leaving owed deposit unchanged for later adjustment
     * - depositDelta output is always clipped (see _clipDepositNumber)
     */
    function _changeFlow(
        uint256 currentTimestamp,
        ISuperfluidToken appAllowanceToken,
        ISuperfluidToken token,
        FlowParams memory flowParams,
        FlowData memory oldFlowData
    )
        private
        returns (
            int256 depositDelta,
            uint256 appAllowanceBase,
            FlowData memory newFlowData
        )
    {
        uint256 newDeposit;
        { // enclosed block to avoid stack too deep error
            uint256 minimumDeposit;
            // STEP 1: calculate deposit required for the flow
            {
                (uint256 liquidationPeriod, ) = _decode3PsData(token);
                ISuperfluidGovernance gov = ISuperfluidGovernance(ISuperfluid(msg.sender).getGovernance());
                minimumDeposit = gov.getConfigAsUint256(
                    ISuperfluid(msg.sender), token, SUPERTOKEN_MINIMUM_DEPOSIT_KEY);
                // rounding up the number for app allowance too
                // CAVEAT:
                // - Now app could create a flow rate that is slightly higher than the incoming flow rate.
                // - The app may be jailed due to negative balance if it does this without its own balance.
                // Rule of thumbs:
                // - App can use app allowance to create a flow that has the same incoming flow rate
                // - But due to deposit clipping, there is no guarantee that the sum of the out going flow
                //   deposit can be covered by the allowance always.
                // - It is advisable for the app to check the allowance usages carefully, and if possible
                //   Always have some its own balances to cover the deposits.

                // preliminary calc of new deposit required, may be changed later in step 2.
                // used as a variable holding the new deposit amount in the meantime
                appAllowanceBase = _calculateDeposit(flowParams.flowRate, liquidationPeriod);
            }

            // STEP 2: apply minimum deposit rule and calculate deposit delta
            // preliminary calc depositDelta (minimum deposit rule not yet applied)
            depositDelta = appAllowanceBase.toInt256()
                - oldFlowData.deposit.toInt256()
                + oldFlowData.owedDeposit.toInt256();

            // preliminary calc newDeposit (minimum deposit rule not yet applied)
            newDeposit = (oldFlowData.deposit.toInt256() + depositDelta).toUint256();

            // calc depositDelta and newDeposit with minimum deposit rule applied
            if (newDeposit < minimumDeposit && flowParams.flowRate > 0) {
                depositDelta = minimumDeposit.toInt256()
                    - oldFlowData.deposit.toInt256()
                    + oldFlowData.owedDeposit.toInt256();
                newDeposit = minimumDeposit;
            }

            // allowance should be of the same token
            if (address(appAllowanceToken) != address(0) &&
                appAllowanceToken != token)
            {
                appAllowanceBase = 0;
            }

            // STEP 3: update current flow info
            newFlowData = FlowData(
                flowParams.flowRate > 0 ? currentTimestamp : 0,
                flowParams.flowRate,
                newDeposit,
                oldFlowData.owedDeposit // leaving it unchanged for later adjustment
            );
            token.updateAgreementData(flowParams.flowId, _encodeFlowData(newFlowData));
        }
        {
            _StackVars_changeFlow memory vars;
            // STEP 4: update sender and receiver account flow state with the deltas
            vars.totalSenderFlowRate = _updateAccountFlowState(
                token,
                flowParams.sender,
                oldFlowData.flowRate.sub(flowParams.flowRate, "CFA: flowrate overflow"),
                depositDelta,
                0,
                currentTimestamp
            );
            vars.totalReceiverFlowRate = _updateAccountFlowState(
                token,
                flowParams.receiver,
                flowParams.flowRate.sub(oldFlowData.flowRate, "CFA: flowrate overflow"),
                0,
                0, // leaving owed deposit unchanged for later adjustment
                currentTimestamp
            );

            // STEP 5: emit the FlowUpdated Event
            // NOTE we emit these two events one after the other
            // so the subgraph can properly handle this in the
            // mapping function
            emit FlowUpdated(
                token,
                flowParams.sender,
                flowParams.receiver,
                flowParams.flowRate,
                vars.totalSenderFlowRate,
                vars.totalReceiverFlowRate,
                flowParams.userData
            );
            emit FlowUpdatedExtension(
                flowParams.flowOperator,
                newDeposit
            );
        }
    }
    function _requireAvailableBalance(
        ISuperfluidToken token,
        ISuperfluid.Context memory currentContext
    )
        private view
    {
        // do not enforce balance checks during callbacks for the appAllowanceToken
        if (currentContext.callType != ContextDefinitions.CALL_INFO_CALL_TYPE_APP_CALLBACK ||
            currentContext.appAllowanceToken != token) {
            (int256 availableBalance,,) = token.realtimeBalanceOf(currentContext.msgSender, currentContext.timestamp);
            require(availableBalance >= 0, "CFA: not enough available balance");
        }
    }

    function _makeLiquidationPayouts(
        ISuperfluidToken token,
        int256 availableBalance,
        FlowParams memory flowParams,
        FlowData memory flowData,
        address liquidator
    )
        private
    {
        (,FlowData memory senderAccountState) = _getAccountFlowState(token, flowParams.sender);

        int256 signedSingleDeposit = flowData.deposit.toInt256();
        // TODO: GDA deposit should be considered here too
        int256 signedTotalCFADeposit = senderAccountState.deposit.toInt256();
        bytes memory liquidationTypeData;
        bool isCurrentlyPatricianPeriod;

        // Liquidation rules:
        //    - let Available Balance = AB (is negative)
        //    -     Agreement Single Deposit = SD
        //    -     Agreement Total Deposit = TD
        //    -     Total Reward Left = RL = AB + TD
        // #1 Can the total account deposit still cover the available balance deficit?
        int256 totalRewardLeft = availableBalance + signedTotalCFADeposit;

        // To retrieve patrician period
        // Note: curly brackets are to handle stack too deep overflow issue
        {
            (uint256 liquidationPeriod, uint256 patricianPeriod) = _decode3PsData(token);
            isCurrentlyPatricianPeriod = _isPatricianPeriod(
                availableBalance,
                signedTotalCFADeposit,
                liquidationPeriod,
                patricianPeriod
            );
        }

        // user is in a critical state
        if (totalRewardLeft >= 0) {
            // the liquidator is always whoever triggers the liquidation, but the
            // account which receives the reward will depend on the period (Patrician or Pleb)
            // #1.a.1 yes: then reward = (SD / TD) * RL
            int256 rewardAmount = signedSingleDeposit * totalRewardLeft / signedTotalCFADeposit;
            liquidationTypeData = abi.encode(1, isCurrentlyPatricianPeriod ? 0 : 1);
            token.makeLiquidationPayoutsV2(
                flowParams.flowId, // id
                liquidationTypeData, // (1 means "v1" of this encoding schema) - 0 or 1 for patrician or pleb
                liquidator, // liquidatorAddress

                // useDefaultRewardAccount: true in patrician period, else liquidator gets reward
                isCurrentlyPatricianPeriod,

                flowParams.sender, // targetAccount
                rewardAmount.toUint256(), // rewardAmount: remaining deposit of the flow to be liquidated
                rewardAmount * -1 // targetAccountBalanceDelta: amount deducted from the flow sender
            );
        } else {
            // #1.b.1 no: then the liquidator takes full amount of the single deposit
            int256 rewardAmount = signedSingleDeposit;
            liquidationTypeData = abi.encode(1, 2);
            token.makeLiquidationPayoutsV2(
                flowParams.flowId, // id
                liquidationTypeData, // (1 means "v1" of this encoding schema) - 2 for pirate/bailout period
                liquidator, // liquidatorAddress
                false, // useDefaultRewardAccount: out of patrician period, in pirate period, so always false
                flowParams.sender, // targetAccount
                rewardAmount.toUint256(), // rewardAmount: single deposit of flow
                totalRewardLeft * -1 // targetAccountBalanceDelta: amount to bring sender AB to 0
                // NOTE: bailoutAmount = rewardAmount + targetAccountBalanceDelta + paid by rewardAccount
            );
        }
    }

    /**************************************************************************
     * Deposit Calculation Pure Functions
     *************************************************************************/

    function _clipDepositNumberRoundingDown(uint256 deposit)
        internal pure
        returns(uint256)
    {
        return ((deposit >> 32)) << 32;
    }

    function _clipDepositNumber(uint256 deposit)
        internal pure
        returns(uint256)
    {
        // clipping the value, rounding up
        uint256 rounding = (deposit & type(uint32).max) > 0 ? 1 : 0;
        return ((deposit >> 32) + rounding) << 32;
    }

    function _calculateDeposit(
        int96 flowRate,
        uint256 liquidationPeriod
    )
        internal pure
        returns(uint256 deposit)
    {
        if (flowRate == 0) return 0;

        assert(liquidationPeriod <= uint256(int256(type(int96).max)));
        deposit = uint256(int256(flowRate.mul(int96(uint96(liquidationPeriod)), "CFA: deposit overflow")));
        return _clipDepositNumber(deposit);
    }

    /**************************************************************************
     * Flow Data Pure Functions
     *************************************************************************/

    function _generateFlowId(address sender, address receiver) private pure returns(bytes32 id) {
        return keccak256(abi.encode(sender, receiver));
    }

    //
    // Data packing:
    //
    // WORD A: | timestamp  | flowRate | deposit | owedDeposit |
    //         | 32b        | 96b      | 64      | 64          |
    //
    // NOTE:
    // - flowRate has 96 bits length
    // - deposit has 96 bits length too, but 32 bits are clipped-off when storing

    function _encodeFlowData
    (
        FlowData memory flowData
    )
        internal pure
        returns(bytes32[] memory data)
    {
        // enable these for debugging
        // assert(flowData.deposit & type(uint32).max == 0);
        // assert(flowData.owedDeposit & type(uint32).max == 0);
        data = new bytes32[](1);
        data[0] = bytes32(
            ((uint256(flowData.timestamp)) << 224) |
            ((uint256(uint96(flowData.flowRate)) << 128)) |
            (uint256(flowData.deposit) >> 32 << 64) |
            (uint256(flowData.owedDeposit) >> 32)
        );
    }

    function _decodeFlowData
    (
        uint256 wordA
    )
        internal pure
        returns(bool exist, FlowData memory flowData)
    {
        exist = wordA > 0;
        if (exist) {
            flowData.timestamp = uint32(wordA >> 224);
            // NOTE because we are upcasting from type(uint96).max to uint256 to int256, we do not need to use safecast
            flowData.flowRate = int96(int256(wordA >> 128) & int256(uint256(type(uint96).max)));
            flowData.deposit = ((wordA >> 64) & uint256(type(uint64).max)) << 32 /* recover clipped bits*/;
            flowData.owedDeposit = (wordA & uint256(type(uint64).max)) << 32 /* recover clipped bits*/;
        }
    }

    /**************************************************************************
     * 3P's Pure Functions
     *************************************************************************/

    //
    // Data packing:
    //
    // WORD A: |    reserved    | patricianPeriod | liquidationPeriod |
    //         |      192       |        32       |         32        |
    //
    // NOTE:
    // - liquidation period has 32 bits length
    // - patrician period also has 32 bits length

    function _decode3PsData(
        ISuperfluidToken token
    )
        internal view
        returns(uint256 liquidationPeriod, uint256 patricianPeriod)
    {
        ISuperfluid host = ISuperfluid(token.getHost());
        ISuperfluidGovernance gov = ISuperfluidGovernance(host.getGovernance());
        uint256 pppConfig = gov.getConfigAsUint256(host, token, CFAV1_PPP_CONFIG_KEY);
        (liquidationPeriod, patricianPeriod) = SuperfluidGovernanceConfigs.decodePPPConfig(pppConfig);
    }

    function _isPatricianPeriod(
        int256 availableBalance,
        int256 signedTotalCFADeposit,
        uint256 liquidationPeriod,
        uint256 patricianPeriod
    )
        internal pure
        returns (bool)
    {
        int256 totalRewardLeft = availableBalance + signedTotalCFADeposit;
        int256 totalCFAOutFlowrate = signedTotalCFADeposit / int256(liquidationPeriod);
        // divisor cannot be zero with existing outflow
        return totalRewardLeft / totalCFAOutFlowrate > int256(liquidationPeriod - patricianPeriod);
    }

    /**************************************************************************
     * ACL Pure Functions
     *************************************************************************/

    function _generateFlowOperatorId(address sender, address flowOperator) private pure returns(bytes32 id) {
        return keccak256(abi.encode("flowOperator", sender, flowOperator));
    }

    //
    // Data packing:
    //
    // WORD A: | reserved  | permissions | reserved | flowRateAllowance |
    //         | 120       | 8           | 32       | 96                |
    //
    // NOTE:
    // - flowRateAllowance has 96 bits length
    // - permissions is an 8-bit octo bitmask
    // - ...0 0 0 (...delete update create)

    function _encodeFlowOperatorData
    (
        FlowOperatorData memory flowOperatorData
    )
        internal pure
        returns(bytes32[] memory data)
    {
        assert(flowOperatorData.flowRateAllowance >= 0); // flowRateAllowance must not be less than 0
        data = new bytes32[](1);
        data[0] = bytes32(
            uint256(flowOperatorData.permissions) << 128 |
            uint256(int256(flowOperatorData.flowRateAllowance))
        );
    }

    function _decodeFlowOperatorData
    (
        uint256 wordA
    )
        internal pure
        returns(bool exist, FlowOperatorData memory flowOperatorData)
    {
        exist = wordA > 0;
        if (exist) {
            flowOperatorData.flowRateAllowance = int96(int256(wordA));
            flowOperatorData.permissions = uint8(wordA >> 128) & type(uint8).max;
        }
    }

    function _getBooleanFlowOperatorPermissions
    (
        uint8 permissions,
        FlowChangeType flowChangeType
    )
        internal pure
        returns (bool flowchangeTypeAllowed)
    {
        if (flowChangeType == FlowChangeType.CREATE_FLOW) {
            flowchangeTypeAllowed = permissions & uint8(1) == 1;
        } else if (flowChangeType == FlowChangeType.UPDATE_FLOW) {
            flowchangeTypeAllowed = (permissions >> 1) & uint8(1) == 1;
        } else { /** flowChangeType === FlowChangeType.DELETE_FLOW */
            flowchangeTypeAllowed = (permissions >> 2) & uint8(1) == 1;
        }
    }
}<|MERGE_RESOLUTION|>--- conflicted
+++ resolved
@@ -120,63 +120,6 @@
      * IConstantFlowAgreementV1 interface
      *************************************************************************/
 
-<<<<<<< HEAD
-    function getMaximumFlowRateFromDepositPure(
-        uint256 liquidationPeriod,
-        uint256 deposit)
-        public pure
-        returns (int96 flowRate)
-    {
-        require(deposit < 2**95, "CFA: deposit number too big");
-        deposit = _clipDepositNumberRoundingDown(deposit);
-
-        uint256 flowrate1 = deposit / liquidationPeriod;
-
-        // NOTE downcasting is safe as we constrain deposit to less than
-        // 2 ** 95 so the resulting value flowRate1 will fit into int96
-        return int96(int256(flowrate1));
-    }
-
-    function getDepositRequiredForFlowRatePure(
-        uint256 minimumDeposit,
-        uint256 liquidationPeriod,
-        int96 flowRate)
-        public pure
-        returns (uint256 deposit)
-    {
-        require(flowRate >= 0, "CFA: not for negative flow rate");
-        require(uint256(int256(flowRate)) * liquidationPeriod <= uint256(int256(type(int96).max)),
-            "CFA: flow rate too big");
-        uint256 calculatedDeposit = _calculateDeposit(flowRate, liquidationPeriod);
-        return calculatedDeposit < minimumDeposit && flowRate > 0 ? minimumDeposit : calculatedDeposit;
-    }
-
-    /// @dev IConstantFlowAgreementV1.getMaximumFlowRateFromDeposit implementation
-    function getMaximumFlowRateFromDeposit(
-        ISuperfluidToken token,
-        uint256 deposit)
-        external view override
-        returns (int96 flowRate)
-    {
-        (uint256 liquidationPeriod, ) = _decode3PsData(token);
-        flowRate = getMaximumFlowRateFromDepositPure(liquidationPeriod, deposit);
-    }
-
-    /// @dev IConstantFlowAgreementV1.getDepositRequiredForFlowRate implementation
-    function getDepositRequiredForFlowRate(
-        ISuperfluidToken token,
-        int96 flowRate)
-        external view override
-        returns (uint256 deposit)
-    {
-        ISuperfluid host = ISuperfluid(token.getHost());
-        ISuperfluidGovernance gov = ISuperfluidGovernance(host.getGovernance());
-        uint256 minimumDeposit = gov.getConfigAsUint256(host, token, SUPERTOKEN_MINIMUM_DEPOSIT_KEY);
-        uint256 pppConfig = gov.getConfigAsUint256(host, token, CFAV1_PPP_CONFIG_KEY);
-        (uint256 liquidationPeriod, ) = SuperfluidGovernanceConfigs.decodePPPConfig(pppConfig);
-        return getDepositRequiredForFlowRatePure(minimumDeposit, liquidationPeriod, flowRate);
-    }
-=======
      function _getMaximumFlowRateFromDepositPure(
          uint256 liquidationPeriod,
          uint256 deposit)
@@ -232,7 +175,6 @@
          (uint256 liquidationPeriod, ) = SuperfluidGovernanceConfigs.decodePPPConfig(pppConfig);
          return _getDepositRequiredForFlowRatePure(minimumDeposit, liquidationPeriod, flowRate);
      }
->>>>>>> a4c583c6
 
     function isPatricianPeriodNow(
         ISuperfluidToken token,
