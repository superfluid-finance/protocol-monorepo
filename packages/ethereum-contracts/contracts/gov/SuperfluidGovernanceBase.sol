--- conflicted
+++ resolved
@@ -99,13 +99,8 @@
         ISuperToken[] calldata tokens,
         uint256[] calldata minimumDeposits
     ) external {
-<<<<<<< HEAD
-        require(tokens.length == minimumDeposits.length, "SFGov: arrays are not the same length");
-        for (uint i; i < minimumDeposits.length; ++i) {
-=======
         if (tokens.length != minimumDeposits.length) revert SF_GOV_ARRAYS_NOT_SAME_LENGTH();
         for (uint i = 0; i < minimumDeposits.length; ++i) {
->>>>>>> 551b96a7
             setSuperTokenMinimumDeposit(
                 host,
                 tokens[i],
@@ -520,11 +515,7 @@
             uint256 cs;
             // solhint-disable-next-line no-inline-assembly
             assembly { cs := extcodesize(factory) }
-<<<<<<< HEAD
-            require(cs != 0, "SFGov: factory must be a contract");
-=======
             if (cs == 0) revert SuperfluidErrors.MUST_BE_CONTRACT(SuperfluidErrors.SF_GOV_MUST_BE_CONTRACT);
->>>>>>> 551b96a7
         }
         _setConfig(
             host, ISuperfluidToken(address(0)),
