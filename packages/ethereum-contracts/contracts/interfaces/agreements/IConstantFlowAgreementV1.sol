// SPDX-License-Identifier: AGPLv3
pragma solidity >= 0.8.0;

import { ISuperAgreement } from "../superfluid/ISuperAgreement.sol";
import { ISuperfluidToken } from "../superfluid/ISuperfluidToken.sol";


/**
 * @title Constant Flow Agreement interface
 * @author Superfluid
 */
abstract contract IConstantFlowAgreementV1 is ISuperAgreement {

    /// @dev ISuperAgreement.agreementType implementation
    function agreementType() external override pure returns (bytes32) {
        return keccak256("org.superfluid-finance.agreements.ConstantFlowAgreement.v1");
    }

    /**
     * @notice Get the maximum flow rate allowed with the deposit
     * @dev The deposit is clipped and rounded down
     * @param deposit Deposit amount used for creating the flow
     * @return flowRate The maximum flow rate
     */
    function getMaximumFlowRateFromDeposit(
        ISuperfluidToken token,
        uint256 deposit)
        external view virtual
        returns (int96 flowRate);

    /**
     * @notice Get the deposit required for creating the flow
     * @dev Calculates the deposit based on the liquidationPeriod and flowRate
     * @param flowRate Flow rate to be tested
     * @return deposit The deposit amount based on flowRate and liquidationPeriod
     * NOTE:
     * - if calculated deposit (flowRate * liquidationPeriod) is less
     *   than the minimum deposit, we use the minimum deposit otherwise
     *   we use the calculated deposit
     */
    function getDepositRequiredForFlowRate(
        ISuperfluidToken token,
        int96 flowRate)
        external view virtual
        returns (uint256 deposit);

    /**
     * @dev Returns whether it is the patrician period based on host.getNow()
     * @param account The account we are interested in
     * @return isPatricianPeriod Whether it is currently the patrician period dictated by governance
     * @return timestamp The value of host.getNow()
     */
    function isPatricianPeriodNow(
        ISuperfluidToken token,
        address account)
        public view virtual
        returns (bool isPatricianPeriod, uint256 timestamp);

    /**
     * @dev Returns whether it is the patrician period based on timestamp
     * @param account The account we are interested in
     * @param timestamp The timestamp we are interested in observing the result of isPatricianPeriod
     * @return isPatricianPeriod Whether it is currently the patrician period dictated by governance
     */
    function isPatricianPeriod(
        ISuperfluidToken token,
        address account,
        uint256 timestamp
    )
        public view virtual
        returns (bool isPatricianPeriod);

    /**
     * @dev `sender` updates permissions for the `flowOperator` with `flowRateAllowance`
     * @param token Super token address
     * @param sender The permission granter address
     * @param flowOperator The permission grantee address
     * @param permissions A bitmask representation of the granted permissions
     * @param flowRateAllowance The flow rate allowance the `flowOperator` is granted (only goes down)
     * @param ctx Context bytes (see ISuperfluid.sol for Context struct)
     */
    function updateFlowOperatorPermissions(
        ISuperfluidToken token,
        address sender,
        address flowOperator,
        uint8 permissions,
        int96 flowRateAllowance,
        bytes calldata ctx
    ) 
        external virtual
        returns(bytes memory newCtx);

    /**
     * @dev `sender` grants `flowOperator` create/update/delete permissions with flowRateAllowance as type(int96).max
     * @param token Super token address
     * @param sender The permission granter address
     * @param flowOperator The permission grantee address
     * @param ctx Context bytes (see ISuperfluid.sol for Context struct)
     */
    function authorizeFlowOperatorWithFullControl(
        ISuperfluidToken token,
        address sender,
        address flowOperator,
        bytes calldata ctx
    )
        external virtual
        returns(bytes memory newCtx);

     /**
     * @notice `sender` revokes `flowOperator` create/update/delete permissions
     * @dev `permissions` and `flowRateAllowance` will both be set to 0
     * @param token Super token address
     * @param sender The permission granter address
     * @param flowOperator The permission grantee address
     * @param ctx Context bytes (see ISuperfluid.sol for Context struct)
     */
    function revokeFlowOperatorWithFullControl(
        ISuperfluidToken token,
        address sender,
        address flowOperator,
        bytes calldata ctx
    )
        external virtual
        returns(bytes memory newCtx);

    /**
     * @notice Get the permissions of a flow operator between `sender` and `flowOperator` for `token`
     * @param token Super token address
     * @param sender The permission granter address
     * @param flowOperator The permission grantee address
     * @return flowOperatorId The keccak256 hash of encoded string "flowOperator", sender and flowOperator
     * @return permissions A bitmask representation of the granted permissions
     * @return flowRateAllowance The flow rate allowance the `flowOperator` is granted (only goes down)
     */
    function getFlowOperatorData(
       ISuperfluidToken token,
       address sender,
       address flowOperator
    )
        public view virtual
        returns (
            bytes32 flowOperatorId,
            uint8 permissions,
            int96 flowRateAllowance
        );

    /**
     * @notice Get flow operator using flowOperatorId
     * @param token Super token address
     * @param flowOperatorId The keccak256 hash of encoded string "flowOperator", sender and flowOperator
     * @return permissions A bitmask representation of the granted permissions
     * @return flowRateAllowance The flow rate allowance the `flowOperator` is granted (only goes down)
     */
    function getFlowOperatorDataByID(
       ISuperfluidToken token,
       bytes32 flowOperatorId
    )
        external view virtual
        returns (
            uint8 permissions,
            int96 flowRateAllowance
        );

    /**
     * @notice Create a flow betwen ctx.msgSender and receiver
     * @dev flowId (agreementId) is the keccak256 hash of encoded sender and receiver
     * @param token Super token address
     * @param receiver Flow receiver address
     * @param flowRate New flow rate in amount per second
     * @param ctx Context bytes (see ISuperfluid.sol for Context struct)
     *
     * # App callbacks
     *
     * - AgreementCreated
     *   - agreementId - can be used in getFlowByID
     *   - agreementData - abi.encode(address flowSender, address flowReceiver)
     *
     * NOTE:
     * - A deposit is taken as safety margin for the solvency agents
     * - A extra gas fee may be taken to pay for solvency agent liquidations
     */
    function createFlow(
        ISuperfluidToken token,
        address receiver,
        int96 flowRate,
        bytes calldata ctx
    )
        external virtual
        returns(bytes memory newCtx);

    /**
    * @notice Create a flow between sender and receiver
    * @dev A flow created by an approved flow operator (see above for details on callbacks)
    * @param token Super token address
    * @param sender Flow sender address (has granted permissions)
    * @param receiver Flow receiver address
    * @param flowRate New flow rate in amount per second
    * @param ctx Context bytes (see ISuperfluid.sol for Context struct)
    */
    function createFlowByOperator(
        ISuperfluidToken token,
        address sender,
        address receiver,
        int96 flowRate,
        bytes calldata ctx
    )
        external virtual
        returns(bytes memory newCtx);

    /**
     * @notice Update the flow rate between ctx.msgSender and receiver
     * @dev flowId (agreementId) is the keccak256 hash of encoded sender and receiver
     * @param token Super token address
     * @param receiver Flow receiver address
     * @param flowRate New flow rate in amount per second
     * @param ctx Context bytes (see ISuperfluid.sol for Context struct)
     *
     * # App callbacks
     *
     * - AgreementUpdated
     *   - agreementId - can be used in getFlowByID
     *   - agreementData - abi.encode(address flowSender, address flowReceiver)
     *
     * NOTE:
     * - Only the flow sender may update the flow rate
     * - Even if the flow rate is zero, the flow is not deleted
     * from the system
     * - Deposit amount will be adjusted accordingly
     * - No new gas fee is charged
     */
    function updateFlow(
        ISuperfluidToken token,
        address receiver,
        int96 flowRate,
        bytes calldata ctx
    )
        external virtual
        returns(bytes memory newCtx);

    /**
    * @notice Update a flow between sender and receiver
    * @dev A flow updated by an approved flow operator (see above for details on callbacks)
    * @param token Super token address
    * @param sender Flow sender address (has granted permissions)
    * @param receiver Flow receiver address
    * @param flowRate New flow rate in amount per second
    * @param ctx Context bytes (see ISuperfluid.sol for Context struct)
    */
    function updateFlowByOperator(
        ISuperfluidToken token,
        address sender,
        address receiver,
        int96 flowRate,
        bytes calldata ctx
    )
        external virtual
        returns(bytes memory newCtx);

    /**
     * @dev Get the flow data between `sender` and `receiver` of `token`
     * @param token Super token address
     * @param sender Flow receiver
     * @param receiver Flow sender
     * @return timestamp Timestamp of when the flow is updated
     * @return flowRate The flow rate
     * @return deposit The amount of deposit the flow
     * @return owedDeposit The amount of owed deposit of the flow
     */
    function getFlow(
        ISuperfluidToken token,
        address sender,
        address receiver
    )
        external view virtual
        returns (
            uint256 timestamp,
            int96 flowRate,
            uint256 deposit,
            uint256 owedDeposit
        );

    /**
     * @notice Get flow data using agreementId
     * @dev flowId (agreementId) is the keccak256 hash of encoded sender and receiver
     * @param token Super token address
     * @param agreementId The agreement ID
     * @return timestamp Timestamp of when the flow is updated
     * @return flowRate The flow rate
     * @return deposit The deposit amount of the flow
     * @return owedDeposit The owed deposit amount of the flow
     */
    function getFlowByID(
       ISuperfluidToken token,
       bytes32 agreementId
    )
        external view virtual
        returns (
            uint256 timestamp,
            int96 flowRate,
            uint256 deposit,
            uint256 owedDeposit
        );

    /**
     * @dev Get the aggregated flow info of the account
     * @param token Super token address
     * @param account Account for the query
     * @return timestamp Timestamp of when a flow was last updated for account
     * @return flowRate The net flow rate of token for account
     * @return deposit The sum of all deposits for account's flows
     * @return owedDeposit The sum of all owed deposits for account's flows
     */
    function getAccountFlowInfo(
        ISuperfluidToken token,
        address account
    )
        external view virtual
        returns (
            uint256 timestamp,
            int96 flowRate,
            uint256 deposit,
            uint256 owedDeposit);

    /**
     * @dev Get the net flow rate of the account
     * @param token Super token address
     * @param account Account for the query
     * @return flowRate Net flow rate
     */
    function getNetFlow(
        ISuperfluidToken token,
        address account
    )
        external view virtual
        returns (int96 flowRate);

    /**
     * @notice Delete the flow between sender and receiver
     * @dev flowId (agreementId) is the keccak256 hash of encoded sender and receiver
     * @param token Super token address
     * @param ctx Context bytes (see ISuperfluid.sol for Context struct)
     * @param receiver Flow receiver address
     *
     * # App callbacks
     *
     * - AgreementTerminated
     *   - agreementId - can be used in getFlowByID
     *   - agreementData - abi.encode(address flowSender, address flowReceiver)
     *
     * NOTE:
     * - Both flow sender and receiver may delete the flow
     * - If Sender account is insolvent or in critical state, a solvency agent may
     *   also terminate the agreement
     * - Gas fee may be returned to the sender
     */
    function deleteFlow(
        ISuperfluidToken token,
        address sender,
        address receiver,
        bytes calldata ctx
    )
        external virtual
        returns(bytes memory newCtx);

    /**
     * @notice Delete the flow between sender and receiver
     * @dev A flow deleted by an approved flow operator (see above for details on callbacks)
     * @param token Super token address
     * @param ctx Context bytes (see ISuperfluid.sol for Context struct)
     * @param receiver Flow receiver address
     */
    function deleteFlowByOperator(
        ISuperfluidToken token,
        address sender,
        address receiver,
        bytes calldata ctx
    )
        external virtual
        returns(bytes memory newCtx);
     
    /**
     * @dev Flow operator updated event
     * @param token Super token address
     * @param sender Flow sender address
     * @param flowOperator Flow operator address
     * @param permissions Octo bitmask representation of permissions
     * @param flowRateAllowance The flow rate allowance the `flowOperator` is granted (only goes down)
     */
<<<<<<< HEAD
     event FlowOperatorUpdated(
         ISuperfluidToken indexed token,
         address indexed sender,
         address indexed flowOperator,
         uint8 permissions,
         int96 flowRateAllowance
     );

     /**
      * @dev Flow updated event
      * @param token Super token address
      * @param sender Flow sender address
      * @param receiver Flow recipient address
      * @param flowRate Flow rate in amount per second for this flow
      * @param totalSenderFlowRate Total flow rate in amount per second for the sender
      * @param totalReceiverFlowRate Total flow rate in amount per second for the receiver
      * @param userData The user provided data
      *
      */
     event FlowUpdated(
         ISuperfluidToken indexed token,
         address indexed sender,
         address indexed receiver,
         int96 flowRate,
         int256 totalSenderFlowRate,
         int256 totalReceiverFlowRate,
         bytes userData
     );

     /**
      * @dev Flow updated extension event
      * @param flowOperator Flow operator address - the Context.msgSender
      * @param deposit The deposit amount for the stream
      */
     event FlowUpdatedExtension(
         address indexed flowOperator,
         uint256 deposit
     );
=======
    event FlowOperatorUpdated(
        ISuperfluidToken indexed token,
        address indexed sender,
        address indexed flowOperator,
        uint8 permissions,
        int96 flowRateAllowance
    );

    /**
     * @dev Flow updated event
     * @param token Super token address
     * @param sender Flow sender address
     * @param receiver Flow recipient address
     * @param flowRate Flow rate in amount per second for this flow
     * @param totalSenderFlowRate Total flow rate in amount per second for the sender
     * @param totalReceiverFlowRate Total flow rate in amount per second for the receiver
     * @param userData The user provided data
     *
     */
    event FlowUpdated(
        ISuperfluidToken indexed token,
        address indexed sender,
        address indexed receiver,
        int96 flowRate,
        int256 totalSenderFlowRate,
        int256 totalReceiverFlowRate,
        bytes userData
    );

    /**
     * @dev Flow updated extension event
     * @param flowOperator Flow operator address - the Context.msgSender
     * @param deposit The deposit amount for the stream
     */
    event FlowUpdatedExtension(
        address indexed flowOperator,
        uint256 deposit
    );
>>>>>>> 5da595e7
}<|MERGE_RESOLUTION|>--- conflicted
+++ resolved
@@ -386,46 +386,6 @@
      * @param permissions Octo bitmask representation of permissions
      * @param flowRateAllowance The flow rate allowance the `flowOperator` is granted (only goes down)
      */
-<<<<<<< HEAD
-     event FlowOperatorUpdated(
-         ISuperfluidToken indexed token,
-         address indexed sender,
-         address indexed flowOperator,
-         uint8 permissions,
-         int96 flowRateAllowance
-     );
-
-     /**
-      * @dev Flow updated event
-      * @param token Super token address
-      * @param sender Flow sender address
-      * @param receiver Flow recipient address
-      * @param flowRate Flow rate in amount per second for this flow
-      * @param totalSenderFlowRate Total flow rate in amount per second for the sender
-      * @param totalReceiverFlowRate Total flow rate in amount per second for the receiver
-      * @param userData The user provided data
-      *
-      */
-     event FlowUpdated(
-         ISuperfluidToken indexed token,
-         address indexed sender,
-         address indexed receiver,
-         int96 flowRate,
-         int256 totalSenderFlowRate,
-         int256 totalReceiverFlowRate,
-         bytes userData
-     );
-
-     /**
-      * @dev Flow updated extension event
-      * @param flowOperator Flow operator address - the Context.msgSender
-      * @param deposit The deposit amount for the stream
-      */
-     event FlowUpdatedExtension(
-         address indexed flowOperator,
-         uint256 deposit
-     );
-=======
     event FlowOperatorUpdated(
         ISuperfluidToken indexed token,
         address indexed sender,
@@ -464,5 +424,4 @@
         address indexed flowOperator,
         uint256 deposit
     );
->>>>>>> 5da595e7
 }