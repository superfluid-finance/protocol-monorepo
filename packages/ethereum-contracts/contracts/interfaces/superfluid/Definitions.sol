--- conflicted
+++ resolved
@@ -172,13 +172,9 @@
     bytes32 constant internal CFAv1_LIQUIDATION_PERIOD_CONFIG_KEY =
         keccak256("org.superfluid-finance.agreements.ConstantFlowAgreement.v1.liquidationPeriod");
 
-<<<<<<< HEAD
     bytes32 constant internal CFAV1_3PS_CONFIG_KEY =
         keccak256("org.superfluid-finance.agreements.ConstantFlowAgreement.v1.3PsConfiguration");
     bytes32 constant internal SUPERTOKEN_MINIMUM_DEPOSIT_KEY = 
-=======
-    bytes32 constant internal SUPERTOKEN_MINIMUM_DEPOSIT_KEY =
->>>>>>> 2fb0afd7
         keccak256("org.superfluid-finance.superfluid.superTokenMinimumDeposit");
 
     function getTrustedForwarderConfigKey(address forwarder) internal pure returns (bytes32) {
