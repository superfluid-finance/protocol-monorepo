// SPDX-License-Identifier: MIT
pragma solidity >=0.8.11;

<<<<<<< HEAD
import {
    IERC721Metadata
} from "@openzeppelin/contracts/token/ERC721/extensions/IERC721Metadata.sol";
=======
import { IERC721Metadata } from "@openzeppelin/contracts/token/ERC721/extensions/IERC721Metadata.sol";
>>>>>>> d1b297fb

interface IFlowNFTBase is IERC721Metadata {
    // FlowNFTData struct storage packing:
    // b = bits
    // WORD 1: | superToken      | FREE
    //         | 160b            | 96b
    // WORD 2: | flowSender      | FREE
    //         | 160b            | 96b
    // WORD 3: | flowReceiver    | flowStartDate | FREE
    //         | 160b            | 32b           | 64b
    struct FlowNFTData {
        address superToken;
        address flowSender;
        address flowReceiver;
        uint32 flowStartDate;
    }

    /**************************************************************************
     * Custom Errors
     *************************************************************************/

    error CFA_NFT_APPROVE_CALLER_NOT_OWNER_OR_APPROVED_FOR_ALL();   // 0xa3352582
    error CFA_NFT_APPROVE_TO_CALLER();                              // 0xd3c77329
    error CFA_NFT_APPROVE_TO_CURRENT_OWNER();                       // 0xe4790b25
    error CFA_NFT_INVALID_TOKEN_ID();                               // 0xeab95e3b
    error CFA_NFT_ONLY_SUPER_TOKEN_FACTORY();                       // 0xebb7505b
    error CFA_NFT_TRANSFER_CALLER_NOT_OWNER_OR_APPROVED_FOR_ALL();  // 0x2551d606
    error CFA_NFT_TRANSFER_FROM_INCORRECT_OWNER();                  // 0x5a26c744
    error CFA_NFT_TRANSFER_IS_NOT_ALLOWED();                        // 0xaa747eca
    error CFA_NFT_TRANSFER_TO_ZERO_ADDRESS();                       // 0xde06d21e

    /**************************************************************************
     * Events
     *************************************************************************/

    /// @notice Informs third-party platforms that NFT metadata should be updated
    /// @dev This event comes from https://eips.ethereum.org/EIPS/eip-4906
    /// @param tokenId the id of the token that should have its metadata updated
    event MetadataUpdate(uint256 tokenId);

    /**************************************************************************
     * View
     *************************************************************************/

    /// @notice An external function for querying flow data by `tokenId``
    /// @param tokenId the token id
    /// @return flowData the flow data associated with `tokenId`
    function flowDataByTokenId(
        uint256 tokenId
    ) external view returns (FlowNFTData memory flowData);

    /// @notice An external function for computing the deterministic tokenId
    /// @dev tokenId = uint256(keccak256(abi.encode(block.chainId, superToken, flowSender, flowReceiver)))
    /// @param superToken the super token
    /// @param flowSender the flow sender
    /// @param flowReceiver the flow receiver
    /// @return tokenId the tokenId
    function getTokenId(
        address superToken,
        address flowSender,
        address flowReceiver
    ) external view returns (uint256);

    /**************************************************************************
     * Write
     *************************************************************************/

    function initialize(
        string memory nftName,
        string memory nftSymbol
    ) external; // initializer;

    function triggerMetadataUpdate(uint256 tokenId) external;
}<|MERGE_RESOLUTION|>--- conflicted
+++ resolved
@@ -1,13 +1,7 @@
 // SPDX-License-Identifier: MIT
 pragma solidity >=0.8.11;
 
-<<<<<<< HEAD
-import {
-    IERC721Metadata
-} from "@openzeppelin/contracts/token/ERC721/extensions/IERC721Metadata.sol";
-=======
 import { IERC721Metadata } from "@openzeppelin/contracts/token/ERC721/extensions/IERC721Metadata.sol";
->>>>>>> d1b297fb
 
 interface IFlowNFTBase is IERC721Metadata {
     // FlowNFTData struct storage packing:
