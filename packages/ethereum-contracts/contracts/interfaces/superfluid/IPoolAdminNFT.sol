--- conflicted
+++ resolved
@@ -1,7 +1,6 @@
 // SPDX-License-Identifier: MIT
 pragma solidity >=0.8.11;
 
-<<<<<<< HEAD
 import { IPoolNFTBase } from "./IPoolNFTBase.sol";
 
 interface IPoolAdminNFT is IPoolNFTBase {
@@ -20,9 +19,4 @@
     function mint(address pool) external;
 
     function poolAdminDataByTokenId(uint256 tokenId) external view returns (PoolAdminNFTData memory data);
-}
-=======
-// TODO
-// solhint-disable-next-line no-empty-blocks
-interface IPoolAdminNFT {}
->>>>>>> d1b297fb
+}