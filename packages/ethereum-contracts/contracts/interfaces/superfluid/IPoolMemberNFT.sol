// SPDX-License-Identifier: MIT
pragma solidity >=0.8.11;

<<<<<<< HEAD
import { IPoolNFTBase } from "./IPoolNFTBase.sol";

interface IPoolMemberNFT is IPoolNFTBase {
    // PoolMemberNFTData struct storage packing:
    // b = bits
    // WORD 1: | pool   | FREE
    //         | 160b   | 96b
    // WORD 2: | member | FREE
    //         | 160b   | 96b
    // WORD 3: | units  | FREE
    //         | 128b   | 128b
    struct PoolMemberNFTData {
        address pool;
        address member;
        uint128 units;
    }

    /// Errors ///

    error POOL_MEMBER_NFT_NO_ZERO_POOL();
    error POOL_MEMBER_NFT_NO_ZERO_MEMBER();
    error POOL_MEMBER_NFT_NO_UNITS();
    error POOL_MEMBER_NFT_HAS_UNITS();

    function onCreate(address pool, address member) external;

    function onUpdate(address pool, address member) external;

    function onDelete(address pool, address member) external;

    /// View Functions ///

    function poolMemberDataByTokenId(uint256 tokenId) external view returns (PoolMemberNFTData memory data);
}
=======
// TODO
// solhint-disable-next-line no-empty-blocks
interface IPoolMemberNFT {}
>>>>>>> d1b297fb
<|MERGE_RESOLUTION|>--- conflicted
+++ resolved
@@ -1,7 +1,6 @@
 // SPDX-License-Identifier: MIT
 pragma solidity >=0.8.11;
 
-<<<<<<< HEAD
 import { IPoolNFTBase } from "./IPoolNFTBase.sol";
 
 interface IPoolMemberNFT is IPoolNFTBase {
@@ -35,9 +34,4 @@
     /// View Functions ///
 
     function poolMemberDataByTokenId(uint256 tokenId) external view returns (PoolMemberNFTData memory data);
-}
-=======
-// TODO
-// solhint-disable-next-line no-empty-blocks
-interface IPoolMemberNFT {}
->>>>>>> d1b297fb
+}