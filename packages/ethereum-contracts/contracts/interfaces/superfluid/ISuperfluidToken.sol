--- conflicted
+++ resolved
@@ -2,10 +2,6 @@
 pragma solidity >= 0.8.4;
 
 import { ISuperAgreement } from "./ISuperAgreement.sol";
-<<<<<<< HEAD
-=======
-import { SuperfluidErrors } from "./Definitions.sol";
->>>>>>> b9806acd
 
 /**
  * @title Superfluid token interface
