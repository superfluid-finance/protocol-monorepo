// SPDX-License-Identifier: AGPLv3
pragma solidity >= 0.7.4;

import { ISuperAgreement } from "./ISuperAgreement.sol";


/**
 * @title Superfluid token interface
 * @author Superfluid
 */
interface ISuperfluidToken {

    /**************************************************************************
     * Basic information
     *************************************************************************/

    /**
     * @dev Get superfluid host contract address
     */
    function getHost() external view returns(address host);

    /**
     * @dev Encoded liquidation type data mainly used for handling stack to deep errors
     *
     * Note:
     * - version: 1
     * - liquidationType key:
     *    - 0 = reward account receives reward (PIC period)
     *    - 1 = liquidator account receives reward (Pleb period)
     *    - 2 = liquidator account receives reward (Pirate period/bailout)
     */
    struct LiquidationTypeData {
        uint256 version;
        uint8 liquidationType;
    }

    /**************************************************************************
     * Real-time balance functions
     *************************************************************************/

    /**
    * @dev Calculate the real balance of a user, taking in consideration all agreements of the account
    * @param account for the query
    * @param timestamp Time of balance
    * @return availableBalance Real-time balance
    * @return deposit Account deposit
    * @return owedDeposit Account owed Deposit
    */
    function realtimeBalanceOf(
       address account,
       uint256 timestamp
    )
        external view
        returns (
            int256 availableBalance,
            uint256 deposit,
            uint256 owedDeposit);

    /**
     * @notice Calculate the realtime balance given the current block.timestamp value
     * @dev realtimeBalanceOf with timestamp equals to block timestamp
     * @param account for the query
     * @return availableBalance Real-time balance
     * @return deposit Account deposit
     * @return owedDeposit Account owed Deposit
     */ 
    function realtimeBalanceOfNow(
       address account
    )
        external view
        returns (
            int256 availableBalance,
            uint256 deposit,
            uint256 owedDeposit,
            uint256 timestamp);

    /**
    * @notice Check if account is critical
    * @dev A critical account is when availableBalance < 0
    * @param account The account to check
    * @param timestamp The time we'd like to check if the account is critical (should use future)
    * @return isCritical Whether the account is critical 
    */
    function isAccountCritical(
        address account,
        uint256 timestamp
    )
        external view
        returns(bool isCritical);

    /**
    * @notice Check if account is critical now (current block.timestamp)
    * @dev A critical account is when availableBalance < 0
    * @param account The account to check
    * @return isCritical Whether the account is critical
    */
    function isAccountCriticalNow(
        address account
    )
        external view
        returns(bool isCritical);

    /**
     * @notice Check if account is solvent
     * @dev An account is insolvent when the sum of deposits for a token can't cover the negative availableBalance
     * @param account The account to check
     * @param timestamp The time we'd like to check if the account is solvent (should use future)
     * @return isSolvent
     */
    function isAccountSolvent(
        address account,
        uint256 timestamp
    )
        external view
        returns(bool isSolvent);

    /**
     * @notice Check if account is solvent now
     * @dev An account is insolvent when the sum of deposits for a token can't cover the negative availableBalance
     * @param account The account to check
     * @return isSolvent
     */
    function isAccountSolventNow(
        address account
    )
        external view
        returns(bool isSolvent);

    /**
    * @notice Get a list of agreements that is active for the account
    * @dev An active agreement is one that has state for the account
    * @param account Account to query
    * @return activeAgreements List of accounts that have non-zero states for the account
    */
    function getAccountActiveAgreements(address account)
       external view
       returns(ISuperAgreement[] memory activeAgreements);


   /**************************************************************************
    * Super Agreement hosting functions
    *************************************************************************/

    /**
     * @dev Create a new agreement
     * @param id Agreement ID
     * @param data Agreement data
     */
    function createAgreement(
        bytes32 id,
        bytes32[] calldata data
    )
        external;
    /**
     * @dev Agreement created event
     * @param agreementClass Contract address of the agreement
     * @param id Agreement ID
     * @param data Agreement data
     */
    event AgreementCreated(
        address indexed agreementClass,
        bytes32 id,
        bytes32[] data
    );

    /**
     * @dev Get data of the agreement
     * @param agreementClass Contract address of the agreement
     * @param id Agreement ID
     * @return data Data of the agreement
     */
    function getAgreementData(
        address agreementClass,
        bytes32 id,
        uint dataLength
    )
        external view
        returns(bytes32[] memory data);

    /**
     * @dev Create a new agreement
     * @param id Agreement ID
     * @param data Agreement data
     */
    function updateAgreementData(
        bytes32 id,
        bytes32[] calldata data
    )
        external;
    /**
     * @dev Agreement updated event
     * @param agreementClass Contract address of the agreement
     * @param id Agreement ID
     * @param data Agreement data
     */
    event AgreementUpdated(
        address indexed agreementClass,
        bytes32 id,
        bytes32[] data
    );

    /**
     * @dev Close the agreement
     * @param id Agreement ID
     */
    function terminateAgreement(
        bytes32 id,
        uint dataLength
    )
        external;
    /**
     * @dev Agreement terminated event
     * @param agreementClass Contract address of the agreement
     * @param id Agreement ID
     */
    event AgreementTerminated(
        address indexed agreementClass,
        bytes32 id
    );

    /**
     * @dev Update agreement state slot
     * @param account Account to be updated
     *
     * NOTE
     * - To clear the storage out, provide zero-ed array of intended length
     */
    function updateAgreementStateSlot(
        address account,
        uint256 slotId,
        bytes32[] calldata slotData
    )
        external;
    /**
     * @dev Agreement account state updated event
     * @param agreementClass Contract address of the agreement
     * @param account Account updated
     * @param slotId slot id of the agreement state
     */
    event AgreementStateUpdated(
        address indexed agreementClass,
        address indexed account,
        uint256 slotId
    );

    /**
     * @dev Get data of the slot of the state of an agreement
     * @param agreementClass Contract address of the agreement
     * @param account Account to query
     * @param slotId slot id of the state
     * @param dataLength length of the state data
     */
    function getAgreementStateSlot(
        address agreementClass,
        address account,
        uint256 slotId,
        uint dataLength
    )
        external view
        returns (bytes32[] memory slotData);

    /**
     * @notice Settle balance from an account by the agreement
     * @dev The agreement needs to make sure that the balance delta is balanced afterwards
     * @param account Account to query.
     * @param delta Amount of balance delta to be settled
     *
     * Modifiers:
     *  - onlyAgreement
     */
    function settleBalance(
        address account,
        int256 delta
    )
        external;

    /**
<<<<<<< HEAD
     * @dev Make liquidation payouts (v2)
=======
     * @dev Agreement liquidation event (DEPRECATED BY AgreementLiquidatedBy)
     * @param agreementClass Contract address of the agreement
     * @param id Agreement ID
     * @param penaltyAccount Account of the agreement to be penalized
     * @param rewardAccount Account that collect the reward
     * @param rewardAmount Amount of liquidation reward
     *
     * NOTE:
     *
     * [DEPRECATED] Use AgreementLiquidatedV2 instead
     */
    event AgreementLiquidated(
        address indexed agreementClass,
        bytes32 id,
        address indexed penaltyAccount,
        address indexed rewardAccount,
        uint256 rewardAmount
    );

    /**
     * @dev System bailout occurred (DEPRECATED BY AgreementLiquidatedBy)
     * @param bailoutAccount Account that bailout the penalty account
     * @param bailoutAmount Amount of account bailout
     *
     * NOTE:
     *
     * [DEPRECATED] Use AgreementLiquidatedV2 instead
     */
    event Bailout(
        address indexed bailoutAccount,
        uint256 bailoutAmount
    );

    /**
     * @dev Agreement liquidation event (DEPRECATED BY AgreementLiquidatedV2)
     * @param agreementClass Contract address of the agreement
>>>>>>> 2fa77110
     * @param id Agreement ID
     * @param liquidationTypeData Data regarding the version of the liquidation schema and the type
     * @param liquidatorAccount Address of the executor of the liquidation
     * @param useDefaultRewardAccount Whether or not the default reward account receives the rewardAmount
     * @param targetAccount Account of the stream sender
     * @param rewardAmount The amount the reward recepient account will receive
     * @param targetAccountBalanceDelta The amount the sender account balance should change by
     *
     * NOTE:
<<<<<<< HEAD
     * - If a bailout is required (bailoutAmount > 0)
     *   - the actual reward (single deposit) goes to the executor,
     *   - while the reward account becomes the bailout account
     *   - total bailout include: bailout amount + reward amount
     *   - the targetAccount will be bailed out
     * - If a bailout is not required
     *   - the targetAccount will pay the rewardAmount
     *   - the liquidator (reward account in PIC period) will receive the rewardAmount
     *
     * Modifiers:
     *  - onlyAgreement
=======
     * Reward account rule:
     * - if bailout is equal to 0, then
     *   - the bondAccount will get the rewardAmount,
     *   - the penaltyAccount will pay for the rewardAmount.
     * - if bailout is larger than 0, then
     *   - the liquidatorAccount will get the rewardAmouont,
     *   - the bondAccount will pay for both the rewardAmount and bailoutAmount,
     *   - the penaltyAccount will pay for the rewardAmount while get the bailoutAmount.
     *
     * [DEPRECATED] Use AgreementLiquidatedV2 instead
>>>>>>> 2fa77110
     */
    function makeLiquidationPayoutsV2
    (
        bytes32 id,
        bytes memory liquidationTypeData,
        address liquidatorAccount,
        bool useDefaultRewardAccount,
        address targetAccount,
        uint256 rewardAmount,
        int256 targetAccountBalanceDelta
    ) external;
    /**
     * @dev Agreement liquidation event v2 (including agent account)
     * @param agreementClass Contract address of the agreement
     * @param id Agreement ID
     * @param liquidatorAccount Address of the executor of the liquidation
     * @param targetAccount Account of the stream sender
     * @param rewardAccount Account that collects the reward or bails out insolvent accounts
     * @param rewardAmount The amount the reward recipient account balance should change by
     * @param targetAccountBalanceDelta The amount the sender account balance should change by
     * @param liquidationTypeData The encoded liquidation type data including the version (how to decode)
     *
     * NOTE:
     * Reward account rule:
     * - if the agreement is liquidated during the PIC period
     *   - the rewardAccount will get the rewardAmount (remaining deposit), regardless of the liquidatorAccount
     *   - the targetAccount will pay for the rewardAmount
     * - if the agreement is liquidated after the PIC period AND the targetAccount is solvent
     *   - the liquidatorAccount will get the rewardAmount (remaining deposit)
     *   - the targetAccount will pay for the rewardAmount
     * - if the targetAccount is insolvent
     *   - the liquidatorAccount will get the rewardAmount (single deposit)
     *   - the rewardAccount will pay for both the rewardAmount and bailoutAmount
     *   - the targetAccount will receive the bailoutAmount
     */
    event AgreementLiquidatedV2(
        address indexed agreementClass,
        bytes32 id,
        address indexed liquidatorAccount,
        address indexed targetAccount,
        address rewardAccount,
        uint256 rewardAmount,
        int256 targetAccountBalanceDelta,
        bytes liquidationTypeData
    );

    /**************************************************************************
     * Function modifiers for access control and parameter validations
     *
     * While they cannot be explicitly stated in function definitions, they are
     * listed in function definition comments instead for clarity.
     *
     * NOTE: solidity-coverage not supporting it
     *************************************************************************/

     /// @dev The msg.sender must be host contract
     //modifier onlyHost() virtual;

    /// @dev The msg.sender must be a listed agreement.
    //modifier onlyAgreement() virtual;

    /**************************************************************************
     * DEPRECATED
     *************************************************************************/

    /**
     * @dev Agreement liquidation event (DEPRECATED BY AgreementLiquidatedBy)
     * @param agreementClass Contract address of the agreement
     * @param id Agreement ID
     * @param penaltyAccount Account of the agreement to be penalized
     * @param rewardAccount Account that collect the reward
     * @param rewardAmount Amount of liquidation reward
     */
    event AgreementLiquidated(
        address indexed agreementClass,
        bytes32 id,
        address indexed penaltyAccount,
        address indexed rewardAccount,
        uint256 rewardAmount
    );

    /**
     * @dev System bailout occurred (DEPRECATED BY AgreementLiquidatedBy)
     * @param bailoutAccount Account that bailout the penalty account
     * @param bailoutAmount Amount of account bailout
     */
    event Bailout(
        address indexed bailoutAccount,
        uint256 bailoutAmount
    );

    /**
     * @dev Agreement liquidation event (DEPRECATED BY AgreementLiquidatedV2)
     * @param agreementClass Contract address of the agreement
     * @param id Agreement ID
     * @param liquidatorAccount Account of the agent that performed the liquidation.
     * @param penaltyAccount Account of the agreement to be penalized
     * @param bondAccount Account that collect the reward or bailout accounts
     * @param rewardAmount Amount of liquidation reward
     * @param bailoutAmount Amount of liquidation bailouot
     *
     * NOTE:
     * Reward account rule:
     * - if bailout is equal to 0, then
     *   - the bondAccount will get the rewardAmount,
     *   - the penaltyAccount will pay for the rewardAmount.
     * - if bailout is larger than 0, then
     *   - the liquidatorAccount will get the rewardAmouont,
     *   - the bondAccount will pay for both the rewardAmount and bailoutAmount,
     *   - the penaltyAccount will pay for the rewardAmount while get the bailoutAmount.
     */
    event AgreementLiquidatedBy(
        address liquidatorAccount,
        address indexed agreementClass,
        bytes32 id,
        address indexed penaltyAccount,
        address indexed bondAccount,
        uint256 rewardAmount,
        uint256 bailoutAmount
    );
}<|MERGE_RESOLUTION|>--- conflicted
+++ resolved
@@ -275,46 +275,8 @@
         external;
 
     /**
-<<<<<<< HEAD
-     * @dev Make liquidation payouts (v2)
-=======
-     * @dev Agreement liquidation event (DEPRECATED BY AgreementLiquidatedBy)
-     * @param agreementClass Contract address of the agreement
-     * @param id Agreement ID
-     * @param penaltyAccount Account of the agreement to be penalized
-     * @param rewardAccount Account that collect the reward
-     * @param rewardAmount Amount of liquidation reward
-     *
-     * NOTE:
-     *
-     * [DEPRECATED] Use AgreementLiquidatedV2 instead
-     */
-    event AgreementLiquidated(
-        address indexed agreementClass,
-        bytes32 id,
-        address indexed penaltyAccount,
-        address indexed rewardAccount,
-        uint256 rewardAmount
-    );
-
-    /**
-     * @dev System bailout occurred (DEPRECATED BY AgreementLiquidatedBy)
-     * @param bailoutAccount Account that bailout the penalty account
-     * @param bailoutAmount Amount of account bailout
-     *
-     * NOTE:
-     *
-     * [DEPRECATED] Use AgreementLiquidatedV2 instead
-     */
-    event Bailout(
-        address indexed bailoutAccount,
-        uint256 bailoutAmount
-    );
-
-    /**
      * @dev Agreement liquidation event (DEPRECATED BY AgreementLiquidatedV2)
      * @param agreementClass Contract address of the agreement
->>>>>>> 2fa77110
      * @param id Agreement ID
      * @param liquidationTypeData Data regarding the version of the liquidation schema and the type
      * @param liquidatorAccount Address of the executor of the liquidation
@@ -324,19 +286,6 @@
      * @param targetAccountBalanceDelta The amount the sender account balance should change by
      *
      * NOTE:
-<<<<<<< HEAD
-     * - If a bailout is required (bailoutAmount > 0)
-     *   - the actual reward (single deposit) goes to the executor,
-     *   - while the reward account becomes the bailout account
-     *   - total bailout include: bailout amount + reward amount
-     *   - the targetAccount will be bailed out
-     * - If a bailout is not required
-     *   - the targetAccount will pay the rewardAmount
-     *   - the liquidator (reward account in PIC period) will receive the rewardAmount
-     *
-     * Modifiers:
-     *  - onlyAgreement
-=======
      * Reward account rule:
      * - if bailout is equal to 0, then
      *   - the bondAccount will get the rewardAmount,
@@ -347,7 +296,6 @@
      *   - the penaltyAccount will pay for the rewardAmount while get the bailoutAmount.
      *
      * [DEPRECATED] Use AgreementLiquidatedV2 instead
->>>>>>> 2fa77110
      */
     function makeLiquidationPayoutsV2
     (
@@ -420,6 +368,10 @@
      * @param penaltyAccount Account of the agreement to be penalized
      * @param rewardAccount Account that collect the reward
      * @param rewardAmount Amount of liquidation reward
+     *
+     * NOTE:
+     *
+     * [DEPRECATED] Use AgreementLiquidatedV2 instead
      */
     event AgreementLiquidated(
         address indexed agreementClass,
@@ -433,6 +385,10 @@
      * @dev System bailout occurred (DEPRECATED BY AgreementLiquidatedBy)
      * @param bailoutAccount Account that bailout the penalty account
      * @param bailoutAmount Amount of account bailout
+     *
+     * NOTE:
+     *
+     * [DEPRECATED] Use AgreementLiquidatedV2 instead
      */
     event Bailout(
         address indexed bailoutAccount,
