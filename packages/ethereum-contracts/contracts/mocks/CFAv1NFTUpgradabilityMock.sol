// SPDX-License-Identifier: AGPLv3
pragma solidity 0.8.19;

<<<<<<< HEAD
import { IConstantFlowAgreementV1 } from "../interfaces/agreements/IConstantFlowAgreementV1.sol";
=======
>>>>>>> d1b297fb
import { ISuperfluid } from "../interfaces/superfluid/ISuperfluid.sol";
import { ConstantInflowNFT, IConstantInflowNFT } from "../superfluid/ConstantInflowNFT.sol";
import { ConstantOutflowNFT, IConstantOutflowNFT } from "../superfluid/ConstantOutflowNFT.sol";
import { FlowNFTBase } from "../superfluid/FlowNFTBase.sol";
import { IStorageLayoutBase } from "./IStorageLayoutBase.sol";

/*//////////////////////////////////////////////////////////////////////////
                                FlowNFTBase Mocks
//////////////////////////////////////////////////////////////////////////*/

/// @title FlowNFTBaseStorageLayoutMock
/// @author Superfluid
/// @notice A mock FlowNFTBase contract for testing storage layout.
/// @dev This contract *MUST* have the same storage layout as FlowNFTBase.sol
contract FlowNFTBaseStorageLayoutMock is FlowNFTBase, IStorageLayoutBase {
    constructor(
        ISuperfluid host
    ) FlowNFTBase(host) {}

    /// @notice Validates storage layout
    /// @dev This function is used by all the FlowNFTBase mock contracts to validate the layout
    function validateStorageLayout() public virtual {
        uint256 slot;
        uint256 offset; // in bytes

        // slot 0 taken is occupied by these variables:
        // Initializable._initialized (uint8) 1byte
        // Initializable._initializing (bool) 1byte

        assembly { slot := _name.slot offset := _name.offset }
        if (slot != 1 || offset != 0) revert STORAGE_LOCATION_CHANGED("_name");

        assembly { slot := _symbol.slot offset := _symbol.offset }
        if (slot != 2 || offset != 0) revert STORAGE_LOCATION_CHANGED("_symbol");

        assembly { slot := _tokenApprovals.slot offset := _tokenApprovals.offset }
        if (slot != 3 || offset != 0) revert STORAGE_LOCATION_CHANGED("_tokenApprovals");

        assembly { slot := _operatorApprovals.slot offset := _operatorApprovals.offset }
        if (slot != 4 || offset != 0) revert STORAGE_LOCATION_CHANGED("_operatorApprovals");

        assembly { slot := _reserve5.slot offset := _reserve5.offset }
        if (slot != 5 || offset != 0) revert STORAGE_LOCATION_CHANGED("_reserve5");

        assembly { slot := _reserve21.slot offset := _reserve21.offset }
        if (slot != 21 || offset != 0) revert STORAGE_LOCATION_CHANGED("_reserve21");
    }

    // Dummy implementations for abstract functions
    function flowDataByTokenId(
        uint256 //tokenId
    ) public pure override returns (FlowNFTData memory flowData) {
        return flowData;
    }
    // Dummy implementations for abstract functions
    function _ownerOf(
        uint256 //tokenId
        ) internal pure override returns (address) {
        return address(0);
    }
    function _transfer(
        address, //from,
        address, //to,
        uint256  //tokenId
    ) internal pure override {
        return;
    }
    function _safeTransfer(
        address from,
        address to,
        uint256 tokenId,
        bytes memory // data
    ) internal pure override {
        _transfer(from, to, tokenId);
    }
    function proxiableUUID() public pure override returns (bytes32) {
        return keccak256("");
    }

    function tokenURI(uint256 /* tokenId */) external pure override returns (string memory) {
        return "";
    }
}


/// @title ConstantInflowNFTStorageLayoutMock
/// @author Superfluid
/// @notice A mock ConstantOutflowNFT contract for testing storage layout.
/// @dev This contract *MUST* have the same storage layout as ConstantOutflowNFT.sol
contract ConstantInflowNFTStorageLayoutMock is ConstantInflowNFT, IStorageLayoutBase {

    constructor(
        ISuperfluid host,
        IConstantOutflowNFT constantOutflowNFT
    ) ConstantInflowNFT(host, constantOutflowNFT) {}

    /// @notice Validates storage layout
    /// @dev This function is used to validate storage layout of ConstantInflowNFT
    function validateStorageLayout() public virtual {
        uint256 slot;
        uint256 offset; // in bytes

        // slot 0 taken is occupied by these variables:
        // Initializable._initialized (uint8) 1byte
        // Initializable._initializing (bool) 1byte

        assembly { slot := _name.slot offset := _name.offset }
        if (slot != 1 || offset != 0) revert STORAGE_LOCATION_CHANGED("_name");

        assembly { slot := _symbol.slot offset := _symbol.offset }
        if (slot != 2 || offset != 0) revert STORAGE_LOCATION_CHANGED("_symbol");

        assembly { slot := _tokenApprovals.slot offset := _tokenApprovals.offset }
        if (slot != 3 || offset != 0) revert STORAGE_LOCATION_CHANGED("_tokenApprovals");

        assembly { slot := _operatorApprovals.slot offset := _operatorApprovals.offset }
        if (slot != 4 || offset != 0) revert STORAGE_LOCATION_CHANGED("_operatorApprovals");

        assembly { slot := _reserve5.slot offset := _reserve5.offset }
        if (slot != 5 || offset != 0) revert STORAGE_LOCATION_CHANGED("_reserve5");

        assembly { slot := _reserve21.slot offset := _reserve21.offset }
        if (slot != 21 || offset != 0) revert STORAGE_LOCATION_CHANGED("_reserve21");
    }

    // Dummy implementations for abstract functions
    function _safeTransfer(
        address from,
        address to,
        uint256 tokenId,
        bytes memory // data
<<<<<<< HEAD
    ) internal pure override {
=======
    ) internal override pure {
>>>>>>> d1b297fb
        _transfer(from, to, tokenId);
    }
}

/// @title ConstantOutflowNFTStorageLayoutMock
/// @author Superfluid
/// @notice A mock ConstantOutflowNFT contract for testing storage layout.
/// @dev This contract *MUST* have the same storage layout as ConstantOutflowNFT.sol
contract ConstantOutflowNFTStorageLayoutMock is ConstantOutflowNFT, IStorageLayoutBase {

    constructor(
        ISuperfluid host,
        IConstantInflowNFT constantInflowNFT
    ) ConstantOutflowNFT(host, constantInflowNFT) {}

    /// @notice Validates storage layout
    /// @dev This function is used to validate storage layout of ConstantOutflowNFT
    function validateStorageLayout() public virtual {
        uint256 slot;
        uint256 offset; // in bytes

        // slot 0 taken is occupied by these variables:
        // Initializable._initialized (uint8) 1byte
        // Initializable._initializing (bool) 1byte

        assembly { slot := _name.slot offset := _name.offset }
        if (slot != 1 || offset != 0) revert STORAGE_LOCATION_CHANGED("_name");

        assembly { slot := _symbol.slot offset := _symbol.offset }
        if (slot != 2 || offset != 0) revert STORAGE_LOCATION_CHANGED("_symbol");

        assembly { slot := _tokenApprovals.slot offset := _tokenApprovals.offset }
        if (slot != 3 || offset != 0) revert STORAGE_LOCATION_CHANGED("_tokenApprovals");

        assembly { slot := _operatorApprovals.slot offset := _operatorApprovals.offset }
        if (slot != 4 || offset != 0) revert STORAGE_LOCATION_CHANGED("_operatorApprovals");

        assembly { slot := _reserve5.slot offset := _reserve5.offset }
        if (slot != 5 || offset != 0) revert STORAGE_LOCATION_CHANGED("_reserve5");

        assembly { slot := _reserve21.slot offset := _reserve21.offset }
        if (slot != 21 || offset != 0) revert STORAGE_LOCATION_CHANGED("_reserve21");

        assembly { slot := _flowDataByTokenId.slot offset := _flowDataByTokenId.offset }
        if (slot != 22 || offset != 0) revert STORAGE_LOCATION_CHANGED("_flowDataByTokenId");
    }

    // Dummy implementations for abstract functions
    function _safeTransfer(
        address from,
        address to,
        uint256 tokenId,
        bytes memory // data
    ) internal pure override {
        _transfer(from, to, tokenId);
    }
}<|MERGE_RESOLUTION|>--- conflicted
+++ resolved
@@ -1,10 +1,6 @@
 // SPDX-License-Identifier: AGPLv3
 pragma solidity 0.8.19;
 
-<<<<<<< HEAD
-import { IConstantFlowAgreementV1 } from "../interfaces/agreements/IConstantFlowAgreementV1.sol";
-=======
->>>>>>> d1b297fb
 import { ISuperfluid } from "../interfaces/superfluid/ISuperfluid.sol";
 import { ConstantInflowNFT, IConstantInflowNFT } from "../superfluid/ConstantInflowNFT.sol";
 import { ConstantOutflowNFT, IConstantOutflowNFT } from "../superfluid/ConstantOutflowNFT.sol";
@@ -136,11 +132,7 @@
         address to,
         uint256 tokenId,
         bytes memory // data
-<<<<<<< HEAD
-    ) internal pure override {
-=======
     ) internal override pure {
->>>>>>> d1b297fb
         _transfer(from, to, tokenId);
     }
 }
