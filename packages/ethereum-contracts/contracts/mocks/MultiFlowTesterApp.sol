// SPDX-License-Identifier: AGPLv3
pragma solidity 0.8.14;

import {
    ISuperfluid,
    ISuperToken,
    SuperAppBase,
    SuperAppDefinitions
} from "../apps/SuperAppBase.sol";
import { IConstantFlowAgreementV1 } from "../interfaces/agreements/IConstantFlowAgreementV1.sol";

/**
 * @title Multi Flow tester App (MFA)
 * @author Superfluid
 * @dev A super app that can split incoming flows to multiple outgoing flows.
 *      This is used for testing CFA callbacks logic.
 */
contract MultiFlowTesterApp is SuperAppBase {

    struct ReceiverData {
        address to;
        uint256 proportion;
    }

    struct Configuration {
        uint8 ratioPct;
        ReceiverData[] receivers;
    }

    IConstantFlowAgreementV1 private _cfa;
    ISuperfluid private _host;

    constructor(IConstantFlowAgreementV1 cfa, ISuperfluid superfluid) {
        assert(address(cfa) != address(0));
        assert(address(superfluid) != address(0));
        _cfa = cfa;
        _host = superfluid;

        uint256 configWord =
            SuperAppDefinitions.APP_LEVEL_FINAL |
            SuperAppDefinitions.BEFORE_AGREEMENT_CREATED_NOOP |
            SuperAppDefinitions.BEFORE_AGREEMENT_TERMINATED_NOOP;

        _host.registerAppWithKey(configWord, "");
    }

    function _parseUserData(
        bytes memory userData
    )
        private pure
        returns (address sender, Configuration memory configuration)
    {
        // parse user data
        uint8 ratioPct;
        address[] memory receivers;
        uint256[] memory proportions;
        (sender, ratioPct, receivers, proportions) = abi.decode(
            userData, (address, uint8, address[], uint256[]));
        assert(receivers.length == proportions.length);

        configuration.ratioPct = ratioPct;
        configuration.receivers = new ReceiverData[](receivers.length);
        for (uint256 i; i < receivers.length; ++i) {
            assert(proportions[i] != 0);
            configuration.receivers[i] = ReceiverData(receivers[i], proportions[i]);
        }
    }

    function _sumProportions(ReceiverData[] memory receivers) internal pure returns(uint256 sum) {
        for (uint256 i; i < receivers.length; ++i) {
            sum += receivers[i].proportion;
        }
    }

    function _updateMultiFlow(
        Configuration memory configuration,
        ISuperToken superToken,
        bytes4 selector,
        int96 flowRate,
        uint256 appCreditGranted,
        bytes calldata ctx
    )
        private
        returns (bytes memory newCtx)
    {
        uint256 sum = _sumProportions(configuration.receivers);

        newCtx = ctx;

        // in case of mfa, we underutlize the app credit for simplicity
        uint256 flowRateDeposit = _cfa.getDepositRequiredForFlowRate(superToken, flowRate);
        int96 safeFlowRate = _cfa.getMaximumFlowRateFromDeposit(superToken, flowRateDeposit - 1);
        appCreditGranted = _cfa.getDepositRequiredForFlowRate(superToken, safeFlowRate);

        // scale the flow rate and app credit numbers
        appCreditGranted = appCreditGranted * configuration.ratioPct / 100;
        // NOTE casting to int96 is okay here because ratioPct is uint8
        flowRate = flowRate * int96(uint96(configuration.ratioPct)) / 100;

        for (uint256 i; i < configuration.receivers.length; ++i) {
            ReceiverData memory receiverData = configuration.receivers[i];
            uint256 targetCredit = appCreditGranted * receiverData.proportion / sum;
            int96 targetFlowRate = _cfa.getMaximumFlowRateFromDeposit(
                superToken,
                targetCredit
            );
            flowRate -= targetFlowRate;
            bytes memory callData = abi.encodeWithSelector(
                selector,
                superToken,
                receiverData.to,
                targetFlowRate,
                new bytes(0)
            );
            (newCtx, ) = _host.callAgreementWithContext(
                _cfa,
                callData,
                new bytes(0), // user data
                newCtx
            );
        }
        assert(flowRate >= 0);
    }

    // this function is for testing purpose
    function createFlow(
        ISuperToken superToken,
        address receiver,
        int96 flowRate,
        bytes calldata ctx
    )
        external
        returns (bytes memory newCtx)
    {
        bytes memory callData = abi.encodeCall(
            _cfa.createFlow,
            (
                superToken,
                receiver,
                flowRate,
                new bytes(0)
            )
        );
        (newCtx, ) = _host.callAgreementWithContext(
            _cfa,
            callData,
            new bytes(0), // user data
            ctx
        );
    }

    struct StackVars {
    	ISuperfluid.Context context;
        address mfaSender;
        Configuration configuration;
        address flowSender;
        address flowReceiver;
    }

    function afterAgreementCreated(
        ISuperToken superToken,
        address agreementClass,
        bytes32 agreementId,
        bytes calldata agreementData,
        bytes calldata /*cbdata*/,
        bytes calldata ctx
    )
        external override
        onlyHost
        returns(bytes memory newCtx)
    {
        assert(agreementClass == address(_cfa));
        StackVars memory vars;

        vars.context = _host.decodeCtx(ctx);
        // parse user data
        (vars.mfaSender, vars.configuration) = _parseUserData(vars.context.userData);
        // validate the context
        {
            (vars.flowSender, vars.flowReceiver) = abi.decode(agreementData, (address, address));
            assert(vars.flowSender == vars.context.msgSender);
            assert(vars.flowReceiver == address(this));
<<<<<<< HEAD
            assert(vars.context.appAllowanceGranted != 0);
=======
            assert(vars.context.appCreditGranted > 0);
>>>>>>> 551b96a7
        }
        int96 flowRate;
        (,flowRate,,) = _cfa.getFlowByID(superToken, agreementId);
        newCtx = _updateMultiFlow(
            vars.configuration,
            superToken,
            _cfa.createFlow.selector,
            flowRate,
            vars.context.appCreditGranted,
            ctx);
    }

    function beforeAgreementUpdated(
        ISuperToken superToken,
        address agreementClass,
        bytes32 agreementId,
        bytes calldata /*agreementData*/,
        bytes calldata /*ctx*/
    )
        external view override
        onlyHost
        returns (bytes memory cbdata)
    {
        assert(agreementClass == address(_cfa));
        (, int256 oldFlowRate, ,) = _cfa.getFlowByID(superToken, agreementId);
        return abi.encode(oldFlowRate);
    }

    function afterAgreementUpdated(
        ISuperToken superToken,
        address agreementClass,
        bytes32 agreementId,
        bytes calldata agreementData,
        bytes calldata /* cbdata */,
        bytes calldata ctx
    )
        external override
        onlyHost
        returns (bytes memory newCtx)
    {
        assert(agreementClass == address(_cfa));
        StackVars memory vars;

        vars.context = _host.decodeCtx(ctx);
        // parse user data
        (vars.mfaSender, vars.configuration) = _parseUserData(vars.context.userData);
        // validate the context
        {
            (vars.flowSender, vars.flowReceiver) = abi.decode(agreementData, (address, address));
            assert(vars.flowSender == vars.context.msgSender);
            assert(vars.flowReceiver == address(this));
<<<<<<< HEAD
            assert(vars.context.appAllowanceGranted != 0);
=======
            assert(vars.context.appCreditGranted > 0);
>>>>>>> 551b96a7
        }
        int96 flowRate;
        (,flowRate,,) = _cfa.getFlowByID(superToken, agreementId);
        newCtx = _updateMultiFlow(
            vars.configuration,
            superToken,
            _cfa.updateFlow.selector,
            flowRate,
            vars.context.appCreditGranted,
            ctx);
    }

    function afterAgreementTerminated(
        ISuperToken superToken,
        address agreementClass,
        bytes32 /*agreementId*/,
        bytes calldata agreementData,
        bytes calldata /*cbdata*/,
        bytes calldata ctx
    )

        external override
        onlyHost
        returns (bytes memory newCtx)
    {
        assert(agreementClass == address(_cfa));
        StackVars memory vars;

        vars.context = _host.decodeCtx(ctx);

        // parse user data
        (vars.mfaSender, vars.configuration) = _parseUserData(vars.context.userData);
        // validate the context
        (vars.flowSender, vars.flowReceiver) = abi.decode(agreementData, (address, address));
        assert(vars.flowSender == address(this) || vars.flowReceiver == address(this));

        bytes memory callData;
        newCtx = ctx;
        if (vars.flowReceiver == address(this)) {
            for (uint256 i; i < vars.configuration.receivers.length; ++i) {
                callData = abi.encodeCall(
                    _cfa.deleteFlow,
                    (
                        superToken,
                        address(this),
                        vars.configuration.receivers[i].to,
                        new bytes(0) //placeholder ctx
                    )
                );
                (newCtx, ) = _host.callAgreementWithContext(
                    _cfa,
                    callData,
                    new bytes(0), // user data
                    newCtx
                );
            }
        } else /* if (vars.flowSender == address(this)) */ {
            for (uint256 i; i < vars.configuration.receivers.length; ++i) {
                // skip current closed flow
                if (vars.configuration.receivers[i].to == vars.flowReceiver) continue;
                // close the rest of the mfa receiver flows
                callData = abi.encodeCall(
                    _cfa.deleteFlow,
                    (
                        superToken,
                        address(this),
                        vars.configuration.receivers[i].to,
                        new bytes(0) //placeholder ctx
                    )
                );
                (newCtx, ) = _host.callAgreementWithContext(
                    _cfa,
                    callData,
                    new bytes(0), // user data
                    newCtx
                );
            }
            // close the mfa sender flow
            callData = abi.encodeCall(
                _cfa.deleteFlow,
                (
                    superToken,
                    vars.mfaSender,
                    address(this),
                    new bytes(0) //placeholder ctx
                )
            );
            (newCtx, ) = _host.callAgreementWithContext(
                _cfa,
                callData,
                new bytes(0), // user data
                newCtx
            );
        }
    }

    modifier onlyHost() {
        assert(msg.sender == address(_host));
        _;
    }
}<|MERGE_RESOLUTION|>--- conflicted
+++ resolved
@@ -180,11 +180,7 @@
             (vars.flowSender, vars.flowReceiver) = abi.decode(agreementData, (address, address));
             assert(vars.flowSender == vars.context.msgSender);
             assert(vars.flowReceiver == address(this));
-<<<<<<< HEAD
-            assert(vars.context.appAllowanceGranted != 0);
-=======
-            assert(vars.context.appCreditGranted > 0);
->>>>>>> 551b96a7
+            assert(vars.context.appCreditGranted != 0);
         }
         int96 flowRate;
         (,flowRate,,) = _cfa.getFlowByID(superToken, agreementId);
@@ -236,11 +232,7 @@
             (vars.flowSender, vars.flowReceiver) = abi.decode(agreementData, (address, address));
             assert(vars.flowSender == vars.context.msgSender);
             assert(vars.flowReceiver == address(this));
-<<<<<<< HEAD
-            assert(vars.context.appAllowanceGranted != 0);
-=======
-            assert(vars.context.appCreditGranted > 0);
->>>>>>> 551b96a7
+            assert(vars.context.appCreditGranted != 0);
         }
         int96 flowRate;
         (,flowRate,,) = _cfa.getFlowByID(superToken, agreementId);
