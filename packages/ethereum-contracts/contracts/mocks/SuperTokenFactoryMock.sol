--- conflicted
+++ resolved
@@ -33,15 +33,6 @@
         assembly { slot := _canonicalWrapperSuperTokens.slot offset := _canonicalWrapperSuperTokens.offset }
         require(slot == 1 && offset == 0, "_canonicalWrapperSuperTokens changed location");
     }
-<<<<<<< HEAD
-=======
-
-    function createSuperTokenLogic(
-        ISuperfluid // host
-    ) external override returns (address) {
-        return address(_SUPER_TOKEN_LOGIC);
-    }
->>>>>>> 6220f660
 }
 
 contract SuperTokenFactoryUpdateLogicContractsTester is SuperTokenFactoryBase {
@@ -54,19 +45,9 @@
         SuperTokenFactoryBase(host, superTokenLogic)
     // solhint-disable-next-line no-empty-blocks
     {
-
-    }
-
-<<<<<<< HEAD
-=======
-    function createSuperTokenLogic(
-        ISuperfluid // host
-    ) external override returns (address) {
-        return address(_SUPER_TOKEN_LOGIC);
     }
 }
 
->>>>>>> 6220f660
 contract SuperTokenFactoryMock is SuperTokenFactoryBase {
     constructor(
         ISuperfluid host,
@@ -75,17 +56,7 @@
         SuperTokenFactoryBase(host, superTokenLogic)
     // solhint-disable-next-line no-empty-blocks
     {
-<<<<<<< HEAD
 
-=======
-
-    }
-
-    function createSuperTokenLogic(
-        ISuperfluid // host
-    ) external override returns (address) {
-        return address(_SUPER_TOKEN_LOGIC);
->>>>>>> 6220f660
     }
 }
 
@@ -99,13 +70,4 @@
     {
 
     }
-<<<<<<< HEAD
-=======
-
-    function createSuperTokenLogic(
-        ISuperfluid // host
-    ) external override returns (address) {
-        return address(_SUPER_TOKEN_LOGIC);
-    }
->>>>>>> 6220f660
 }