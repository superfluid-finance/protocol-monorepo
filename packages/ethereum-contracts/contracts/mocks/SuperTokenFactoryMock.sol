// SPDX-License-Identifier: AGPLv3
pragma solidity 0.8.19;

<<<<<<< HEAD
import { SuperTokenMock } from "./SuperTokenMock.sol";
import {
    ISuperfluid,
    ISuperToken,
    SuperToken,
    SuperTokenFactoryBase,
    IConstantInflowNFT,
    IConstantOutflowNFT
} from "../superfluid/SuperTokenFactory.sol";
=======
import { ISuperfluid, ISuperToken, SuperTokenFactoryBase } from "../superfluid/SuperTokenFactory.sol";
>>>>>>> 8418263d

contract SuperTokenFactoryStorageLayoutTester is SuperTokenFactoryBase {
    constructor(
        ISuperfluid host,
        ISuperToken superTokenLogic,
        IConstantOutflowNFT constantOutflowNFT,
        IConstantInflowNFT constantInflowNFT
    )
        SuperTokenFactoryBase(
            host,
            superTokenLogic,
            constantOutflowNFT,
            constantInflowNFT
        )
    // solhint-disable-next-line no-empty-blocks
    {

    }

    // @dev Make sure the storage layout never change over the course of the development
    function validateStorageLayout() external pure {
        uint256 slot;
        uint256 offset;

        // Initializable bool _initialized and bool _initialized

        assembly { slot:= _superTokenLogicDeprecated.slot offset := _superTokenLogicDeprecated.offset }
        require (slot == 0 && offset == 2, "_superTokenLogicDeprecated changed location");

        assembly { slot := _canonicalWrapperSuperTokens.slot offset := _canonicalWrapperSuperTokens.offset }
        require(slot == 1 && offset == 0, "_canonicalWrapperSuperTokens changed location");
    }
}

contract SuperTokenFactoryUpdateLogicContractsTester is SuperTokenFactoryBase {
    uint256 public newVariable;

    constructor(
        ISuperfluid host,
        ISuperToken superTokenLogic,
        IConstantOutflowNFT constantOutflowNFT,
        IConstantInflowNFT constantInflowNFT
    )
        SuperTokenFactoryBase(
            host,
            superTokenLogic,
            constantOutflowNFT,
            constantInflowNFT
        )
    // solhint-disable-next-line no-empty-blocks
    {

    }
}

contract SuperTokenFactoryMock is SuperTokenFactoryBase {
    constructor(
        ISuperfluid host,
        ISuperToken superTokenLogic,
        IConstantOutflowNFT constantOutflowNFT,
        IConstantInflowNFT constantInflowNFT
    )
        SuperTokenFactoryBase(
            host,
            superTokenLogic,
            constantOutflowNFT,
            constantInflowNFT
        )
    // solhint-disable-next-line no-empty-blocks
    {

    }
}

contract SuperTokenFactoryMock42 is SuperTokenFactoryBase {
    constructor(
        ISuperfluid host,
        ISuperToken superTokenLogic,
        IConstantOutflowNFT constantOutflowNFT,
        IConstantInflowNFT constantInflowNFT
    )
        SuperTokenFactoryBase(
            host,
            superTokenLogic,
            constantOutflowNFT,
            constantInflowNFT
        )
    // solhint-disable-next-line no-empty-blocks
    {

    }
}<|MERGE_RESOLUTION|>--- conflicted
+++ resolved
@@ -1,19 +1,13 @@
 // SPDX-License-Identifier: AGPLv3
 pragma solidity 0.8.19;
 
-<<<<<<< HEAD
-import { SuperTokenMock } from "./SuperTokenMock.sol";
-import {
+import { 
     ISuperfluid,
     ISuperToken,
-    SuperToken,
     SuperTokenFactoryBase,
     IConstantInflowNFT,
     IConstantOutflowNFT
 } from "../superfluid/SuperTokenFactory.sol";
-=======
-import { ISuperfluid, ISuperToken, SuperTokenFactoryBase } from "../superfluid/SuperTokenFactory.sol";
->>>>>>> 8418263d
 
 contract SuperTokenFactoryStorageLayoutTester is SuperTokenFactoryBase {
     constructor(
