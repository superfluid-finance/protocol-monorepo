// SPDX-License-Identifier: AGPLv3
pragma solidity 0.8.19;

<<<<<<< HEAD
import { UUPSProxiable } from "../upgradability/UUPSProxiable.sol";
import { IERC165, IERC721, IERC721Metadata } from "@openzeppelin/contracts/token/ERC721/extensions/IERC721Metadata.sol";
=======
// We use reserved slots for upgradable contracts.
// solhint-disable max-states-count

// They are used in solidity docs.
import {
    // solhint-disable-next-line no-unused-import
    IERC165, IERC721, IERC721Metadata
} from "@openzeppelin/contracts/token/ERC721/extensions/IERC721Metadata.sol";

import { UUPSProxiable } from "../upgradability/UUPSProxiable.sol";
>>>>>>> d1b297fb
import { Strings } from "@openzeppelin/contracts/utils/Strings.sol";
import { IFlowNFTBase } from "../interfaces/superfluid/IFlowNFTBase.sol";
import { ISuperfluid } from "../interfaces/superfluid/ISuperfluid.sol";
import { ISuperToken } from "../interfaces/superfluid/ISuperToken.sol";
import { ISuperTokenFactory } from "../interfaces/superfluid/ISuperTokenFactory.sol";
import { IConstantFlowAgreementV1 } from "../interfaces/agreements/IConstantFlowAgreementV1.sol";
<<<<<<< HEAD
import { IGeneralDistributionAgreementV1 } from "../interfaces/agreements/IGeneralDistributionAgreementV1.sol";
=======
>>>>>>> d1b297fb

/// @title FlowNFTBase abstract contract
/// @author Superfluid
/// @notice The abstract contract to be inherited by the Flow NFTs.
/// @dev This contract inherits from IFlowNFTBase which inherits from
/// IERC721Metadata and holds shared storage and functions for the two NFT contracts.
/// This contract is upgradeable and it inherits from our own ad-hoc UUPSProxiable contract which allows.
/// NOTE: the storage gap allows us to add an additional 16 storage variables to this contract without breaking child
/// COFNFT or CIFNFT storage.
abstract contract FlowNFTBase is UUPSProxiable, IFlowNFTBase {
    using Strings for uint256;

    string public constant DEFAULT_BASE_URI = "https://nft.superfluid.finance/cfa/v2/getmeta";

    function baseURI() public pure returns (string memory) { return DEFAULT_BASE_URI; }

    /// @notice ConstantFlowAgreementV1 contract address
    /// @dev This is the address of the CFAv1 contract cached so we don't have to
    /// do an external call for every flow created.
    // solhint-disable-next-line var-name-mixedcase
    IConstantFlowAgreementV1 public immutable CONSTANT_FLOW_AGREEMENT_V1;

    /// @notice GeneralDistributionAgreementV1 contract address
    /// @dev This is the address of the GDAv1 contract cached so we don't have to
    /// do an external call for every flow created.
    // solhint-disable-next-line var-name-mixedcase
    IGeneralDistributionAgreementV1 public immutable GENERAL_DISTRIBUTION_AGREEMENT_V1;

    /// @notice Superfluid host contract address
    ISuperfluid public immutable HOST;

    /**************************************************************************
     * Storage variables
     *************************************************************************/
    /// NOTE: The storage variables in this contract MUST NOT:
    /// - change the ordering of the existing variables
    /// - change any of the variable types
    /// - rename any of the existing variables
    /// - remove any of the existing variables
    /// - add any new variables after _gap
    /// - add any new variables before _gap and NOT decrement the length of the _gap array
    /// Go to CFAv1NFTUpgradability.t.sol for the tests and make sure to add new tests for upgrades.

    string internal _name;
    string internal _symbol;

    /// @notice Mapping for token approvals
    /// @dev tokenID => approved address mapping
    mapping(uint256 => address) internal _tokenApprovals;

    /// @notice Mapping for operator approvals
    mapping(address => mapping(address => bool)) internal _operatorApprovals;

    /// @notice This allows us to add new storage variables in the base contract
    /// without having to worry about messing up the storage layout that exists in COFNFT or CIFNFT.
    /// @dev This empty reserved space is put in place to allow future versions to add new
    /// variables without shifting down storage in the inheritance chain.
    /// Slots 5-21 are reserved for future use.
    /// We use this pattern in SuperToken.sol and favor this over the OpenZeppelin pattern
    /// as this prevents silly footgunning.
    /// See https://docs.openzeppelin.com/contracts/4.x/upgradeable#storage_gaps
    uint256 internal _reserve5;
    uint256 private _reserve6;
    uint256 private _reserve7;
    uint256 private _reserve8;
    uint256 private _reserve9;
    uint256 private _reserve10;
    uint256 private _reserve11;
    uint256 private _reserve12;
    uint256 private _reserve13;
    uint256 private _reserve14;
    uint256 private _reserve15;
    uint256 private _reserve16;
    uint256 private _reserve17;
    uint256 private _reserve18;
    uint256 private _reserve19;
    uint256 private _reserve20;
    uint256 internal _reserve21;

    constructor(ISuperfluid host) {
        HOST = host;
        CONSTANT_FLOW_AGREEMENT_V1 = IConstantFlowAgreementV1(
            address(
                ISuperfluid(host).getAgreementClass(
                    keccak256("org.superfluid-finance.agreements.ConstantFlowAgreement.v1")
                )
            )
        );
        GENERAL_DISTRIBUTION_AGREEMENT_V1 = IGeneralDistributionAgreementV1(
            address(
                ISuperfluid(host).getAgreementClass(
                    keccak256("org.superfluid-finance.agreements.GeneralDistributionAgreement.v1")
                )
            )
        );
    }

    function initialize(string memory nftName, string memory nftSymbol)
        external
        override
        initializer // OpenZeppelin Initializable
    {
        _name = nftName;
        _symbol = nftSymbol;
    }

    function updateCode(address newAddress) external override {
        ISuperTokenFactory superTokenFactory = HOST.getSuperTokenFactory();
        if (msg.sender != address(superTokenFactory)) {
            revert CFA_NFT_ONLY_SUPER_TOKEN_FACTORY();
        }

        UUPSProxiable._updateCodeAddress(newAddress);
    }

    /// @notice Emits the MetadataUpdate event with `tokenId` as the argument.
    /// @dev Callable by anyone.
    /// @param tokenId the token id to trigger a metaupdate for
    function triggerMetadataUpdate(uint256 tokenId) external {
        _triggerMetadataUpdate(tokenId);
    }

    /// @notice This contract supports IERC165, IERC721 and IERC721Metadata
    /// @dev This is part of the Standard Interface Detection EIP: https://eips.ethereum.org/EIPS/eip-165
    /// @param interfaceId the XOR of all function selectors in the interface
    /// @return boolean true if the interface is supported
    /// @inheritdoc IERC165
    function supportsInterface(bytes4 interfaceId) external pure virtual override returns (bool) {
        return interfaceId == 0x01ffc9a7 // ERC165 Interface ID for ERC165
            || interfaceId == 0x80ac58cd // ERC165 Interface ID for ERC721
            || interfaceId == 0x5b5e139f; // ERC165 Interface ID for ERC721Metadata
    }

    /// @inheritdoc IERC721
    function ownerOf(uint256 tokenId) public view virtual override returns (address) {
        address owner = _ownerOf(tokenId);
        if (owner == address(0)) {
            revert CFA_NFT_INVALID_TOKEN_ID();
        }
        return owner;
    }

    /// @notice Returns a hardcoded balance of 1
    /// @dev We always return 1 to avoid the need for additional mapping
    /// @return balance = 1
    function balanceOf(
        address // owner
    ) external pure returns (uint256 balance) {
        balance = 1;
    }

    /// @notice Returns the name of the NFT
    /// @dev Should follow the naming convention: TOKENx Constant Outflow/Inflow NFT
    /// @return name of the NFT
    function name() external view virtual override returns (string memory) {
        return _name;
    }

    /// @notice Returns the symbol of the NFT
    /// @dev Should follow the naming convention: TOKENx(COF/CIF)
    /// @return symbol of the NFT
    function symbol() external view virtual override returns (string memory) {
        return _symbol;
    }

    /// @notice This returns the Uniform Resource Identifier (URI), where the metadata for the NFT lives.
    /// @dev Returns the Uniform Resource Identifier (URI) for `tokenId` token.
    /// @return the token URI
    function tokenURI(uint256 tokenId) external view virtual returns (string memory);

    function _tokenURI(uint256 tokenId, bool isInflow) internal view virtual returns (string memory) {
        FlowNFTData memory flowData = flowDataByTokenId(tokenId);

        ISuperToken token = ISuperToken(flowData.superToken);

        (, int96 flowRate,,) = CONSTANT_FLOW_AGREEMENT_V1.getFlow(token, flowData.flowSender, flowData.flowReceiver);

<<<<<<< HEAD
        return string(
            abi.encodePacked(
                baseURI,
                "?flowRate=",
                uint256(uint96(flowRate)).toString(),
                "&outgoing=",
                isInflow ? "false" : "true",
                _flowDataString(tokenId)
            )
        );
=======
        return
            string(
                abi.encodePacked(
                    baseURI(),
                    "?flowRate=",
                    uint256(uint96(flowRate)).toString(),
                    "&outgoing=",
                    isInflow ? "false" : "true",
                    _flowDataString(tokenId)
                )
            );
>>>>>>> d1b297fb
    }

    function _flowDataString(uint256 tokenId) internal view returns (string memory) {
        FlowNFTData memory flowData = flowDataByTokenId(tokenId);

        // @note taking this out to deal with the stack too deep issue
        // which occurs when you are attempting to abi.encodePacked
        // too many elements
        return string(
            abi.encodePacked(
                "&token_address=",
                Strings.toHexString(uint256(uint160(flowData.superToken)), 20),
                "&chain_id=",
                block.chainid.toString(),
                "&token_symbol=",
                ISuperToken(flowData.superToken).symbol(),
                "&sender=",
                Strings.toHexString(uint256(uint160(flowData.flowSender)), 20),
                "&receiver=",
                Strings.toHexString(uint256(uint160(flowData.flowReceiver)), 20),
                "&token_decimals=",
                uint256(ISuperToken(flowData.superToken).decimals()).toString(),
                "&start_date=",
                // @note upcasting is safe
                uint256(flowData.flowStartDate).toString()
            )
        );
    }

    /// @inheritdoc IERC721
    function approve(address to, uint256 tokenId) public virtual override {
        address owner = FlowNFTBase.ownerOf(tokenId);
        if (to == owner) {
            revert CFA_NFT_APPROVE_TO_CURRENT_OWNER();
        }

        if (msg.sender != owner && !isApprovedForAll(owner, msg.sender)) {
            revert CFA_NFT_APPROVE_CALLER_NOT_OWNER_OR_APPROVED_FOR_ALL();
        }

        _approve(to, tokenId);
    }

    /// @inheritdoc IFlowNFTBase
    function getTokenId(address superToken, address sender, address receiver) external view returns (uint256 tokenId) {
        tokenId = _getTokenId(superToken, sender, receiver);
    }

    function _getTokenId(address superToken, address sender, address receiver)
        internal
        view
        returns (uint256 tokenId)
    {
        tokenId = uint256(keccak256(abi.encode(block.chainid, superToken, sender, receiver)));
    }

    /// @inheritdoc IERC721
    function getApproved(uint256 tokenId) public view virtual override returns (address) {
        _requireMinted(tokenId);

        return _tokenApprovals[tokenId];
    }

    /// @inheritdoc IERC721
    function setApprovalForAll(address operator, bool approved) external virtual override {
        _setApprovalForAll(msg.sender, operator, approved);
    }

    /// @inheritdoc IERC721
    function isApprovedForAll(address owner, address operator) public view virtual override returns (bool) {
        return _operatorApprovals[owner][operator];
    }

    /// @inheritdoc IERC721
    function transferFrom(address from, address to, uint256 tokenId) external virtual override {
        if (!_isApprovedOrOwner(msg.sender, tokenId)) {
            revert CFA_NFT_TRANSFER_CALLER_NOT_OWNER_OR_APPROVED_FOR_ALL();
        }

        _transfer(from, to, tokenId);
    }

    /// @inheritdoc IERC721
    function safeTransferFrom(address from, address to, uint256 tokenId) external virtual override {
        safeTransferFrom(from, to, tokenId, "");
    }

    /// @inheritdoc IERC721
    function safeTransferFrom(address from, address to, uint256 tokenId, bytes memory data) public virtual override {
        if (!_isApprovedOrOwner(msg.sender, tokenId)) {
            revert CFA_NFT_TRANSFER_CALLER_NOT_OWNER_OR_APPROVED_FOR_ALL();
        }

        _safeTransfer(from, to, tokenId, data);
    }

    /// @notice Returns whether `spender` is allowed to manage `tokenId`.
    /// @dev Will revert if `tokenId` doesn't exist.
    /// @param spender the spender of the token
    /// @param tokenId the id of the token to be spent
    /// @return whether `tokenId` can be spent by `spender`
    function _isApprovedOrOwner(address spender, uint256 tokenId) internal view returns (bool) {
        address owner = FlowNFTBase.ownerOf(tokenId);
        return (spender == owner || isApprovedForAll(owner, spender) || getApproved(tokenId) == spender);
    }

    /// @notice Reverts if `tokenId` doesn't exist
    /// @param tokenId the token id whose existence we are checking
    function _requireMinted(uint256 tokenId) internal view {
        if (!_exists(tokenId)) revert CFA_NFT_INVALID_TOKEN_ID();
    }

    /// @notice Returns whether `tokenId` exists
    /// @dev Explain to a developer any extra details
    /// Tokens can be managed by their owner or approved accounts via `approve` or `setApprovalForAll`.
    /// Tokens start existing when they are minted (`_mint`),
    /// and stop existing when they are burned (`_burn`).
    /// @param tokenId the token id we're interested in seeing if exists
    /// @return bool whether ot not the token exists
    function _exists(uint256 tokenId) internal view returns (bool) {
        return _ownerOf(tokenId) != address(0);
    }

    function _triggerMetadataUpdate(uint256 tokenId) internal {
        emit MetadataUpdate(tokenId);
    }

    function _approve(address to, uint256 tokenId) internal {
        _tokenApprovals[tokenId] = to;

        emit Approval(_ownerOf(tokenId), to, tokenId);
    }

    function _setApprovalForAll(address owner, address operator, bool approved) internal {
        if (owner == operator) revert CFA_NFT_APPROVE_TO_CALLER();

        _operatorApprovals[owner][operator] = approved;

        emit ApprovalForAll(owner, operator, approved);
    }

    /// @dev Returns the flow data of the `tokenId`. Does NOT revert if token doesn't exist.
    /// @param tokenId the token id whose existence we're checking
    /// @return flowData the FlowNFTData struct for `tokenId`
    function flowDataByTokenId(uint256 tokenId) public view virtual returns (FlowNFTData memory flowData);

    /// @dev Returns the owner of the `tokenId`. Does NOT revert if token doesn't exist.
    /// @param tokenId the token id whose existence we're checking
    /// @return address the address of the owner of `tokenId`
    function _ownerOf(uint256 tokenId) internal view virtual returns (address);

    function _transfer(address from, address to, uint256 tokenId) internal virtual;

    function _safeTransfer(
        address from,
        address to,
        uint256 tokenId,
        bytes memory // data
    ) internal virtual {
        _transfer(from, to, tokenId);
    }

    /// @dev Deletes the tokenApprovals for `tokenId`
    /// @param tokenId the token id whose approvals we're clearing
    function _burn(uint256 tokenId) internal virtual {
        // clear approvals from the previous owner
        delete _tokenApprovals[tokenId];
    }
}<|MERGE_RESOLUTION|>--- conflicted
+++ resolved
@@ -1,10 +1,6 @@
 // SPDX-License-Identifier: AGPLv3
 pragma solidity 0.8.19;
 
-<<<<<<< HEAD
-import { UUPSProxiable } from "../upgradability/UUPSProxiable.sol";
-import { IERC165, IERC721, IERC721Metadata } from "@openzeppelin/contracts/token/ERC721/extensions/IERC721Metadata.sol";
-=======
 // We use reserved slots for upgradable contracts.
 // solhint-disable max-states-count
 
@@ -15,17 +11,13 @@
 } from "@openzeppelin/contracts/token/ERC721/extensions/IERC721Metadata.sol";
 
 import { UUPSProxiable } from "../upgradability/UUPSProxiable.sol";
->>>>>>> d1b297fb
 import { Strings } from "@openzeppelin/contracts/utils/Strings.sol";
 import { IFlowNFTBase } from "../interfaces/superfluid/IFlowNFTBase.sol";
 import { ISuperfluid } from "../interfaces/superfluid/ISuperfluid.sol";
 import { ISuperToken } from "../interfaces/superfluid/ISuperToken.sol";
 import { ISuperTokenFactory } from "../interfaces/superfluid/ISuperTokenFactory.sol";
 import { IConstantFlowAgreementV1 } from "../interfaces/agreements/IConstantFlowAgreementV1.sol";
-<<<<<<< HEAD
 import { IGeneralDistributionAgreementV1 } from "../interfaces/agreements/IGeneralDistributionAgreementV1.sol";
-=======
->>>>>>> d1b297fb
 
 /// @title FlowNFTBase abstract contract
 /// @author Superfluid
@@ -203,18 +195,6 @@
 
         (, int96 flowRate,,) = CONSTANT_FLOW_AGREEMENT_V1.getFlow(token, flowData.flowSender, flowData.flowReceiver);
 
-<<<<<<< HEAD
-        return string(
-            abi.encodePacked(
-                baseURI,
-                "?flowRate=",
-                uint256(uint96(flowRate)).toString(),
-                "&outgoing=",
-                isInflow ? "false" : "true",
-                _flowDataString(tokenId)
-            )
-        );
-=======
         return
             string(
                 abi.encodePacked(
@@ -226,7 +206,6 @@
                     _flowDataString(tokenId)
                 )
             );
->>>>>>> d1b297fb
     }
 
     function _flowDataString(uint256 tokenId) internal view returns (string memory) {
