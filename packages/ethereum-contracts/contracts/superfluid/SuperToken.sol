--- conflicted
+++ resolved
@@ -109,10 +109,6 @@
         emit ConstantInflowNFTCreated(constantInflowNFT);
     }
 
-<<<<<<< HEAD
-
-=======
->>>>>>> 1e8b8e7f
     /// @dev Initialize the Super Token proxy
     function initialize(
         IERC20 underlyingToken,
