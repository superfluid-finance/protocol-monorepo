--- conflicted
+++ resolved
@@ -10,13 +10,9 @@
     ISuperToken,
     IERC20,
     IConstantOutflowNFT,
-<<<<<<< HEAD
     IConstantInflowNFT,
     IPoolAdminNFT,
     IPoolMemberNFT
-=======
-    IConstantInflowNFT
->>>>>>> 654da00f
 } from "../interfaces/superfluid/ISuperfluid.sol";
 import { SuperfluidToken } from "./SuperfluidToken.sol";
 import { ERC777Helper } from "../libs/ERC777Helper.sol";
@@ -48,13 +44,13 @@
 
     // solhint-disable-next-line var-name-mixedcase
     IConstantOutflowNFT immutable public CONSTANT_OUTFLOW_NFT;
-    
+
     // solhint-disable-next-line var-name-mixedcase
     IConstantInflowNFT immutable public CONSTANT_INFLOW_NFT;
 
     // solhint-disable-next-line var-name-mixedcase
     IPoolMemberNFT immutable public POOL_MEMBER_NFT;
-    
+
     // solhint-disable-next-line var-name-mixedcase
     IPoolAdminNFT immutable public POOL_ADMIN_NFT;
 
@@ -98,7 +94,7 @@
     uint256 private _reserve29;
     uint256 private _reserve30;
     uint256 internal _reserve31;
-    
+
     // NOTE: You cannot add more storage here. Refer to CustomSuperTokenBase.sol
     // to see the hard-coded storage padding used by SETH and PureSuperToken
 
@@ -128,7 +124,7 @@
         emit PoolMemberNFTCreated(poolMemberNFT);
     }
 
-    
+
     /// @dev Initialize the Super Token proxy
     function initialize(
         IERC20 underlyingToken,
@@ -753,7 +749,7 @@
         address account,
         address spender,
         uint256 subtractedValue
-    ) 
+    )
         external virtual override
         onlyHost
     {
@@ -778,7 +774,7 @@
         address recipient,
         uint256 amount,
         bytes memory userData
-    ) 
+    )
         external virtual override
         onlyHost
     {
