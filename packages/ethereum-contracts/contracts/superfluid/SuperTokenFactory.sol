--- conflicted
+++ resolved
@@ -5,13 +5,9 @@
 import {
     ISuperTokenFactory, ISuperToken, IERC20, ERC20WithTokenInfo
 } from "../interfaces/superfluid/ISuperTokenFactory.sol";
-<<<<<<< HEAD
 import {
     ISuperfluid, IConstantInflowNFT, IConstantOutflowNFT, IPoolAdminNFT, IPoolMemberNFT
 } from "../interfaces/superfluid/ISuperfluid.sol";
-=======
-import { ISuperfluid, IConstantOutflowNFT, IConstantInflowNFT } from "../interfaces/superfluid/ISuperfluid.sol";
->>>>>>> a9eb8d0d
 import { UUPSProxy } from "../upgradability/UUPSProxy.sol";
 import { UUPSProxiable } from "../upgradability/UUPSProxiable.sol";
 import { FullUpgradableSuperTokenProxy } from "./FullUpgradableSuperTokenProxy.sol";
@@ -383,28 +379,18 @@
     constructor(
         ISuperfluid host,
         ISuperToken superTokenLogic,
-<<<<<<< HEAD
-        IConstantOutflowNFT constantOutflowNFT,
-        IConstantInflowNFT constantInflowNFT,
+        IConstantOutflowNFT constantOutflowNFTLogic,
+        IConstantInflowNFT constantInflowNFTLogic,
         IPoolAdminNFT poolAdminNFT,
         IPoolMemberNFT poolMemberNFT
-=======
-        IConstantOutflowNFT constantOutflowNFTLogic,
-        IConstantInflowNFT constantInflowNFTLogic
->>>>>>> a9eb8d0d
     )
         SuperTokenFactoryBase(
             host,
             superTokenLogic,
-<<<<<<< HEAD
-            constantOutflowNFT,
-            constantInflowNFT,
+            constantOutflowNFTLogic,
+            constantInflowNFTLogic,
             poolAdminNFT,
             poolMemberNFT
-=======
-            constantOutflowNFTLogic,
-            constantInflowNFTLogic
->>>>>>> a9eb8d0d
         )
     // solhint-disable-next-line no-empty-blocks
     {}
