--- conflicted
+++ resolved
@@ -8,17 +8,8 @@
     IERC20,
     ERC20WithTokenInfo
 } from "../interfaces/superfluid/ISuperTokenFactory.sol";
-<<<<<<< HEAD
-import { ISuperfluid } from "../interfaces/superfluid/ISuperfluid.sol";
-import { IConstantOutflowNFT } from "../interfaces/superfluid/IConstantOutflowNFT.sol";
-import { IConstantInflowNFT } from "../interfaces/superfluid/IConstantInflowNFT.sol";
-import { IPoolAdminNFT } from "../interfaces/superfluid/IPoolAdminNFT.sol";
-import { IPoolMemberNFT } from "../interfaces/superfluid/IPoolMemberNFT.sol";
-import { Ownable } from "@openzeppelin/contracts/access/Ownable.sol";
-=======
 import { SuperTokenDeployerLibrary } from "../libs/SuperTokenDeployerLibrary.sol";
 import { ISuperfluid } from "../interfaces/superfluid/ISuperfluid.sol";
->>>>>>> 42876a58
 import { UUPSProxy } from "../upgradability/UUPSProxy.sol";
 import { UUPSProxiable } from "../upgradability/UUPSProxiable.sol";
 import { SuperToken } from "../superfluid/SuperToken.sol";
@@ -56,12 +47,6 @@
     /// @dev NOTE: address(0) key points to the NativeAssetSuperToken on the network.
     mapping(address => address) internal _canonicalWrapperSuperTokens;
 
-    IConstantOutflowNFT internal _constantOutflowNFTLogic;
-    IConstantInflowNFT internal _constantInflowNFTLogic;
-
-    IPoolAdminNFT internal _poolAdminNFTLogic;
-    IPoolMemberNFT internal _poolMemberNFTLogic;
-    
     /// NOTE: Whenever modifying the storage layout here it is important to update the validateStorageLayout
     /// function in its respective mock contract to ensure that it doesn't break anything or lead to unexpected
     /// behaviors/layout when upgrading
@@ -85,7 +70,7 @@
         // it will revert the first time, however we MUST uncomment it after subsequent 
         // updates to the logic contract so that the super token logic contract is initialized
         // here 
-        // UUPSProxiable(address(_superTokenLogic)).castrate();
+        UUPSProxiable(address(_superTokenLogic)).castrate();
         emit SuperTokenLogicCreated(_superTokenLogic);
     }
 
@@ -124,21 +109,7 @@
         if (msg.sender != address(_host)) {
             revert SUPER_TOKEN_FACTORY_ONLY_HOST();
         }
-<<<<<<< HEAD
-
-        // point at the new logic contract for the SuperTokenFactory
         _updateCodeAddress(newAddress);
-        this.updateLogicContracts();
-    }
-
-    function _updateSuperTokenLogic() private {
-        // use external call to trigger the new code to update the super token logic contract
-        _superTokenLogic = SuperToken(this.createSuperTokenLogic(_host));
-        UUPSProxiable(address(_superTokenLogic)).castrate();
-        emit SuperTokenLogicCreated(_superTokenLogic);
-=======
-        _updateCodeAddress(newAddress);
->>>>>>> 42876a58
     }
 
     function _updateConstantOutflowNFTLogic() private {
@@ -166,43 +137,6 @@
         return _superTokenLogic;
     }
 
-    function getConstantOutflowNFTLogic()
-        external view
-        returns (IConstantOutflowNFT)
-    {
-        return _constantOutflowNFTLogic;
-    }
-
-    function getConstantInflowNFTLogic()
-        external view
-        returns (IConstantInflowNFT)
-    {
-        return _constantInflowNFTLogic;
-    }
-
-    function createSuperTokenLogic(ISuperfluid host) external virtual returns (address logic);
-
-<<<<<<< HEAD
-    function createConstantOutflowNFTLogic() external virtual returns (address logic);
-    
-    function createConstantInflowNFTLogic() external virtual returns (address logic);
-
-    /// @notice Update the logic contracts for the super token contract
-    /// @dev This function allows us to call the updateLogicContracts
-    /// on the newly deployed contract instead of the previous one.
-    /// This means we can add new update code in this function and 
-    /// it will be called when the new contract is deployed.
-    /// Only callable by self
-    function updateLogicContracts() external virtual {
-        if (msg.sender != address(this)) revert SUPER_TOKEN_FACTORY_ONLY_SELF();
-
-        _updateSuperTokenLogic();
-        _updateConstantOutflowNFTLogic();
-        _updateConstantInflowNFTLogic();
-    }
-
-=======
->>>>>>> 42876a58
     /// @inheritdoc ISuperTokenFactory
     function createCanonicalERC20Wrapper(ERC20WithTokenInfo underlyingToken)
         external
@@ -393,67 +327,50 @@
                 .superToken;
         }
     }
-<<<<<<< HEAD
-
-    /// @inheritdoc ISuperTokenFactory
-    function deployNFTProxyContractsAndInititialize(
-        ISuperToken superToken,
-        address constantOutflowNFTLogic,
-        address constantInflowNFTLogic,
-        address, // poolAdminNFTProxy,
-        address // poolMemberNFT
-    )
-        external
-        returns (
-            IConstantOutflowNFT constantOutflowNFT,
-            IConstantInflowNFT constantInflowNFT,
-            IPoolAdminNFT poolAdminNFT,
-            IPoolMemberNFT poolMemberNFT
-        )
-    {
-        Ownable gov = Ownable(address(_host.getGovernance()));
-        if (msg.sender != gov.owner()) {
-            revert SUPER_TOKEN_FACTORY_ONLY_GOVERNANCE_OWNER();
-        }
-
-        string memory superTokenSymbol = superToken.symbol();
-
-        UUPSProxy outflowNFTProxy = new UUPSProxy();
-        outflowNFTProxy.initializeProxy(address(constantOutflowNFTLogic));
-        constantOutflowNFT = IConstantOutflowNFT(address(outflowNFTProxy));
-        constantOutflowNFT.initialize(
-            superToken,
-            string.concat(superTokenSymbol, " Outflow NFT"),
-            string.concat(superTokenSymbol, "COF")
-        );
-        emit ConstantOutflowNFTCreated(constantOutflowNFT);
-
-        UUPSProxy inflowNFTProxy = new UUPSProxy();
-        inflowNFTProxy.initializeProxy(address(constantInflowNFTLogic));
-        constantInflowNFT = IConstantInflowNFT(address(inflowNFTProxy));
-        constantInflowNFT.initialize(
-            superToken,
-            string.concat(superTokenSymbol, " Inflow NFT"),
-            string.concat(superTokenSymbol, "CIF")
-        );
-        emit ConstantInflowNFTCreated(constantInflowNFT);
-    }
+    /// @inheritdoc ISuperTokenFactory
+    // function deployNFTProxyContractsAndInititialize(
+    //     ISuperToken superToken,
+    //     address constantOutflowNFTLogic,
+    //     address constantInflowNFTLogic,
+    //     address, // poolAdminNFTProxy,
+    //     address // poolMemberNFT
+    // )
+    //     external
+    //     returns (
+    //         IConstantOutflowNFT constantOutflowNFT,
+    //         IConstantInflowNFT constantInflowNFT,
+    //         IPoolAdminNFT poolAdminNFT,
+    //         IPoolMemberNFT poolMemberNFT
+    //     )
+    // {
+    //     Ownable gov = Ownable(address(_host.getGovernance()));
+    //     if (msg.sender != gov.owner()) {
+    //         revert SUPER_TOKEN_FACTORY_ONLY_GOVERNANCE_OWNER();
+    //     }
+
+    //     string memory superTokenSymbol = superToken.symbol();
+
+    //     UUPSProxy outflowNFTProxy = new UUPSProxy();
+    //     outflowNFTProxy.initializeProxy(address(constantOutflowNFTLogic));
+    //     constantOutflowNFT = IConstantOutflowNFT(address(outflowNFTProxy));
+    //     constantOutflowNFT.initialize(
+    //         superToken,
+    //         string.concat(superTokenSymbol, " Outflow NFT"),
+    //         string.concat(superTokenSymbol, "COF")
+    //     );
+    //     emit ConstantOutflowNFTCreated(constantOutflowNFT);
+
+    //     UUPSProxy inflowNFTProxy = new UUPSProxy();
+    //     inflowNFTProxy.initializeProxy(address(constantInflowNFTLogic));
+    //     constantInflowNFT = IConstantInflowNFT(address(inflowNFTProxy));
+    //     constantInflowNFT.initialize(
+    //         superToken,
+    //         string.concat(superTokenSymbol, " Inflow NFT"),
+    //         string.concat(superTokenSymbol, "CIF")
+    //     );
+    //     emit ConstantInflowNFTCreated(constantInflowNFT);
+    // }
 }
-
-// splitting this off because the contract is getting bigger
-contract SuperTokenFactoryHelper {
-    function create(ISuperfluid host)
-        external
-        returns (address logic)
-    {
-        // do not deploy here anymore
-        return address(new SuperToken(host));
-    }
-}
-=======
-}
-
->>>>>>> 42876a58
 
 contract SuperTokenFactory is SuperTokenFactoryBase
 {
@@ -470,33 +387,4 @@
         // solhint-disable-next-line no-empty-blocks
     {
     }
-
-    /// DEPRECATED
-    /// This function will return the super token logic
-    /// that was set in the constructor
-    /// TO BE DELETED IN THE NEXT UPGRADE
-    function createSuperTokenLogic(
-        ISuperfluid // host
-        )
-        external override
-        returns (address)
-    {
-        return address(_superTokenLogic);
-    }
-
-    function createConstantOutflowNFTLogic()
-        external
-        override
-        returns (address logic)
-    {
-        return SuperfluidNFTDeployerLibrary.deployConstantOutflowNFT();
-    }
-
-    function createConstantInflowNFTLogic()
-        external
-        override
-        returns (address logic)
-    {
-        return SuperfluidNFTDeployerLibrary.deployConstantInflowNFT();
-    }
 }