// SPDX-License-Identifier: AGPLv3
pragma solidity 0.8.19;

import { Ownable } from "@openzeppelin/contracts/access/Ownable.sol";
import {
    ISuperTokenFactory,
    ISuperToken,
    IERC20,
    ERC20WithTokenInfo
} from "../interfaces/superfluid/ISuperTokenFactory.sol";
import { ISuperfluid, IConstantInflowNFT, IConstantOutflowNFT } from "../interfaces/superfluid/ISuperfluid.sol";
import { UUPSProxy } from "../upgradability/UUPSProxy.sol";
import { UUPSProxiable } from "../upgradability/UUPSProxiable.sol";
import { FullUpgradableSuperTokenProxy } from "./FullUpgradableSuperTokenProxy.sol";
<<<<<<< HEAD
import { IConstantOutflowNFT } from "../superfluid/ConstantOutflowNFT.sol";
import { IConstantInflowNFT } from "../superfluid/ConstantInflowNFT.sol";
import { IPoolAdminNFT } from "../interfaces/superfluid/IPoolAdminNFT.sol";
import { IPoolMemberNFT } from "../interfaces/superfluid/IPoolMemberNFT.sol";
=======
>>>>>>> 453f219d

abstract contract SuperTokenFactoryBase is
    UUPSProxiable,
    ISuperTokenFactory
{
    struct InitializeData {
        address underlyingToken;
        address superToken;
    }

    /**************************************************************************
    * Immutable Variables
    **************************************************************************/

    // solhint-disable-next-line var-name-mixedcase
    ISuperToken immutable public _SUPER_TOKEN_LOGIC;

    ISuperfluid immutable internal _host;

    // solhint-disable-next-line var-name-mixedcase
    IConstantOutflowNFT immutable public CONSTANT_OUTFLOW_NFT_LOGIC;

    // solhint-disable-next-line var-name-mixedcase
    IConstantInflowNFT immutable public CONSTANT_INFLOW_NFT_LOGIC;

    // solhint-disable-next-line var-name-mixedcase
    IPoolAdminNFT immutable public POOL_ADMIN_NFT_LOGIC;

    // solhint-disable-next-line var-name-mixedcase
    IPoolMemberNFT immutable public POOL_MEMBER_NFT_LOGIC;

    /**************************************************************************
    * Storage Variables
    **************************************************************************/

    /* WARNING: NEVER RE-ORDER VARIABLES! Including the base contracts.
        Always double-check that new
        variables are added APPEND-ONLY. Re-ordering variables can
        permanently BREAK the deployed proxy contract. */

    // @dev This is the old SuperToken logic contract that is no longer used
    // It is kept here for backwards compatibility due to the fact that we cannot
    // change the storage layout of the contract
    ISuperToken internal _superTokenLogicDeprecated;

    /// @notice A mapping from underlying token addresses to canonical wrapper super token addresses
    /// @dev Reasoning: (1) provide backwards compatibility for existing listed wrapper super tokens
    /// @dev (2) prevent address retrieval issues if we ever choose to modify the bytecode of the UUPSProxy contract
    /// @dev NOTE: address(0) key points to the NativeAssetSuperToken on the network.
    mapping(address => address) internal _canonicalWrapperSuperTokens;

    /// NOTE: Whenever modifying the storage layout here it is important to update the validateStorageLayout
    /// function in its respective mock contract to ensure that it doesn't break anything or lead to unexpected
    /// behaviors/layout when upgrading

    error SUPER_TOKEN_FACTORY_ONLY_GOVERNANCE_OWNER();

    constructor(
        ISuperfluid host,
        ISuperToken superTokenLogic,
        IConstantOutflowNFT constantOutflowNFTLogic,
        IConstantInflowNFT constantInflowNFTLogic,
        IPoolAdminNFT poolAdminNFTLogic,
        IPoolMemberNFT poolMemberNFTLogic
    ) {
        _host = host;

        // SuperToken logic is now deployed prior to new factory logic deployment
        // and passed in as a parameter to SuperTokenFactory constructor
        _SUPER_TOKEN_LOGIC = superTokenLogic;

        UUPSProxiable(address(_SUPER_TOKEN_LOGIC)).castrate();

        CONSTANT_OUTFLOW_NFT_LOGIC = constantOutflowNFTLogic;

        CONSTANT_INFLOW_NFT_LOGIC = constantInflowNFTLogic;

        POOL_ADMIN_NFT_LOGIC = poolAdminNFTLogic;

        POOL_MEMBER_NFT_LOGIC = poolMemberNFTLogic;        

        // emit SuperTokenLogicCreated event
        // note that creation here means the setting of the super token logic contract
        // as the canonical super token logic for the Superfluid framework and not the
        // actual contract creation
        emit SuperTokenLogicCreated(_SUPER_TOKEN_LOGIC);
    }

    /// @inheritdoc ISuperTokenFactory
    function getHost()
       external view
       override(ISuperTokenFactory)
       returns(address host)
    {
       return address(_host);
    }

    /**************************************************************************
    * UUPSProxiable
    **************************************************************************/
    /// @inheritdoc ISuperTokenFactory
    function initialize()
        external
        override
        initializer // OpenZeppelin Initializable
    // solhint-disable-next-line no-empty-blocks
    {

    }

    function proxiableUUID() public pure override returns (bytes32) {
        return keccak256("org.superfluid-finance.contracts.SuperTokenFactory.implementation");
    }

    /// @notice Updates the logic contract for the SuperTokenFactory
    /// @dev This function updates the logic contract for the SuperTokenFactory
    /// @param newAddress the new address of the SuperTokenFactory logic contract
    function updateCode(address newAddress) external override {
        if (msg.sender != address(_host)) {
            revert SUPER_TOKEN_FACTORY_ONLY_HOST();
        }
        _updateCodeAddress(newAddress);

        // Upgrade the Flow NFT logic contracts on the canonical proxies
        // We only do this if the new logic contracts passed in updating the SuperTokenFactory
        // are different from the current logic contracts
        SuperTokenFactory newFactory = SuperTokenFactory(newAddress);
        address newConstantOutflowLogic = address(newFactory.CONSTANT_OUTFLOW_NFT_LOGIC());
        address newConstantInflowLogic = address(newFactory.CONSTANT_INFLOW_NFT_LOGIC());

        if (address(CONSTANT_OUTFLOW_NFT_LOGIC) != newConstantOutflowLogic) {
            UUPSProxiable(address(_SUPER_TOKEN_LOGIC.CONSTANT_OUTFLOW_NFT())).updateCode(newConstantOutflowLogic);
        }

        if (address(CONSTANT_INFLOW_NFT_LOGIC) != newConstantInflowLogic) {
            UUPSProxiable(address(_SUPER_TOKEN_LOGIC.CONSTANT_INFLOW_NFT())).updateCode(newConstantInflowLogic);
        }

        if (address(POOL_ADMIN_NFT_LOGIC) != address(newFactory.POOL_ADMIN_NFT_LOGIC())) {
            UUPSProxiable(address(_SUPER_TOKEN_LOGIC.POOL_ADMIN_NFT())).updateCode(
                address(newFactory.POOL_ADMIN_NFT_LOGIC())
            );
        }

        if (address(POOL_MEMBER_NFT_LOGIC) != address(newFactory.POOL_MEMBER_NFT_LOGIC())) {
            UUPSProxiable(address(_SUPER_TOKEN_LOGIC.POOL_MEMBER_NFT())).updateCode(
                address(newFactory.POOL_MEMBER_NFT_LOGIC())
            );
        }
    }

    /**************************************************************************
    * ISuperTokenFactory
    **************************************************************************/
    /// @inheritdoc ISuperTokenFactory
    function getSuperTokenLogic()
        external view override
        returns (ISuperToken)
    {
        return _SUPER_TOKEN_LOGIC;
    }

    /// @inheritdoc ISuperTokenFactory
    function createCanonicalERC20Wrapper(ERC20WithTokenInfo _underlyingToken)
        external
        returns (ISuperToken)
    {
        // we use this to check if we have initialized the _canonicalWrapperSuperTokens mapping
        // @note we must set this during initialization
        if (_canonicalWrapperSuperTokens[address(0)] == address(0)) {
            revert SUPER_TOKEN_FACTORY_UNINITIALIZED();
        }

        address underlyingTokenAddress = address(_underlyingToken);
        address canonicalSuperTokenAddress = _canonicalWrapperSuperTokens[
                underlyingTokenAddress
            ];

        // if the canonical super token address exists, revert with custom error
        if (canonicalSuperTokenAddress != address(0)) {
            revert SUPER_TOKEN_FACTORY_ALREADY_EXISTS();
        }

        // use create2 to deterministically create the proxy contract for the wrapper super token
        bytes32 salt = keccak256(abi.encode(underlyingTokenAddress));
        UUPSProxy proxy = new UUPSProxy{ salt: salt }();

        // NOTE: address(proxy) is equivalent to address(superToken)
        _canonicalWrapperSuperTokens[underlyingTokenAddress] = address(
            proxy
        );

        // set the implementation/logic contract address for the newly deployed proxy
        proxy.initializeProxy(address(_SUPER_TOKEN_LOGIC));

        // cast it as the same type as the logic contract
        ISuperToken superToken = ISuperToken(address(proxy));

        // get underlying token info
        uint8 underlyingDecimals = _underlyingToken.decimals();
        string memory underlyingName = _underlyingToken.name();
        string memory underlyingSymbol = _underlyingToken.symbol();
        // initialize the contract (proxy constructor)
        superToken.initialize(
            _underlyingToken,
            underlyingDecimals,
            string.concat("Super ", underlyingName),
            string.concat(underlyingSymbol, "x")
        );

        emit SuperTokenCreated(superToken);

        return superToken;
    }

    /// @inheritdoc ISuperTokenFactory
    function createERC20Wrapper(
        IERC20 underlyingToken,
        uint8 underlyingDecimals,
        Upgradability upgradability,
        string calldata name,
        string calldata symbol
    )
        public override
        returns (ISuperToken superToken)
    {
        if (address(underlyingToken) == address(0)) {
            revert SUPER_TOKEN_FACTORY_ZERO_ADDRESS();
        }

        if (upgradability == Upgradability.NON_UPGRADABLE) {
            revert SUPER_TOKEN_FACTORY_NON_UPGRADEABLE_IS_DEPRECATED();
        } else if (upgradability == Upgradability.SEMI_UPGRADABLE) {
            UUPSProxy proxy = new UUPSProxy();
            // initialize the wrapper
            proxy.initializeProxy(address(_SUPER_TOKEN_LOGIC));
            superToken = ISuperToken(address(proxy));
        } else /* if (type == Upgradability.FULL_UPGRADABLE) */ {
            FullUpgradableSuperTokenProxy proxy = new FullUpgradableSuperTokenProxy();
            proxy.initialize();
            superToken = ISuperToken(address(proxy));
        }

        // initialize the token
        superToken.initialize(
            underlyingToken,
            underlyingDecimals,
            name,
            symbol
        );

        emit SuperTokenCreated(superToken);
    }

    /// @inheritdoc ISuperTokenFactory
    function createERC20Wrapper(
        ERC20WithTokenInfo underlyingToken,
        Upgradability upgradability,
        string calldata name,
        string calldata symbol
    )
        external override
        returns (ISuperToken superToken)
    {
        return createERC20Wrapper(
            underlyingToken,
            underlyingToken.decimals(),
            upgradability,
            name,
            symbol
        );
    }

    /// @inheritdoc ISuperTokenFactory
    function initializeCustomSuperToken(
        address customSuperTokenProxy
    )
        external override
    {
        // odd solidity stuff..
        // NOTE payable necessary because UUPSProxy has a payable fallback function
        address payable a = payable(address(uint160(customSuperTokenProxy)));
        UUPSProxy(a).initializeProxy(address(_SUPER_TOKEN_LOGIC));

        emit CustomSuperTokenCreated(ISuperToken(customSuperTokenProxy));
    }

    /// @inheritdoc ISuperTokenFactory
    function computeCanonicalERC20WrapperAddress(address _underlyingToken)
        external
        view
        returns (address superTokenAddress, bool isDeployed)
    {
        address existingAddress = _canonicalWrapperSuperTokens[
            _underlyingToken
        ];

        if (existingAddress != address(0)) {
            superTokenAddress = existingAddress;
            isDeployed = true;
        } else {
            bytes memory bytecode = type(UUPSProxy).creationCode;
            superTokenAddress = address(
                uint160(
                    uint256(
                        keccak256(
                            abi.encodePacked(
                                bytes1(0xff),
                                address(this),
                                keccak256(abi.encode(_underlyingToken)),
                                keccak256(bytecode)
                            )
                        )
                    )
                )
            );
            isDeployed = false;
        }
    }

    /// @inheritdoc ISuperTokenFactory
    function getCanonicalERC20Wrapper(address _underlyingTokenAddress)
        external
        view
        returns (address superTokenAddress)
    {
        superTokenAddress = _canonicalWrapperSuperTokens[
            _underlyingTokenAddress
        ];
    }

    /// @notice Initializes list of canonical wrapper super tokens.
    /// @dev Note that this should also be kind of a throwaway function which will be executed only once.
    /// @param _data an array of canonical wrappper super tokens to be set
    function initializeCanonicalWrapperSuperTokens(
        InitializeData[] calldata _data
    ) external virtual  {
        Ownable gov = Ownable(address(_host.getGovernance()));
        if (msg.sender != gov.owner()) revert SUPER_TOKEN_FACTORY_ONLY_GOVERNANCE_OWNER();

        // once the list has been set, it cannot be reset
        // @note this means that we must set the 0 address (Native Asset Super Token) when we call this the first time
        if (_canonicalWrapperSuperTokens[address(0)] != address(0)) {
            revert SUPER_TOKEN_FACTORY_ALREADY_EXISTS();
        }

        // initialize mapping
        for (uint256 i = 0; i < _data.length; i++) {
            _canonicalWrapperSuperTokens[_data[i].underlyingToken] = _data[i]
                .superToken;
        }
    }
}

contract SuperTokenFactory is SuperTokenFactoryBase
{
    /* WARNING: NEVER RE-ORDER VARIABLES! Including the base contracts.
        Always double-check that new
        variables are added APPEND-ONLY. Re-ordering variables can
        permanently BREAK the deployed proxy contract. */

    constructor(
        ISuperfluid host,
        ISuperToken superTokenLogic,
        IConstantOutflowNFT constantOutflowNFT,
        IConstantInflowNFT constantInflowNFT,
        IPoolAdminNFT poolAdminNFT,
        IPoolMemberNFT poolMemberNFT
    )
        SuperTokenFactoryBase(
            host,
            superTokenLogic,
            constantOutflowNFT,
            constantInflowNFT,
            poolAdminNFT,
            poolMemberNFT
        )
    // solhint-disable-next-line no-empty-blocks
    {

    }
}<|MERGE_RESOLUTION|>--- conflicted
+++ resolved
@@ -3,22 +3,14 @@
 
 import { Ownable } from "@openzeppelin/contracts/access/Ownable.sol";
 import {
-    ISuperTokenFactory,
-    ISuperToken,
-    IERC20,
-    ERC20WithTokenInfo
+    ISuperTokenFactory, ISuperToken, IERC20, ERC20WithTokenInfo
 } from "../interfaces/superfluid/ISuperTokenFactory.sol";
-import { ISuperfluid, IConstantInflowNFT, IConstantOutflowNFT } from "../interfaces/superfluid/ISuperfluid.sol";
+import {
+    ISuperfluid, IConstantInflowNFT, IConstantOutflowNFT, IPoolAdminNFT, IPoolMemberNFT
+} from "../interfaces/superfluid/ISuperfluid.sol";
 import { UUPSProxy } from "../upgradability/UUPSProxy.sol";
 import { UUPSProxiable } from "../upgradability/UUPSProxiable.sol";
 import { FullUpgradableSuperTokenProxy } from "./FullUpgradableSuperTokenProxy.sol";
-<<<<<<< HEAD
-import { IConstantOutflowNFT } from "../superfluid/ConstantOutflowNFT.sol";
-import { IConstantInflowNFT } from "../superfluid/ConstantInflowNFT.sol";
-import { IPoolAdminNFT } from "../interfaces/superfluid/IPoolAdminNFT.sol";
-import { IPoolMemberNFT } from "../interfaces/superfluid/IPoolMemberNFT.sol";
-=======
->>>>>>> 453f219d
 
 abstract contract SuperTokenFactoryBase is
     UUPSProxiable,
