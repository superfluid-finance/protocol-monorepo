// SPDX-License-Identifier: AGPLv3
pragma solidity 0.8.14;

import { SafeCast } from "@openzeppelin/contracts/utils/math/SafeCast.sol";

import { UUPSProxiable } from "../upgradability/UUPSProxiable.sol";
import { UUPSProxy } from "../upgradability/UUPSProxy.sol";

import {
    ISuperfluid,
    ISuperfluidGovernance,
    ISuperAgreement,
    ISuperApp,
    SuperAppDefinitions,
    ContextDefinitions,
    BatchOperation,
    SuperfluidGovernanceConfigs,
    ISuperfluidToken,
    ISuperToken,
    ISuperTokenFactory,
    IERC20
} from "../interfaces/superfluid/ISuperfluid.sol";

import { CallUtils } from "../libs/CallUtils.sol";
import { BaseRelayRecipient } from "../libs/BaseRelayRecipient.sol";


/// FIXME Lots of reverts in here - can put custom errors

/**
 * @dev The Superfluid host implementation.
 *
 * NOTE:
 * - Please read ISuperfluid for implementation notes.
 * - For some deeper technical notes, please visit protocol-monorepo wiki area.
 *
 * @author Superfluid
 */
contract Superfluid is
    UUPSProxiable,
    ISuperfluid,
    BaseRelayRecipient
{

    using SafeCast for uint256;

    struct AppManifest {
        uint256 configWord;
    }

    // solhint-disable-next-line var-name-mixedcase
    bool immutable public NON_UPGRADABLE_DEPLOYMENT;

    // solhint-disable-next-line var-name-mixedcase
    bool immutable public APP_WHITE_LISTING_ENABLED;

    /**
     * @dev Maximum number of level of apps can be composed together
     *
     * NOTE:
     * - TODO Composite app feature is currently disabled. Hence app cannot
     *   will not be able to call other app.
     */
    // solhint-disable-next-line var-name-mixedcase
    uint immutable public MAX_APP_CALLBACK_LEVEL = 1;

    // solhint-disable-next-line var-name-mixedcase
    uint64 immutable public CALLBACK_GAS_LIMIT = 3000000;

    /* WARNING: NEVER RE-ORDER VARIABLES! Always double-check that new
       variables are added APPEND-ONLY. Re-ordering variables can
       permanently BREAK the deployed proxy contract. */

    /// @dev Governance contract
    ISuperfluidGovernance internal _gov;

    /// @dev Agreement list indexed by agreement index minus one
    ISuperAgreement[] internal _agreementClasses;
    /// @dev Mapping between agreement type to agreement index (starting from 1)
    mapping (bytes32 => uint) internal _agreementClassIndices;

    /// @dev Super token
    ISuperTokenFactory internal _superTokenFactory;

    /// @dev App manifests
    mapping(ISuperApp => AppManifest) internal _appManifests;
    /// @dev Composite app white-listing: source app => (target app => isAllowed)
    mapping(ISuperApp => mapping(ISuperApp => bool)) internal _compositeApps;
    /// @dev Ctx stamp of the current transaction, it should always be cleared to
    ///      zero before transaction finishes
    bytes32 internal _ctxStamp;
    /// @dev if app whitelisting is enabled, this is to make sure the keys are used only once
    mapping(bytes32 => bool) internal _appKeysUsedDeprecated;

    constructor(bool nonUpgradable, bool appWhiteListingEnabled) {
        NON_UPGRADABLE_DEPLOYMENT = nonUpgradable;
        APP_WHITE_LISTING_ENABLED = appWhiteListingEnabled;
    }

    ////////////////////////////////////////////////////////////////////////////////////////////////////////////////////
    // UUPSProxiable
    ////////////////////////////////////////////////////////////////////////////////////////////////////////////////////

    function initialize(
        ISuperfluidGovernance gov
    )
        external
        initializer // OpenZeppelin Initializable
    {
        _gov = gov;
    }

    function proxiableUUID() public pure override returns (bytes32) {
        return keccak256("org.superfluid-finance.contracts.Superfluid.implementation");
    }

    function updateCode(address newAddress) external override onlyGovernance {
        require(!NON_UPGRADABLE_DEPLOYMENT, "SF: non upgradable");
        require(!Superfluid(newAddress).NON_UPGRADABLE_DEPLOYMENT(), "SF: cannot downgrade to non upgradable");
        _updateCodeAddress(newAddress);
    }

    ////////////////////////////////////////////////////////////////////////////////////////////////////////////////////
    // Time
    ////////////////////////////////////////////////////////////////////////////////////////////////////////////////////

    function getNow() public view  returns (uint256) {
        // solhint-disable-next-line not-rely-on-time
        return block.timestamp;
    }

    ////////////////////////////////////////////////////////////////////////////////////////////////////////////////////
    // Governance
    ////////////////////////////////////////////////////////////////////////////////////////////////////////////////////

    function getGovernance() external view override returns (ISuperfluidGovernance) {
        return _gov;
    }

    function replaceGovernance(ISuperfluidGovernance newGov) external override onlyGovernance {
        emit GovernanceReplaced(_gov, newGov);
        _gov = newGov;
    }

    /**************************************************************************
     * Agreement Whitelisting
     *************************************************************************/

    function registerAgreementClass(ISuperAgreement agreementClassLogic) external onlyGovernance override {
        bytes32 agreementType = agreementClassLogic.agreementType();
        require(_agreementClassIndices[agreementType] == 0,
            "SF: agreement class already registered");
        require(_agreementClasses.length < 256,
            "SF: support up to 256 agreement classes");
        ISuperAgreement agreementClass;
        if (!NON_UPGRADABLE_DEPLOYMENT) {
            // initialize the proxy
            UUPSProxy proxy = new UUPSProxy();
            proxy.initializeProxy(address(agreementClassLogic));
            agreementClass = ISuperAgreement(address(proxy));
        } else {
            agreementClass = ISuperAgreement(address(agreementClassLogic));
        }
        // register the agreement proxy
        _agreementClasses.push((agreementClass));
        _agreementClassIndices[agreementType] = _agreementClasses.length;
        emit AgreementClassRegistered(agreementType, address(agreementClassLogic));
    }

    function updateAgreementClass(ISuperAgreement agreementClassLogic) external onlyGovernance override {
        require(!NON_UPGRADABLE_DEPLOYMENT, "SF: non upgradable");
        bytes32 agreementType = agreementClassLogic.agreementType();
        uint idx = _agreementClassIndices[agreementType];
        require(idx != 0, "SF: agreement class not registered");
        UUPSProxiable proxiable = UUPSProxiable(address(_agreementClasses[idx - 1]));
        proxiable.updateCode(address(agreementClassLogic));
        emit AgreementClassUpdated(agreementType, address(agreementClassLogic));
    }

    function isAgreementTypeListed(bytes32 agreementType)
        external view override
        returns (bool yes)
    {
        uint idx = _agreementClassIndices[agreementType];
        return idx != 0;
    }

    function isAgreementClassListed(ISuperAgreement agreementClass)
        public view override
        returns (bool yes)
    {
        bytes32 agreementType = agreementClass.agreementType();
        uint idx = _agreementClassIndices[agreementType];
        // it should also be the same agreement class proxy address
        return idx != 0 && _agreementClasses[idx - 1] == agreementClass;
    }

    function getAgreementClass(bytes32 agreementType)
        external view override
        returns(ISuperAgreement agreementClass)
    {
        uint idx = _agreementClassIndices[agreementType];
        require(idx != 0, "SF: agreement class not registered");
        return ISuperAgreement(_agreementClasses[idx - 1]);
    }

    function mapAgreementClasses(uint256 bitmap)
        external view override
        returns (ISuperAgreement[] memory agreementClasses) {
        uint i;
        uint n;
        // create memory output using the counted size
        agreementClasses = new ISuperAgreement[](_agreementClasses.length);
        // add to the output
        n = 0;
        for (i = 0; i < _agreementClasses.length; ++i) {
            if ((bitmap & (1 << i)) > 0) {
                agreementClasses[n++] = _agreementClasses[i];
            }
        }
        // resize memory arrays
        assembly { mstore(agreementClasses, n) }
    }

    function addToAgreementClassesBitmap(uint256 bitmap, bytes32 agreementType)
        external view override
        returns (uint256 newBitmap)
    {
        uint idx = _agreementClassIndices[agreementType];
        require(idx != 0, "SF: agreement class not registered");
        return bitmap | (1 << (idx - 1));
    }

    function removeFromAgreementClassesBitmap(uint256 bitmap, bytes32 agreementType)
        external view override
        returns (uint256 newBitmap)
    {
        uint idx = _agreementClassIndices[agreementType];
        require(idx != 0, "SF: agreement class not registered");
        return bitmap & ~(1 << (idx - 1));
    }

    ////////////////////////////////////////////////////////////////////////////////////////////////////////////////////
    // Super Token Factory
    ////////////////////////////////////////////////////////////////////////////////////////////////////////////////////

    function getSuperTokenFactory()
        external view override
        returns (ISuperTokenFactory factory)
    {
        return _superTokenFactory;
    }

    function getSuperTokenFactoryLogic()
        external view override
        returns (address logic)
    {
        assert(address(_superTokenFactory) != address(0));
        if (NON_UPGRADABLE_DEPLOYMENT) return address(_superTokenFactory);
        else return UUPSProxiable(address(_superTokenFactory)).getCodeAddress();
    }

    function updateSuperTokenFactory(ISuperTokenFactory newFactory)
        external override
        onlyGovernance
    {
        if (address(_superTokenFactory) == address(0)) {
            if (!NON_UPGRADABLE_DEPLOYMENT) {
                // initialize the proxy
                UUPSProxy proxy = new UUPSProxy();
                proxy.initializeProxy(address(newFactory));
                _superTokenFactory = ISuperTokenFactory(address(proxy));
            } else {
                _superTokenFactory = newFactory;
            }
            _superTokenFactory.initialize();
        } else {
            require(!NON_UPGRADABLE_DEPLOYMENT, "SF: non upgradable");
            UUPSProxiable(address(_superTokenFactory)).updateCode(address(newFactory));
        }
        emit SuperTokenFactoryUpdated(_superTokenFactory);
    }

    function updateSuperTokenLogic(ISuperToken token)
        external override
        onlyGovernance
    {
        address code = address(_superTokenFactory.getSuperTokenLogic());
        // assuming it's uups proxiable
        UUPSProxiable(address(token)).updateCode(code);
        emit SuperTokenLogicUpdated(token, code);
    }

    ////////////////////////////////////////////////////////////////////////////////////////////////////////////////////
    // App Registry
    ////////////////////////////////////////////////////////////////////////////////////////////////////////////////////

    function registerApp(
        uint256 configWord
    )
        external override
    {
        // check if whitelisting required
        if (APP_WHITE_LISTING_ENABLED) {
            revert("SF: app registration requires permission");
        }
        _registerApp(configWord, ISuperApp(msg.sender), true);
    }

    function registerAppWithKey(uint256 configWord, string calldata registrationKey)
        external override
    {
        bytes32 configKey = SuperfluidGovernanceConfigs.getAppRegistrationConfigKey(
            // solhint-disable-next-line avoid-tx-origin
            tx.origin,
            registrationKey
        );
        if (APP_WHITE_LISTING_ENABLED) {
            // check if the key is valid and not expired
            require(
                _gov.getConfigAsUint256(
                    this,
                    ISuperfluidToken(address(0)),
                    configKey
                // solhint-disable-next-line not-rely-on-time
                ) >= block.timestamp,
                "SF: invalid or expired registration key"
            );
        }
        _registerApp(configWord, ISuperApp(msg.sender), true);
    }

    function registerAppByFactory(
        ISuperApp app,
        uint256 configWord
    )
        external override
    {
        // msg sender must be a contract
        {
            uint256 cs;
            // solhint-disable-next-line no-inline-assembly
            assembly { cs := extcodesize(caller()) }
            require(cs > 0, "SF: factory must be a contract");
        }

        if (APP_WHITE_LISTING_ENABLED) {
            // check if msg sender is authorized to register
            bytes32 configKey = SuperfluidGovernanceConfigs.getAppFactoryConfigKey(msg.sender);
            bool isAuthorizedAppFactory = _gov.getConfigAsUint256(
                this,
                ISuperfluidToken(address(0)),
                configKey) == 1;

            require(isAuthorizedAppFactory, "SF: authorized factory required");
        }
        _registerApp(configWord, app, false);
    }

    function _registerApp(uint256 configWord, ISuperApp app, bool checkIfInAppConstructor) private
    {
        // solhint-disable-next-line avoid-tx-origin
        require(msg.sender != tx.origin, "SF: APP_RULE_NO_REGISTRATION_FOR_EOA");

        if (checkIfInAppConstructor) {
            uint256 cs;
            // solhint-disable-next-line no-inline-assembly
            assembly { cs := extcodesize(app) }
            require(cs == 0, "SF: APP_RULE_REGISTRATION_ONLY_IN_CONSTRUCTOR");
        }
        require(
            SuperAppDefinitions.isConfigWordClean(configWord) &&
            SuperAppDefinitions.getAppCallbackLevel(configWord) > 0 &&
            (configWord & SuperAppDefinitions.APP_JAIL_BIT) == 0,
            "SF: invalid config word");
        require(_appManifests[ISuperApp(app)].configWord == 0 , "SF: app already registered");
        _appManifests[ISuperApp(app)] = AppManifest(configWord);
        emit AppRegistered(app);
    }

    function isApp(ISuperApp app) public view override returns(bool) {
        return _appManifests[app].configWord > 0;
    }

    function getAppCallbackLevel(ISuperApp appAddr) public override view returns(uint8) {
        return SuperAppDefinitions.getAppCallbackLevel(_appManifests[appAddr].configWord);
    }

    function getAppManifest(
        ISuperApp app
    )
        external view override
        returns (
            bool isSuperApp,
            bool isJailed,
            uint256 noopMask
        )
    {
        AppManifest memory manifest = _appManifests[app];
        isSuperApp = (manifest.configWord > 0);
        if (isSuperApp) {
            isJailed = SuperAppDefinitions.isAppJailed(manifest.configWord);
            noopMask = manifest.configWord & SuperAppDefinitions.AGREEMENT_CALLBACK_NOOP_BITMASKS;
        }
    }

    function isAppJailed(
        ISuperApp app
    )
        public view override
        returns(bool)
    {
        return SuperAppDefinitions.isAppJailed(_appManifests[app].configWord);
    }

    function allowCompositeApp(
        ISuperApp targetApp
    )
        external override
    {
        ISuperApp sourceApp = ISuperApp(msg.sender);
        require(isApp(sourceApp), "SF: sender is not an app");
        require(isApp(targetApp), "SF: target is not an app");
        require(
            getAppCallbackLevel(sourceApp) > getAppCallbackLevel(targetApp),
            "SF: source app should have higher app level"
        );
        _compositeApps[ISuperApp(msg.sender)][targetApp] = true;
    }

    function isCompositeAppAllowed(
        ISuperApp app,
        ISuperApp targetApp
    )
        external view override
        returns (bool)
    {
        return _compositeApps[app][targetApp];
    }

    /**************************************************************************
     * Agreement Framework
     *************************************************************************/

    function callAppBeforeCallback(
        ISuperApp app,
        bytes calldata callData,
        bool isTermination,
        bytes calldata ctx
    )
        external override
        onlyAgreement
        assertValidCtx(ctx)
        returns(bytes memory cbdata)
    {
        (bool success, bytes memory returnedData) = _callCallback(app, true, isTermination, callData, ctx);
        if (success) {
            if (CallUtils.isValidAbiEncodedBytes(returnedData)) {
                cbdata = abi.decode(returnedData, (bytes));
            } else {
                if (!isTermination) {
                    revert("SF: APP_RULE_CTX_IS_MALFORMATED");
                } else {
                    _jailApp(app, SuperAppDefinitions.APP_RULE_CTX_IS_MALFORMATED);
                }
            }
        }
    }

    function callAppAfterCallback(
        ISuperApp app,
        bytes calldata callData,
        bool isTermination,
        bytes calldata ctx
    )
        external override
        onlyAgreement
        assertValidCtx(ctx)
        returns(bytes memory newCtx)
    {
        (bool success, bytes memory returnedData) = _callCallback(app, false, isTermination, callData, ctx);
        if (success) {
            // the non static callback should not return empty ctx
            if (CallUtils.isValidAbiEncodedBytes(returnedData)) {
                newCtx = abi.decode(returnedData, (bytes));
                if (!_isCtxValid(newCtx)) {
                    if (!isTermination) {
                        revert("SF: APP_RULE_CTX_IS_READONLY");
                    } else {
                        newCtx = ctx;
                        _jailApp(app, SuperAppDefinitions.APP_RULE_CTX_IS_READONLY);
                    }
                }
            } else {
                if (!isTermination) {
                    revert("SF: APP_RULE_CTX_IS_MALFORMATED");
                } else {
                    newCtx = ctx;
                    _jailApp(app, SuperAppDefinitions.APP_RULE_CTX_IS_MALFORMATED);
                }
            }
        } else {
            newCtx = ctx;
        }
    }

    function appCallbackPush(
        bytes calldata ctx,
        ISuperApp app,
        uint256 appCreditGranted,
        int256 appCreditUsed,
        ISuperfluidToken appCreditToken
    )
        external override
        onlyAgreement
        assertValidCtx(ctx)
        returns (bytes memory appCtx)
    {
        Context memory context = decodeCtx(ctx);
        // NOTE: we use 1 as a magic number here as we want to do this check once we are in a callback
        // we use 1 instead of MAX_APP_CALLBACK_LEVEL because 1 captures what we are trying to enforce
        if (isApp(ISuperApp(context.msgSender)) && context.appCallbackLevel >= 1) {
            require(_compositeApps[ISuperApp(context.msgSender)][app],
                "SF: APP_RULE_COMPOSITE_APP_IS_NOT_WHITELISTED");
        }
        context.appCallbackLevel++;
        context.callType = ContextDefinitions.CALL_INFO_CALL_TYPE_APP_CALLBACK;
        context.appCreditGranted = appCreditGranted;
        context.appCreditUsed = appCreditUsed;
        context.appAddress = address(app);
        context.appCreditToken = appCreditToken;
        appCtx = _updateContext(context);
    }

    function appCallbackPop(
        bytes calldata ctx,
        int256 appCreditUsedDelta
    )
        external override
        onlyAgreement
        returns (bytes memory newCtx)
    {
        Context memory context = decodeCtx(ctx);
        context.appCreditUsed += appCreditUsedDelta;
        newCtx = _updateContext(context);
    }

    function ctxUseCredit(
        bytes calldata ctx,
        int256 appCreditUsedMore
    )
        external override
        onlyAgreement
        assertValidCtx(ctx)
        returns (bytes memory newCtx)
    {
        Context memory context = decodeCtx(ctx);
        context.appCreditUsed += appCreditUsedMore;

        newCtx = _updateContext(context);
    }

    function jailApp(
        bytes calldata ctx,
        ISuperApp app,
        uint256 reason
    )
        external override
        onlyAgreement
        assertValidCtx(ctx)
        returns (bytes memory newCtx)
    {
        _jailApp(app, reason);
        return ctx;
    }

    /**************************************************************************
    * Contextless Call Proxies
    *************************************************************************/

    function _callAgreement(
        address msgSender,
        ISuperAgreement agreementClass,
        bytes memory callData,
        bytes memory userData
    )
        internal
        cleanCtx
        isAgreement(agreementClass)
        returns(bytes memory returnedData)
    {
        // beware of the endianness
        bytes4 agreementSelector = CallUtils.parseSelector(callData);

        //Build context data
        bytes memory ctx = _updateContext(Context({
            appCallbackLevel: 0,
            callType: ContextDefinitions.CALL_INFO_CALL_TYPE_AGREEMENT,
            timestamp: getNow(),
            msgSender: msgSender,
            agreementSelector: agreementSelector,
            userData: userData,
            appCreditGranted: 0,
            appCreditWanted: 0,
            appCreditUsed: 0,
            appAddress: address(0),
            appCreditToken: ISuperfluidToken(address(0))
        }));
        bool success;
        (success, returnedData) = _callExternalWithReplacedCtx(address(agreementClass), callData, ctx);
        if (!success) {
            CallUtils.revertFromReturnedData(returnedData);
        }
        // clear the stamp
        _ctxStamp = 0;
    }

    function callAgreement(
        ISuperAgreement agreementClass,
        bytes memory callData,
        bytes memory userData
    )
        external override
        returns(bytes memory returnedData)
    {
        return _callAgreement(msg.sender, agreementClass, callData, userData);
    }

    function _callAppAction(
        address msgSender,
        ISuperApp app,
        bytes memory callData
    )
        internal
        cleanCtx
        isAppActive(app)
        isValidAppAction(callData)
        returns(bytes memory returnedData)
    {
        // Build context data
        bytes memory ctx = _updateContext(Context({
            appCallbackLevel: 0,
            callType: ContextDefinitions.CALL_INFO_CALL_TYPE_APP_ACTION,
            timestamp: getNow(),
            msgSender: msgSender,
            agreementSelector: 0,
            userData: "",
            appCreditGranted: 0,
            appCreditWanted: 0,
            appCreditUsed: 0,
            appAddress: address(app),
            appCreditToken: ISuperfluidToken(address(0))
        }));
        bool success;
        (success, returnedData) = _callExternalWithReplacedCtx(address(app), callData, ctx);
        if (success) {
            ctx = abi.decode(returnedData, (bytes));
            require(_isCtxValid(ctx), "SF: APP_RULE_CTX_IS_READONLY");
        } else {
            CallUtils.revertFromReturnedData(returnedData);
        }
        // clear the stamp
        _ctxStamp = 0;
    }

    function callAppAction(
        ISuperApp app,
        bytes memory callData
    )
        external override // NOTE: modifiers are called in _callAppAction
        returns(bytes memory returnedData)
    {
        return _callAppAction(msg.sender, app, callData);
    }

    /**************************************************************************
     * Contextual Call Proxies
     *************************************************************************/

    function callAgreementWithContext(
        ISuperAgreement agreementClass,
        bytes calldata callData,
        bytes calldata userData,
        bytes calldata ctx
    )
        external override
        requireValidCtx(ctx)
        isAgreement(agreementClass)
        returns (bytes memory newCtx, bytes memory returnedData)
    {
        Context memory context = decodeCtx(ctx);
        require(context.appAddress == msg.sender,  "SF: callAgreementWithContext from wrong address");

        address oldSender = context.msgSender;
        context.msgSender = msg.sender;
        //context.agreementSelector =;
        context.userData = userData;
        newCtx = _updateContext(context);

        bool success;
        (success, returnedData) = _callExternalWithReplacedCtx(address(agreementClass), callData, newCtx);
        if (success) {
            (newCtx) = abi.decode(returnedData, (bytes));
            assert(_isCtxValid(newCtx));
            // back to old msg.sender
            context = decodeCtx(newCtx);
            context.msgSender = oldSender;
            newCtx = _updateContext(context);
        } else {
            CallUtils.revertFromReturnedData(returnedData);
        }
    }

    function callAppActionWithContext(
        ISuperApp app,
        bytes calldata callData,
        bytes calldata ctx
    )
        external override
        requireValidCtx(ctx)
        isAppActive(app)
        isValidAppAction(callData)
        returns(bytes memory newCtx)
    {
        Context memory context = decodeCtx(ctx);
        require(context.appAddress == msg.sender,  "SF: callAppActionWithContext from wrong address");

        address oldSender = context.msgSender;
        context.msgSender = msg.sender;
        newCtx = _updateContext(context);

        (bool success, bytes memory returnedData) = _callExternalWithReplacedCtx(address(app), callData, newCtx);
        if (success) {
            (newCtx) = abi.decode(returnedData, (bytes));
            require(_isCtxValid(newCtx), "SF: APP_RULE_CTX_IS_READONLY");
            // back to old msg.sender
            context = decodeCtx(newCtx);
            context.msgSender = oldSender;
            newCtx = _updateContext(context);
        } else {
            CallUtils.revertFromReturnedData(returnedData);
        }
    }

    function decodeCtx(bytes memory ctx)
        public pure override
        returns (Context memory context)
    {
        return _decodeCtx(ctx);
    }

    function isCtxValid(bytes calldata ctx)
        external view override
        returns (bool)
    {
        return _isCtxValid(ctx);
    }

    /**************************************************************************
    * Batch call
    **************************************************************************/

    function _batchCall(
        address msgSender,
        Operation[] memory operations
    )
       internal
    {
        for(uint256 i = 0; i < operations.length; i++) {
            uint32 operationType = operations[i].operationType;
            if (operationType == BatchOperation.OPERATION_TYPE_ERC20_APPROVE) {
                (address spender, uint256 amount) =
                    abi.decode(operations[i].data, (address, uint256));
                ISuperToken(operations[i].target).operationApprove(
                    msgSender,
                    spender,
                    amount);
            } else if (operationType == BatchOperation.OPERATION_TYPE_ERC20_TRANSFER_FROM) {
                (address sender, address receiver, uint256 amount) =
                    abi.decode(operations[i].data, (address, address, uint256));
                ISuperToken(operations[i].target).operationTransferFrom(
                    msgSender,
                    sender,
                    receiver,
                    amount);
            } else if (operationType == BatchOperation.OPERATION_TYPE_SUPERTOKEN_UPGRADE) {
                ISuperToken(operations[i].target).operationUpgrade(
                    msgSender,
                    abi.decode(operations[i].data, (uint256)));
            } else if (operationType == BatchOperation.OPERATION_TYPE_SUPERTOKEN_DOWNGRADE) {
                ISuperToken(operations[i].target).operationDowngrade(
                    msgSender,
                    abi.decode(operations[i].data, (uint256)));
            } else if (operationType == BatchOperation.OPERATION_TYPE_SUPERFLUID_CALL_AGREEMENT) {
                (bytes memory callData, bytes memory userData) = abi.decode(operations[i].data, (bytes, bytes));
                _callAgreement(
                    msgSender,
                    ISuperAgreement(operations[i].target),
                    callData,
                    userData);
            } else if (operationType == BatchOperation.OPERATION_TYPE_SUPERFLUID_CALL_APP_ACTION) {
                _callAppAction(
                    msgSender,
                    ISuperApp(operations[i].target),
                    operations[i].data);
            } else {
               revert("SF: unknown batch call operation type");
            }
        }
    }

    /// @dev ISuperfluid.batchCall implementation
    function batchCall(
       Operation[] memory operations
    )
       external override
    {
        _batchCall(msg.sender, operations);
    }

    /// @dev ISuperfluid.forwardBatchCall implementation
    function forwardBatchCall(Operation[] memory operations)
        external override
    {
        _batchCall(_getTransactionSigner(), operations);
    }

    /// @dev BaseRelayRecipient.isTrustedForwarder implementation
    function isTrustedForwarder(address forwarder)
        public view override
        returns(bool)
    {
        return _gov.getConfigAsUint256(
            this,
            ISuperfluidToken(address(0)),
            SuperfluidGovernanceConfigs.getTrustedForwarderConfigKey(forwarder)
        ) != 0;
    }

    /// @dev IRelayRecipient.isTrustedForwarder implementation
    function versionRecipient()
        external override pure
        returns (string memory)
    {
        return "v1";
    }

    /**************************************************************************
    * Internal
    **************************************************************************/

    function _jailApp(ISuperApp app, uint256 reason)
        internal
    {
        if ((_appManifests[app].configWord & SuperAppDefinitions.APP_JAIL_BIT) == 0) {
            _appManifests[app].configWord |= SuperAppDefinitions.APP_JAIL_BIT;
            emit Jail(app, reason);
        }
    }

    function _updateContext(Context memory context)
        private
        returns (bytes memory ctx)
    {
<<<<<<< HEAD
        require(context.appLevel <= MAX_APP_LEVEL, "SF: APP_RULE_MAX_APP_LEVEL_REACHED");
        uint256 callInfo = ContextDefinitions.encodeCallInfo(context.appLevel, context.callType);
        uint256 creditIO =
            context.appCreditGranted.toUint128() |
            (uint256(context.appCreditWanted.toUint128()) << 128);
=======
        require(context.appCallbackLevel <= MAX_APP_CALLBACK_LEVEL, "SF: APP_RULE_MAX_APP_LEVEL_REACHED");
        uint256 callInfo = ContextDefinitions.encodeCallInfo(context.appCallbackLevel, context.callType);
        uint256 allowanceIO =
            context.appAllowanceGranted.toUint128() |
            (uint256(context.appAllowanceWanted.toUint128()) << 128);
>>>>>>> bf843353
        // NOTE: nested encoding done due to stack too deep error when decoding in _decodeCtx
        ctx = abi.encode(
            abi.encode(
                callInfo,
                context.timestamp,
                context.msgSender,
                context.agreementSelector,
                context.userData
            ),
            abi.encode(
                creditIO,
                context.appCreditUsed,
                context.appAddress,
                context.appCreditToken
            )
        );
        _ctxStamp = keccak256(ctx);
    }

    function _decodeCtx(bytes memory ctx)
        private pure
        returns (Context memory context)
    {
        bytes memory ctx1;
        bytes memory ctx2;
        (ctx1, ctx2) = abi.decode(ctx, (bytes, bytes));
        {
            uint256 callInfo;
            (
                callInfo,
                context.timestamp,
                context.msgSender,
                context.agreementSelector,
                context.userData
            ) = abi.decode(ctx1, (
                uint256,
                uint256,
                address,
                bytes4,
                bytes));
            (context.appCallbackLevel, context.callType) = ContextDefinitions.decodeCallInfo(callInfo);
        }
        {
            uint256 creditIO;
            (
                creditIO,
                context.appCreditUsed,
                context.appAddress,
                context.appCreditToken
            ) = abi.decode(ctx2, (
                uint256,
                int256,
                address,
                ISuperfluidToken));
            context.appCreditGranted = creditIO & type(uint128).max;
            context.appCreditWanted = creditIO >> 128;
        }
    }

    function _isCtxValid(bytes memory ctx) private view returns (bool) {
        return ctx.length != 0 && keccak256(ctx) == _ctxStamp;
    }

    function _callExternalWithReplacedCtx(
        address target,
        bytes memory callData,
        bytes memory ctx
    )
        private
        returns(bool success, bytes memory returnedData)
    {
        assert(target != address(0));

        // STEP 1 : replace placeholder ctx with actual ctx
        callData = _replacePlaceholderCtx(callData, ctx);

        // STEP 2: Call external with replaced context
        // FIXME make sure existence of target due to EVM rule
        /* solhint-disable-next-line avoid-low-level-calls */
        (success, returnedData) = target.call(callData);

        if (success) {
            require(returnedData.length > 0, "SF: APP_RULE_CTX_IS_EMPTY");
        }
    }

    function _callCallback(
        ISuperApp app,
        bool isStaticall,
        bool isTermination,
        bytes memory callData,
        bytes memory ctx
    )
        private
        returns(bool success, bytes memory returnedData)
    {
        assert(address(app) != address(0));

        callData = _replacePlaceholderCtx(callData, ctx);

        uint256 gasLeftBefore = gasleft();
        if (isStaticall) {
            /* solhint-disable-next-line avoid-low-level-calls*/
            (success, returnedData) = address(app).staticcall{ gas: CALLBACK_GAS_LIMIT }(callData);
        } else {
            /* solhint-disable-next-line avoid-low-level-calls*/
            (success, returnedData) = address(app).call{ gas: CALLBACK_GAS_LIMIT }(callData);
        }

        if (!success) {
            // "/ 63" is a magic to avoid out of gas attack. See https://ronan.eth.link/blog/ethereum-gas-dangers/.
            // A callback may use this to block the APP_RULE_NO_REVERT_ON_TERMINATION_CALLBACK jail rule.
            if (gasleft() > gasLeftBefore / 63) {
                if (!isTermination) {
                    CallUtils.revertFromReturnedData(returnedData);
                } else {
                    _jailApp(app, SuperAppDefinitions.APP_RULE_NO_REVERT_ON_TERMINATION_CALLBACK);
                }
            } else {
                // For legit out of gas issue, the call may still fail if more gas is provied
                // and this is okay, because there can be incentive to jail the app by providing
                // more gas.
                revert("SF: need more gas");
            }
        }
    }

    /**
     * @dev Replace the placeholder ctx with the actual ctx
     */
    function _replacePlaceholderCtx(bytes memory data, bytes memory ctx)
        internal pure
        returns (bytes memory dataWithCtx)
    {
        // 1.a ctx needs to be padded to align with 32 bytes boundary
        uint256 dataLen = data.length;

        // Double check if the ctx is a placeholder ctx
        //
        // NOTE: This can't check all cases - user can still put nonzero length of zero data
        // developer experience check. So this is more like a sanity check for clumsy app developers.
        //
        // So, agreements MUST NOT TRUST the ctx passed to it, and always use the isCtxValid first.
        {
            uint256 placeHolderCtxLength;
            // NOTE: len(data) is data.length + 32 https://docs.soliditylang.org/en/latest/abi-spec.html
            // solhint-disable-next-line no-inline-assembly
            assembly { placeHolderCtxLength := mload(add(data, dataLen)) }
            require(placeHolderCtxLength == 0, "SF: placeholder ctx should have zero length");
        }

        // 1.b remove the placeholder ctx
        // solhint-disable-next-line no-inline-assembly
        assembly { mstore(data, sub(dataLen, 0x20)) }

        // 1.c pack data with the replacement ctx
        return abi.encodePacked(
            data,
            // bytes with padded length
            uint256(ctx.length),
            ctx, new bytes(CallUtils.padLength32(ctx.length) - ctx.length) // ctx padding
        );
        // NOTE: the alternative placeholderCtx is passing extra calldata to the agreements
        // agreements would use assembly code to read the ctx
        // Because selector is part of calldata, we do the padding internally, instead of
        // outside
    }

    modifier requireValidCtx(bytes memory ctx) {
        require(_isCtxValid(ctx), "SF: APP_RULE_CTX_IS_NOT_VALID");
        _;
    }

    modifier assertValidCtx(bytes memory ctx) {
        assert(_isCtxValid(ctx));
        _;
    }

    modifier cleanCtx() {
        require(_ctxStamp == 0, "SF: APP_RULE_CTX_IS_NOT_CLEAN");
        _;
    }

    modifier isAgreement(ISuperAgreement agreementClass) {
        require(isAgreementClassListed(agreementClass), "SF: only listed agreement allowed");
        _;
    }

    modifier onlyGovernance() {
        require(msg.sender == address(_gov), "SF: only governance allowed");
        _;
    }

    modifier onlyAgreement() {
        require(isAgreementClassListed(ISuperAgreement(msg.sender)), "SF: sender is not listed agreement");
        _;
    }

    modifier isAppActive(ISuperApp app) {
        uint256 w = _appManifests[app].configWord;
        require(w > 0, "SF: not a super app");
        require(!SuperAppDefinitions.isAppJailed(w), "SF: app is jailed");
        _;
    }

    modifier isValidAppAction(bytes memory callData) {
        bytes4 actionSelector = CallUtils.parseSelector(callData);
        if (actionSelector == ISuperApp.beforeAgreementCreated.selector ||
            actionSelector == ISuperApp.afterAgreementCreated.selector ||
            actionSelector == ISuperApp.beforeAgreementUpdated.selector ||
            actionSelector == ISuperApp.afterAgreementUpdated.selector ||
            actionSelector == ISuperApp.beforeAgreementTerminated.selector ||
            actionSelector == ISuperApp.afterAgreementTerminated.selector) {
            revert("SF: agreement callback is not action");
        }
        _;
    }
}<|MERGE_RESOLUTION|>--- conflicted
+++ resolved
@@ -862,19 +862,11 @@
         private
         returns (bytes memory ctx)
     {
-<<<<<<< HEAD
-        require(context.appLevel <= MAX_APP_LEVEL, "SF: APP_RULE_MAX_APP_LEVEL_REACHED");
-        uint256 callInfo = ContextDefinitions.encodeCallInfo(context.appLevel, context.callType);
+        require(context.appCallbackLevel <= MAX_APP_LEVEL, "SF: APP_RULE_MAX_APP_LEVEL_REACHED");
+        uint256 callInfo = ContextDefinitions.encodeCallInfo(context.appCallbackLevel, context.callType);
         uint256 creditIO =
             context.appCreditGranted.toUint128() |
             (uint256(context.appCreditWanted.toUint128()) << 128);
-=======
-        require(context.appCallbackLevel <= MAX_APP_CALLBACK_LEVEL, "SF: APP_RULE_MAX_APP_LEVEL_REACHED");
-        uint256 callInfo = ContextDefinitions.encodeCallInfo(context.appCallbackLevel, context.callType);
-        uint256 allowanceIO =
-            context.appAllowanceGranted.toUint128() |
-            (uint256(context.appAllowanceWanted.toUint128()) << 128);
->>>>>>> bf843353
         // NOTE: nested encoding done due to stack too deep error when decoding in _decodeCtx
         ctx = abi.encode(
             abi.encode(
