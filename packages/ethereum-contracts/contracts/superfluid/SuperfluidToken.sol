--- conflicted
+++ resolved
@@ -305,14 +305,6 @@
         returns (bytes32[] memory slotData) {
         bytes32 slot = keccak256(abi.encode("AgreementState", agreementClass, account, slotId));
         slotData = FixedSizeData.loadData(slot, dataLength);
-    }
-
-    function _getLiquidationTypeDataStruct(
-        bytes memory liquidationTypeData
-    )   internal pure
-        returns (LiquidationTypeData memory data) {
-        (string memory version, uint8 liquidationType) = abi.decode(liquidationTypeData, (string, uint8));
-        return LiquidationTypeData(version, liquidationType);
     }
 
     /// @dev ISuperfluidToken.settleBalance implementation
@@ -421,45 +413,6 @@
     function makeLiquidationPayoutsV2(
         bytes32 id,
         bytes memory liquidationTypeData,
-<<<<<<< HEAD
-        address liquidatorAccount,
-        address rewardRecipientAccount,
-        address penaltyAccount,
-        uint256 rewardRecipientAccountDelta,
-        int256 penaltyAccountDelta
-    ) external override onlyAgreement {
-        ISuperfluidGovernance gov = _host.getGovernance();
-
-        address originalBondAccount = gov.getConfigAsAddress(_host, this, _REWARD_ADDRESS_CONFIG_KEY);
-        address bondAccount = originalBondAccount;
-        // we set the bondAccount to the user who executed the liquidation if
-        // no bondAccount is set
-        if (originalBondAccount == address(0)) {
-            bondAccount = liquidatorAccount;
-        }
-
-        // if the bondAccount is unset and we are in the patrician period, we set the rewardRecipient
-        // to be the account which executed the liquidation
-        if (originalBondAccount == address(0) && rewardRecipientAccount == originalBondAccount) {
-            rewardRecipientAccount = liquidatorAccount;
-        }
-
-        _balances[bondAccount] = _balances[bondAccount]
-            .add(penaltyAccountDelta.mul(-1))
-            .add(rewardRecipientAccountDelta.toInt256().mul(-1));
-
-        _balances[penaltyAccount] = _balances[penaltyAccount]
-            .add(penaltyAccountDelta);
-
-        _balances[rewardRecipientAccount] = _balances[rewardRecipientAccount]
-            .add(rewardRecipientAccountDelta.toInt256());
-
-        // we must use the liquidatorAccount
-        // because the test cases expect the original liquidator
-        // to be the one doing the liquidations
-        // (bytes memory version, uint8 liquidationType) = abi.decode(liquidationTypeData, (bytes, uint8));
-        LiquidationTypeData memory data = _getLiquidationTypeDataStruct(liquidationTypeData);
-=======
         address liquidatorAccount, // the address executing the liquidation
         bool useDefaultRewardAccount,
         address penaltyAccount, // the flow sender
@@ -487,6 +440,10 @@
         } else {
             _balances[liquidatorAccount] = _balances[liquidatorAccount]
                 .add(rewardAmount.toInt256());
+
+            // this can occur in two cases:
+            // - pleb period: the two amounts cancel each other out
+            // - pirate/bailout period: reward account has to pay bailout amount
             _balances[rewardAccount] = _balances[rewardAccount]
                 .sub(rewardAmount.toInt256())
                 .sub(penaltyAccountBalanceDelta);
@@ -495,35 +452,16 @@
         _balances[penaltyAccount] = _balances[penaltyAccount]
             .add(penaltyAccountBalanceDelta);
 
->>>>>>> 02a92cda
         emit AgreementLiquidatedByV2(
             liquidatorAccount,
             msg.sender,
             id,
             penaltyAccount,
-<<<<<<< HEAD
-            bondAccount,
-            rewardRecipientAccountDelta,
-            penaltyAccountDelta,
-            data.version,
-            data.liquidationType
-        );
-=======
             rewardAccount,
             rewardAmount,
             penaltyAccountBalanceDelta,
             liquidationTypeData
         );
-
-        // if penaltyAccountBalanceDelta is +ve this means that the account is 
-        // insolvent and the bondAcount will bail out the penaltyAccount
-        if (penaltyAccountBalanceDelta > 0) {
-            emit Bailout(
-                rewardAccount, 
-                penaltyAccountBalanceDelta.toUint256()
-            );
-        }
->>>>>>> 02a92cda
     }
 
     /**************************************************************************
