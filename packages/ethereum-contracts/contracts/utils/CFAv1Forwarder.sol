// SPDX-License-Identifier: AGPLv3
pragma solidity 0.8.19;

import {
    ISuperfluid,
    ISuperToken,
    BatchOperation,
    FlowOperatorDefinitions
} from "../interfaces/superfluid/ISuperfluid.sol";
import {
    IConstantFlowAgreementV1
} from "../interfaces/agreements/IConstantFlowAgreementV1.sol";
import { ForwarderBase } from "./ForwarderBase.sol";


/**
<<<<<<< HEAD
 * Contract address:
=======
 * @title CFAv1Forwarder
 * @author Superfluid
>>>>>>> 95c01d34
 * The CFAv1Forwarder contract provides an easy to use interface to
 * ConstantFlowAgreementV1 specific functionality of Super Tokens.
 * Instances of this contract can operate on the protocol only if configured as "trusted forwarder"
 * by protocol governance.
 */
contract CFAv1Forwarder is ForwarderBase {
    error CFA_FWD_INVALID_FLOW_RATE();

    IConstantFlowAgreementV1 internal immutable _cfa;

    // is tied to a specific instance of host and agreement contracts at deploy time
    constructor(ISuperfluid host) ForwarderBase(host) {
        _cfa = IConstantFlowAgreementV1(address(_host.getAgreementClass(
            keccak256("org.superfluid-finance.agreements.ConstantFlowAgreement.v1")
        )));
    }

    /**
     * @notice Sets the given flowrate between msg.sender and a given receiver.
     * If there's no pre-existing flow and `flowrate` non-zero, a new flow is created.
     * If there's an existing flow and `flowrate` non-zero, the flowrate of that flow is updated.
     * If there's an existing flow and `flowrate` zero, the flow is deleted.
     * If the existing and given flowrate are equal, no action is taken.
     * On creation of a flow, a "buffer" amount is automatically detracted from the sender account's available balance.
     * If the sender account is solvent when the flow is deleted, this buffer is redeemed to it.
     * @param token Super token address
     * @param receiver The receiver of the flow
     * @param flowrate The wanted flowrate in wad/second. Only positive values are valid here.
     * @return bool
     */
    function setFlowrate(ISuperToken token, address receiver, int96 flowrate) external returns (bool) {
       return _setFlowrateFrom(token, msg.sender, receiver, flowrate);
    }

    /**
     * @notice Like `setFlowrate`, but can be invoked by an account with flowOperator permissions
     * on behalf of the sender account.
     * @param token Super token address
     * @param sender The sender of the flow
     * @param receiver The receiver of the flow
     * @param flowrate The wanted flowrate in wad/second. Only positive values are valid here.
     * @return bool
     */
    function setFlowrateFrom(
        ISuperToken token,
        address sender,
        address receiver,
        int96 flowrate
    ) external returns (bool) {
        return _setFlowrateFrom(token, sender, receiver, flowrate);
    }

    /**
     * @notice Get the flowrate of the flow between 2 accounts if exists.
     * @dev Currently, only 0 or 1 flows can exist between 2 accounts. This may change in the future.
     * @param token Super token address
     * @param sender The sender of the flow
     * @param receiver The receiver of the flow
     * @return flowrate The flowrate from the sender to the receiver account. Returns 0 if no flow exists.
     */
    function getFlowrate(ISuperToken token, address sender, address receiver) external view
        returns(int96 flowrate)
    {
        (, flowrate, , ) = _cfa.getFlow(token, sender, receiver);
    }

    /**
     * @notice Get all available information about a flow (if exists).
     * If only the flowrate is needed, consider using `getFlowrate` instead.
     * @param token Super token address
     * @param sender The sender of the flow
     * @param receiver The receiver of the flow
     * @return lastUpdated Timestamp of last update (flowrate change) or zero if no flow exists
     * @return flowrate Current flowrate of the flow or zero if no flow exists
     * @return deposit Deposit amount locked as security buffer during the lifetime of the flow
     * @return owedDeposit Extra deposit amount borrowed to a SuperApp receiver by the flow sender
     */
    function getFlowInfo(ISuperToken token, address sender, address receiver) external view
        returns(uint256 lastUpdated, int96 flowrate, uint256 deposit, uint256 owedDeposit)
    {
        (lastUpdated, flowrate, deposit, owedDeposit) = _cfa.getFlow(token, sender, receiver);
    }

    /**
     * @notice Get the buffer amount required for the given token and flowrate.
     * This amount can vary based on the combination of token, flowrate and chain being queried.
     * The result for a given set of parameters can change over time,
     * because it depends on governance configurable protocol parameters.
     * Changes of the required buffer amount affect only flows created or updated after the change.
     * @param token Super token address
     * @param flowrate The flowrate for which the buffer amount is calculated
     * @return bufferAmount The buffer amount required for the given configuration.
     */
    function getBufferAmountByFlowrate(ISuperToken token, int96 flowrate) external view
        returns (uint256 bufferAmount)
    {
        return _cfa.getDepositRequiredForFlowRate(token, flowrate);
    }

    /**
     * @notice Get the net flowrate of an account.
     * @param token Super token address
     * @param account Account to query
     * @return flowrate The net flowrate (aggregate incoming minus aggregate outgoing flowrate), can be negative.
     */
    function getAccountFlowrate(ISuperToken token, address account) external view
        returns (int96 flowrate)
    {
        return _cfa.getNetFlow(token, account);
    }

    /**
     * @notice Get aggregated flow information (if any exist) of an account.
     * If only the net flowrate is needed, consider using `getAccountFlowrate` instead.
     * @param token Super token address
     * @param account Account to query
     * @return lastUpdated Timestamp of last update of a flow to or from the account (flowrate change)
     * @return flowrate Current net aggregate flowrate
     * @return deposit Aggregate deposit amount currently locked as security buffer for outgoing flows
     * @return owedDeposit Aggregate extra deposit amount currently borrowed to SuperApps receiving from this account
     */
    function getAccountFlowInfo(ISuperToken token, address account) external view
        returns (uint256 lastUpdated, int96 flowrate, uint256 deposit, uint256 owedDeposit)
    {
        return _cfa.getAccountFlowInfo(token, account);
    }

    /**
     * @notice Low-level wrapper of createFlow/createFlowByOperator.
     * If the address of msg.sender is not the same as the address of the `sender` argument,
     * createFlowByOperator is used internally. In this case msg.sender needs to have permission to create flows
     * on behalf of the given sender account with sufficient flowRateAllowance.
     * Currently, only 1 flow can exist between 2 accounts, thus `createFlow` will fail if one already exists.
     * @param token Super token address
     * @param sender Sender address of the flow
     * @param receiver Receiver address of the flow
     * @param flowrate The flowrate in wad/second to be set initially
     * @param userData (optional) User data to be set. Should be set to zero if not needed.
     * @return bool
     */
    function createFlow(ISuperToken token, address sender, address receiver, int96 flowrate, bytes memory userData)
        external returns (bool)
    {
        return _createFlow(token, sender, receiver, flowrate, userData);
    }

    /**
     * @notice Low-level wrapper if updateFlow/updateFlowByOperator.
     * If the address of msg.sender doesn't match the address of the `sender` argument,
     * updateFlowByOperator is invoked. In this case msg.sender needs to have permission to update flows
     * on behalf of the given sender account with sufficient flowRateAllowance.
     * @param token Super token address
     * @param sender Sender address of the flow
     * @param receiver Receiver address of the flow
     * @param flowrate The flowrate in wad/second the flow should be updated to
     * @param userData (optional) User data to be set. Should be set to zero if not needed.
     * @return bool
     */
    function updateFlow(ISuperToken token, address sender, address receiver, int96 flowrate, bytes memory userData)
        external returns (bool)
    {
        return _updateFlow(token, sender, receiver, flowrate, userData);
    }

    /**
     * @notice Low-level wrapper of deleteFlow/deleteFlowByOperator.
     * If msg.sender isn't the same as sender address, msg.sender needs to have permission
     * to delete flows on behalf of the given sender account.
     * @param token Super token address
     * @param sender Sender address of the flow
     * @param receiver Receiver address of the flow
     * @param userData (optional) User data to be set. Should be set to zero if not needed.
     * @return bool
     */
    function deleteFlow(
        ISuperToken token,
        address sender,
        address receiver,
        bytes memory userData
    )
        external returns (bool)
    {
        return _deleteFlow(token, sender, receiver, userData);
    }

    /**
     * @notice Grants a flowOperator permission to create/update/delete flows on behalf of msg.sender.
     * In order to restrict what a flowOperator can or can't do, the flowOperator account
     * should be a contract implementing the desired restrictions.
     * @param token Super token address
     * @param flowOperator Account to which permissions are granted
     * @return bool
     */
    function grantPermissions(ISuperToken token, address flowOperator) external returns (bool)
    {
        return _updateFlowOperatorPermissions(
            token,
            flowOperator,
            FlowOperatorDefinitions.AUTHORIZE_FULL_CONTROL,
            type(int96).max
        );
    }

    /**
     * @notice Revokes all permissions previously granted to a flowOperator by msg.sender.
     * Revocation doesn't undo or reset flows previously created/updated by the flowOperator.
     * In order to be sure about the state of flows at the time of revocation, you need to check that state
     * either in the same transaction or after this transaction.
     * @param token Super token address
     * @param flowOperator Account from which permissions are revoked
     * @return bool
     */
    function revokePermissions(ISuperToken token, address flowOperator) external returns (bool)
    {
        return _updateFlowOperatorPermissions(
            token,
            flowOperator,
            0,
            0
        );
    }

    /**
     * @notice Low-level wrapper of `IConstantFlowAgreementV1.updateFlowOperatorPermissions`
     * @param token Super token address
     * @param flowOperator Account for which permissions are set on behalf of msg.sender
     * @param permissions Bitmask for create/update/delete permission flags. See library `FlowOperatorDefinitions`
     * @param flowrateAllowance Max. flowrate in wad/second the operator can set for individual flows.
     * @return bool
     * @notice flowrateAllowance does NOT restrict the net flowrate a flowOperator is able to set.
     * In order to restrict that, flowOperator needs to be a contract implementing the wanted limitations.
     */
    function updateFlowOperatorPermissions(
        ISuperToken token,
        address flowOperator,
        uint8 permissions,
        int96 flowrateAllowance
    )
        external returns (bool)
    {
        return _updateFlowOperatorPermissions(token, flowOperator, permissions, flowrateAllowance);
    }

    /**
     * @notice Get the currently set permissions granted to the given flowOperator by the given sender account.
     * @param token Super token address
     * @param sender The account which (possiby) granted permissions
     * @param flowOperator Account to which (possibly) permissions were granted
     * @return permissions A bitmask of the permissions currently granted (or not) by `sender` to `flowOperator`
     * @return flowrateAllowance Max. flowrate in wad/second the flowOperator can set for individual flows.
     */
    function getFlowOperatorPermissions(ISuperToken token, address sender, address flowOperator) external view
        returns (uint8 permissions, int96 flowrateAllowance)
    {
        (, permissions, flowrateAllowance) = _cfa.getFlowOperatorData(token, sender, flowOperator);
    }

    /**************************************************************************
     * Internal functions
     *************************************************************************/

    function _setFlowrateFrom(
        ISuperToken token,
        address sender,
        address receiver,
        int96 flowrate
    ) internal returns (bool) {
        (, int96 prevFlowRate,,) = _cfa.getFlow(token, sender, receiver);

        if (flowrate > 0) {
            if (prevFlowRate == 0) {
                return _createFlow(token, sender, receiver, flowrate, new bytes(0));
            } else if (prevFlowRate != flowrate) {
                return _updateFlow(token, sender, receiver, flowrate, new bytes(0));
            } // else no change, do nothing
            return true;
        } else if (flowrate == 0) {
            if (prevFlowRate > 0) {
                return _deleteFlow(token, sender, receiver, new bytes(0));
            } // else no change, do nothing
            return true;
        } else {
            revert CFA_FWD_INVALID_FLOW_RATE();
        }
    }

    function _createFlow(
        ISuperToken token,
        address sender,
        address receiver,
        int96 flowrate,
        bytes memory userData
    )
        internal returns (bool)
    {
        bytes memory cfaCallData = sender == msg.sender ?
            abi.encodeCall(
                _cfa.createFlow,
                (
                    token,
                    receiver,
                    flowrate,
                    new bytes(0) // placeholder
                )
            ) :
            abi.encodeCall(
                _cfa.createFlowByOperator,
                (
                    token,
                    sender,
                    receiver,
                    flowrate,
                    new bytes(0) // placeholder
                )
            );

        return _forwardBatchCall(address(_cfa), cfaCallData, userData);
    }

    function _updateFlow(
        ISuperToken token,
        address sender,
        address receiver,
        int96 flowrate,
        bytes memory userData
    )
        internal returns (bool)
    {
        bytes memory cfaCallData = sender == msg.sender ?
            abi.encodeCall(
                _cfa.updateFlow,
                (
                    token,
                    receiver,
                    flowrate,
                    new bytes(0) // placeholder
                )
            ) :
            abi.encodeCall(
                _cfa.updateFlowByOperator,
                (
                    token,
                    sender,
                    receiver,
                    flowrate,
                    new bytes(0) // placeholder
                )
            );

        return _forwardBatchCall(address(_cfa), cfaCallData, userData);
    }

    function _deleteFlow(
        ISuperToken token,
        address sender,
        address receiver,
        bytes memory userData
    )
        internal returns (bool)
    {
        bytes memory cfaCallData = sender == msg.sender || receiver == msg.sender ?
            abi.encodeCall(
                _cfa.deleteFlow,
                (
                    token,
                    sender,
                    receiver,
                    new bytes(0) // placeholder
                )
            ) :
            abi.encodeCall(
                _cfa.deleteFlowByOperator,
                (
                    token,
                    sender,
                    receiver,
                    new bytes(0) // placeholder
                )
            );

        return _forwardBatchCall(address(_cfa), cfaCallData, userData);
    }

    function _updateFlowOperatorPermissions(
        ISuperToken token,
        address flowOperator,
        uint8 permissions,
        int96 flowrateAllowance
    )
        internal returns (bool)
    {
        bytes memory cfaCallData =
            abi.encodeCall(
                _cfa.updateFlowOperatorPermissions,
                (
                    token,
                    flowOperator,
                    permissions,
                    flowrateAllowance,
                    new bytes(0) // placeholder
                )
            );

        return _forwardBatchCall(address(_cfa), cfaCallData, new bytes(0));
    }
}<|MERGE_RESOLUTION|>--- conflicted
+++ resolved
@@ -14,12 +14,8 @@
 
 
 /**
-<<<<<<< HEAD
- * Contract address:
-=======
  * @title CFAv1Forwarder
  * @author Superfluid
->>>>>>> 95c01d34
  * The CFAv1Forwarder contract provides an easy to use interface to
  * ConstantFlowAgreementV1 specific functionality of Super Tokens.
  * Instances of this contract can operate on the protocol only if configured as "trusted forwarder"
