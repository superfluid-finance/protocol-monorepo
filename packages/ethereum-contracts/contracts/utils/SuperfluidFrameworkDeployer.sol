// SPDX-License-Identifier: AGPLv3
pragma solidity ^0.8.0;

import { IERC20 } from "@openzeppelin/contracts/token/ERC20/IERC20.sol";

import { UUPSProxy } from "../upgradability/UUPSProxy.sol";

<<<<<<< HEAD
import { Superfluid } from "../superfluid/Superfluid.sol";
import { TestGovernance } from "./TestGovernance.sol";
import {
    ConstantFlowAgreementV1
} from "../agreements/ConstantFlowAgreementV1.sol";
import {
    InstantDistributionAgreementV1
} from "../agreements/InstantDistributionAgreementV1.sol";

import { ERC777Helper } from "../libs/ERC777Helper.sol";
=======
import {Superfluid} from "../superfluid/Superfluid.sol";
import {TestGovernance} from "./TestGovernance.sol";
import {ConstantFlowAgreementV1} from "../agreements/ConstantFlowAgreementV1.sol";
import {InstantDistributionAgreementV1} from "../agreements/InstantDistributionAgreementV1.sol";
import {IConstantFlowAgreementHook} from "../interfaces/agreements/IConstantFlowAgreementHook.sol";
>>>>>>> bd8cae48
import {
    ISuperTokenFactory,
    SuperTokenFactory,
    SuperTokenFactoryHelper,
    ERC20WithTokenInfo
} from "../superfluid/SuperTokenFactory.sol";
import { SuperToken } from "../superfluid/SuperToken.sol";
import { Resolver } from "./Resolver.sol";
import { SuperfluidLoader } from "./SuperfluidLoader.sol";

import { SETHProxy } from "../tokens/SETH.sol";
import { PureSuperToken } from "../tokens/PureSuperToken.sol";
import { IPureSuperToken } from "../interfaces/tokens/IPureSuperToken.sol";
import { ISETH } from "../interfaces/tokens/ISETH.sol";
import { CFAv1Library } from "../apps/CFAv1Library.sol";
import { IDAv1Library } from "../apps/IDAv1Library.sol";

import { TestToken } from "./TestToken.sol";

/// @title Superfluid Framework Deployer
/// @notice This is NOT for deploying public nets, but rather only for tesing envs
contract SuperfluidFrameworkDeployer {
    string public constant RESOLVER_BASE_SUPER_TOKEN_KEY = "supertokens.test.";
    string public constant RESOLVER_BASE_TOKEN_KEY = "tokens.test.";

    struct Framework {
        TestGovernance governance;
        Superfluid host;
        ConstantFlowAgreementV1 cfa;
        CFAv1Library.InitData cfaLib;
        InstantDistributionAgreementV1 ida;
        IDAv1Library.InitData idaLib;
        SuperTokenFactory superTokenFactory;
        Resolver resolver;
        SuperfluidLoader superfluidLoader;
    }

    TestGovernance internal governance;
    Superfluid internal host;
    ConstantFlowAgreementV1 internal cfa;
    InstantDistributionAgreementV1 internal ida;
    SuperTokenFactory internal superTokenFactory;
    Resolver internal resolver;
    SuperfluidLoader internal superfluidLoader;

    /// @notice Deploys everything... probably
    constructor() {
        // Make sure ERC1820 is deployed
        // TODO with foundry etched ERC1820 contract is not available yet during the same transaction while in a
        // different external call. It could be either an EVM spec behaviour, or it could be a foundry-evm behaviour.
        /* {
            uint256 cs;
            // solhint-disable-next-line no-inline-assembly
            assembly { cs := extcodesize(0x1820a4B7618BdE71Dce8cdc73aAB6C95905faD24) }
            require(cs > 0, "ERC1820 not deployed");
        } */

        // Deploy TestGovernance. Needs initialization later.
        governance = new TestGovernance();

        // Deploy Superfluid
        host = new Superfluid(true, false);

        // Initialize Superfluid with Governance address
        host.initialize(governance);

        // Initialize Governance
        address[] memory trustedForwarders = new address[](0);
        governance.initialize(
            host,
            address(69),
            4 hours,
            30 minutes,
            trustedForwarders
        );

        // Deploy ConstantFlowAgreementV1
        // TODO @note Once we have the actual implementation for the hook contract,
        // we will need to deploy it and put it here
        cfa = new ConstantFlowAgreementV1(host, IConstantFlowAgreementHook(address(0)));

        // Register ConstantFlowAgreementV1 TestGovernance
        governance.registerAgreementClass(host, address(cfa));

        // Deploy InstantDistributionAgreementV1
        ida = new InstantDistributionAgreementV1(host);

        // Register InstantDistributionAgreementV1 with Governance
        governance.registerAgreementClass(host, address(ida));

        // Deploy SuperTokenFactoryHelper
        SuperTokenFactoryHelper superTokenFactoryHelper = new SuperTokenFactoryHelper();

        // Deploy SuperTokenFactory
        superTokenFactory = new SuperTokenFactory(
            host,
            superTokenFactoryHelper
        );

        // 'Update' code with Governance and register SuperTokenFactory with Superfluid
        governance.updateContracts(
            host,
            address(0),
            new address[](0),
            address(superTokenFactory)
        );

        // Deploy Resolver
        resolver = new Resolver();

        // Deploy SuperfluidLoader
        superfluidLoader = new SuperfluidLoader(resolver);

        // Register Governance with Resolver
        resolver.set("TestGovernance.test", address(governance));

        // Register Superfluid with Resolver
        resolver.set("Superfluid.test", address(host));

        // Register SuperfluidLoader with Resolver
        resolver.set("SuperfluidLoader-v1", address(superfluidLoader));
    }

    /// @notice Fetches the framework contracts
    function getFramework() external view returns (Framework memory sf) {
        sf = Framework({
            governance: governance,
            host: host,
            cfa: cfa,
            cfaLib: CFAv1Library.InitData(host, cfa),
            ida: ida,
            idaLib: IDAv1Library.InitData(host, ida),
            superTokenFactory: superTokenFactory,
            resolver: resolver,
            superfluidLoader: superfluidLoader
        });
        return sf;
    }

    /// @notice Deploys an ERC20 and a Wrapper Super Token for the ERC20 and lists both in the resolver
    /// @dev SuperToken name and symbol format: `Super ${_underlyingSymbol}` and `${_underlyingSymbol}x`, respectively
    /// @param _underlyingName The underlying token name
    /// @param _underlyingSymbol The token symbol
    /// @return underlyingToken and superToken
    function deployWrapperSuperToken(
        string calldata _underlyingName,
        string calldata _underlyingSymbol,
        uint8 _decimals
    ) external returns (TestToken underlyingToken, SuperToken superToken) {
        underlyingToken = new TestToken(
            _underlyingName,
            _underlyingSymbol,
            _decimals
        );
        superToken = SuperToken(
            address(
                superTokenFactory.createERC20Wrapper(
                    ERC20WithTokenInfo(address(underlyingToken)),
                    ISuperTokenFactory.Upgradability.SEMI_UPGRADABLE,
                    string.concat("Super ", _underlyingSymbol),
                    string.concat(_underlyingSymbol, "x")
                )
            )
        );

        // list underlying token in resolver
        _handleResolverList(
            true,
            string.concat(RESOLVER_BASE_TOKEN_KEY, underlyingToken.symbol()),
            address(underlyingToken)
        );

        // list super token in resolver
        _handleResolverList(
            true,
            string.concat(RESOLVER_BASE_SUPER_TOKEN_KEY, superToken.symbol()),
            address(superToken)
        );
    }

    /// @notice Deploys a Native Asset Super Token and lists it in the resolver
    /// @dev e.g. ETHx, MATICx, AVAXx, etc. The underlying is the Native Asset.
    /// @param _name The token name
    /// @param _symbol The token symbol
    /// @return nativeAssetSuperToken
    function deployNativeAssetSuperToken(
        string calldata _name,
        string calldata _symbol
    ) external returns (ISETH nativeAssetSuperToken) {
        SETHProxy sethProxy = new SETHProxy();
        nativeAssetSuperToken = ISETH(address(sethProxy));
        superTokenFactory.initializeCustomSuperToken(address(sethProxy));
        nativeAssetSuperToken.initialize(
            IERC20(address(0)),
            18,
            _name,
            _symbol
        );

        _handleResolverList(
            true,
            string.concat(RESOLVER_BASE_SUPER_TOKEN_KEY, _symbol),
            address(nativeAssetSuperToken)
        );
    }

    /// @notice Deploys a Pure Super Token and lists it in the resolver
    /// @dev A Pure Super Token cannot be downgraded, which is why we specify the initial supply on creation
    /// @param _name The token name
    /// @param _symbol The token symbol
    /// @param _initialSupply The initial token supply of the pure super token
    /// @return pureSuperToken
    function deployPureSuperToken(
        string calldata _name,
        string calldata _symbol,
        uint256 _initialSupply
    ) external returns (IPureSuperToken pureSuperToken) {
        PureSuperToken pureSuperTokenProxy = new PureSuperToken();
        superTokenFactory.initializeCustomSuperToken(
            address(pureSuperTokenProxy)
        );
        pureSuperTokenProxy.initialize(_name, _symbol, _initialSupply);

        pureSuperToken = IPureSuperToken(address(pureSuperTokenProxy));

        _handleResolverList(
            true,
            string.concat(RESOLVER_BASE_SUPER_TOKEN_KEY, _symbol),
            address(pureSuperToken)
        );
    }

    function _handleResolverList(
        bool _listOnResolver,
        string memory _resolverKey,
        address _superTokenAddress
    ) internal {
        if (_listOnResolver) {
            resolver.set(_resolverKey, address(_superTokenAddress));
        }
    }
}<|MERGE_RESOLUTION|>--- conflicted
+++ resolved
@@ -5,7 +5,6 @@
 
 import { UUPSProxy } from "../upgradability/UUPSProxy.sol";
 
-<<<<<<< HEAD
 import { Superfluid } from "../superfluid/Superfluid.sol";
 import { TestGovernance } from "./TestGovernance.sol";
 import {
@@ -14,15 +13,6 @@
 import {
     InstantDistributionAgreementV1
 } from "../agreements/InstantDistributionAgreementV1.sol";
-
-import { ERC777Helper } from "../libs/ERC777Helper.sol";
-=======
-import {Superfluid} from "../superfluid/Superfluid.sol";
-import {TestGovernance} from "./TestGovernance.sol";
-import {ConstantFlowAgreementV1} from "../agreements/ConstantFlowAgreementV1.sol";
-import {InstantDistributionAgreementV1} from "../agreements/InstantDistributionAgreementV1.sol";
-import {IConstantFlowAgreementHook} from "../interfaces/agreements/IConstantFlowAgreementHook.sol";
->>>>>>> bd8cae48
 import {
     ISuperTokenFactory,
     SuperTokenFactory,
@@ -102,7 +92,10 @@
         // Deploy ConstantFlowAgreementV1
         // TODO @note Once we have the actual implementation for the hook contract,
         // we will need to deploy it and put it here
-        cfa = new ConstantFlowAgreementV1(host, IConstantFlowAgreementHook(address(0)));
+        cfa = new ConstantFlowAgreementV1(
+            host,
+            IConstantFlowAgreementHook(address(0))
+        );
 
         // Register ConstantFlowAgreementV1 TestGovernance
         governance.registerAgreementClass(host, address(cfa));
