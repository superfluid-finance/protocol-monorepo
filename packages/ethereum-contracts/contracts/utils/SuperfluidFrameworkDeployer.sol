// SPDX-License-Identifier: AGPLv3
pragma solidity ^0.8.0;

import {
    SuperfluidGovDeployerLibrary
} from "./deployers/SuperfluidGovDeployerLibrary.sol";

import {
    SuperfluidHostDeployerLibrary
} from "./deployers/SuperfluidHostDeployerLibrary.sol";
import {
    SuperfluidCFAv1DeployerLibrary
} from "./deployers/SuperfluidCFAv1DeployerLibrary.sol";
import {
    SuperfluidIDAv1DeployerLibrary
} from "./deployers/SuperfluidIDAv1DeployerLibrary.sol";
import {
    SuperfluidSuperTokenFactoryHelperDeployerLibrary
} from "./deployers/SuperfluidSuperTokenFactoryHelperDeployerLibrary.sol";
import {
    SuperfluidPeripheryDeployerLibrary
} from "./deployers/SuperfluidPeripheryDeployerLibrary.sol";
import { CFAv1Forwarder } from "./CFAv1Forwarder.sol";
import { Superfluid } from "../superfluid/Superfluid.sol";
import {
    ISuperfluidToken
} from "../interfaces/superfluid/ISuperfluidToken.sol";
import { TestGovernance } from "./TestGovernance.sol";
import {
    ConstantFlowAgreementV1
} from "../agreements/ConstantFlowAgreementV1.sol";
import {
    InstantDistributionAgreementV1
} from "../agreements/InstantDistributionAgreementV1.sol";
import {
    ISuperTokenFactory,
    SuperTokenFactory,
    SuperTokenFactoryHelper,
    ERC20WithTokenInfo
} from "../superfluid/SuperTokenFactory.sol";
import { TestResolver } from "./TestResolver.sol";
import { SuperfluidLoader } from "./SuperfluidLoader.sol";
import {
    IConstantFlowAgreementHook
} from "../interfaces/agreements/IConstantFlowAgreementHook.sol";
import { CFAv1Library } from "../apps/CFAv1Library.sol";
import { IDAv1Library } from "../apps/IDAv1Library.sol";

/// @title Superfluid Framework Deployer
/// @notice This is NOT for deploying public nets, but rather only for tesing envs
contract SuperfluidFrameworkDeployer {
    struct Framework {
        TestGovernance governance;
        Superfluid host;
        ConstantFlowAgreementV1 cfa;
        CFAv1Library.InitData cfaLib;
        InstantDistributionAgreementV1 ida;
        IDAv1Library.InitData idaLib;
        SuperTokenFactory superTokenFactory;
        TestResolver resolver;
        SuperfluidLoader superfluidLoader;
        CFAv1Forwarder cfaV1Forwarder;
    }

    TestGovernance internal testGovernance;
    Superfluid internal host;
    ConstantFlowAgreementV1 internal cfaV1;
    InstantDistributionAgreementV1 internal idaV1;
    SuperTokenFactory internal superTokenFactory;
    TestResolver internal testResolver;
    SuperfluidLoader internal superfluidLoader;
    CFAv1Forwarder internal cfaV1Forwarder;

    constructor() {
        // @note ERC1820 must be deployed for this to work

        // Deploy TestGovernance. Needs initialization later.
        testGovernance = SuperfluidGovDeployerLibrary.deployTestGovernance();

        // Transfer ownership to this contract
        SuperfluidGovDeployerLibrary.transferOwnership(
            testGovernance,
            address(this)
        );

        // Deploy Superfluid
        host = SuperfluidHostDeployerLibrary.deploySuperfluidHost(true, false);

        // Initialize Superfluid with Governance address
        host.initialize(testGovernance);

        // Initialize Governance
        address[] memory trustedForwarders = new address[](0);
        testGovernance.initialize(
            host,
            address(69),
            4 hours,
            30 minutes,
            trustedForwarders
        );

        // Deploy ConstantFlowAgreementV1
        // TODO @note Once we have the actual implementation for the hook contract,
        // we will need to deploy it and put it here

        cfaV1 = SuperfluidCFAv1DeployerLibrary.deployConstantFlowAgreementV1(
            host,
            IConstantFlowAgreementHook(address(0))
        );

        // Register ConstantFlowAgreementV1 TestGovernance
        testGovernance.registerAgreementClass(host, address(cfaV1));

        // Deploy CFAv1Forwarder
        cfaV1Forwarder = new CFAv1Forwarder(host);

        // Enable CFAv1Forwarder as a Trusted Forwarder
        testGovernance.enableTrustedForwarder(
            host,
            ISuperfluidToken(address(0)),
            address(cfaV1Forwarder)
        );

        // Deploy InstantDistributionAgreementV1
        idaV1 = SuperfluidIDAv1DeployerLibrary
            .deployInstantDistributionAgreementV1(host);

        // Register InstantDistributionAgreementV1 with Governance
        testGovernance.registerAgreementClass(host, address(idaV1));

        // Deploy SuperTokenFactoryHelper
        SuperTokenFactoryHelper superTokenFactoryHelper = SuperfluidSuperTokenFactoryHelperDeployerLibrary
                .deploySuperTokenFactoryHelper();

        // Deploy SuperTokenFactory
        superTokenFactory = SuperfluidPeripheryDeployerLibrary
            .deploySuperTokenFactory(host, superTokenFactoryHelper);

        // 'Update' code with Governance and register SuperTokenFactory with Superfluid
        testGovernance.updateContracts(
            host,
            address(0),
            new address[](0),
            address(superTokenFactory)
        );

        // Deploy Resolver and grant the deployer of SuperfluidFrameworkDeployer admin privileges
        testResolver = SuperfluidPeripheryDeployerLibrary.deployTestResolver(
            msg.sender
        );

        // Deploy SuperfluidLoader
        superfluidLoader = new SuperfluidLoader(testResolver);

        // Register Governance with Resolver
        testResolver.set("TestGovernance.test", address(testGovernance));

        // Register Superfluid with Resolver
        testResolver.set("Superfluid.test", address(host));

        // Register SuperfluidLoader with Resolver
        testResolver.set("SuperfluidLoader-v1", address(superfluidLoader));

        testResolver.set("CFAv1Forwarder", address(cfaV1Forwarder));
    }

    /// @notice Fetches the framework contracts
    function getFramework() external view returns (Framework memory sf) {
        sf = Framework({
            governance: testGovernance,
            host: host,
            cfa: cfaV1,
            cfaLib: CFAv1Library.InitData(host, cfaV1),
            ida: idaV1,
            idaLib: IDAv1Library.InitData(host, idaV1),
            superTokenFactory: superTokenFactory,
            resolver: testResolver,
            superfluidLoader: superfluidLoader,
            cfaV1Forwarder: cfaV1Forwarder
        });
        return sf;
    }
<<<<<<< HEAD
=======

    /// @notice Deploys an ERC20 and a Wrapper Super Token for the ERC20 and lists both in the resolver
    /// @dev SuperToken name and symbol format: `Super ${_underlyingSymbol}` and `${_underlyingSymbol}x`, respectively
    /// @param _underlyingName The underlying token name
    /// @param _underlyingSymbol The token symbol
    /// @return underlyingToken and superToken
    function deployWrapperSuperToken(
        string calldata _underlyingName,
        string calldata _underlyingSymbol,
        uint8 _decimals,
        uint256 _mintLimit
    ) external returns (TestToken underlyingToken, SuperToken superToken) {
        underlyingToken = new TestToken(
            _underlyingName,
            _underlyingSymbol,
            _decimals,
            _mintLimit
        );
        superToken = SuperToken(
            address(
                superTokenFactory.createERC20Wrapper(
                    ERC20WithTokenInfo(address(underlyingToken)),
                    ISuperTokenFactory.Upgradability.SEMI_UPGRADABLE,
                    string.concat("Super ", _underlyingSymbol),
                    string.concat(_underlyingSymbol, "x")
                )
            )
        );

        // list underlying token in resolver
        _handleResolverList(
            true,
            string.concat(RESOLVER_BASE_TOKEN_KEY, underlyingToken.symbol()),
            address(underlyingToken)
        );

        // list super token in resolver
        _handleResolverList(
            true,
            string.concat(RESOLVER_BASE_SUPER_TOKEN_KEY, superToken.symbol()),
            address(superToken)
        );
    }

    /// @notice Deploys a Native Asset Super Token and lists it in the resolver
    /// @dev e.g. ETHx, MATICx, AVAXx, etc. The underlying is the Native Asset.
    /// @param _name The token name
    /// @param _symbol The token symbol
    /// @return nativeAssetSuperToken
    function deployNativeAssetSuperToken(
        string calldata _name,
        string calldata _symbol
    ) external returns (ISETH nativeAssetSuperToken) {
        SETHProxy sethProxy = new SETHProxy();
        nativeAssetSuperToken = ISETH(address(sethProxy));
        superTokenFactory.initializeCustomSuperToken(address(sethProxy));
        nativeAssetSuperToken.initialize(
            IERC20(address(0)),
            18,
            _name,
            _symbol
        );

        _handleResolverList(
            true,
            string.concat(RESOLVER_BASE_SUPER_TOKEN_KEY, _symbol),
            address(nativeAssetSuperToken)
        );
    }

    /// @notice Deploys a Pure Super Token and lists it in the resolver
    /// @dev A Pure Super Token cannot be downgraded, which is why we specify the initial supply on creation
    /// @param _name The token name
    /// @param _symbol The token symbol
    /// @param _initialSupply The initial token supply of the pure super token
    /// @return pureSuperToken
    function deployPureSuperToken(
        string calldata _name,
        string calldata _symbol,
        uint256 _initialSupply
    ) external returns (IPureSuperToken pureSuperToken) {
        PureSuperToken pureSuperTokenProxy = new PureSuperToken();
        superTokenFactory.initializeCustomSuperToken(
            address(pureSuperTokenProxy)
        );
        pureSuperTokenProxy.initialize(_name, _symbol, _initialSupply);

        pureSuperToken = IPureSuperToken(address(pureSuperTokenProxy));

        _handleResolverList(
            true,
            string.concat(RESOLVER_BASE_SUPER_TOKEN_KEY, _symbol),
            address(pureSuperToken)
        );
    }

    function _handleResolverList(
        bool _listOnResolver,
        string memory _resolverKey,
        address _superTokenAddress
    ) internal {
        if (_listOnResolver) {
            testResolver.set(_resolverKey, address(_superTokenAddress));
        }
    }
>>>>>>> 6cf146bd
}<|MERGE_RESOLUTION|>--- conflicted
+++ resolved
@@ -21,6 +21,10 @@
     SuperfluidPeripheryDeployerLibrary
 } from "./deployers/SuperfluidPeripheryDeployerLibrary.sol";
 import { CFAv1Forwarder } from "./CFAv1Forwarder.sol";
+import { IERC20 } from "@openzeppelin/contracts/token/ERC20/IERC20.sol";
+
+import { UUPSProxy } from "../upgradability/UUPSProxy.sol";
+
 import { Superfluid } from "../superfluid/Superfluid.sol";
 import {
     ISuperfluidToken
@@ -38,17 +42,28 @@
     SuperTokenFactoryHelper,
     ERC20WithTokenInfo
 } from "../superfluid/SuperTokenFactory.sol";
+import { SuperToken } from "../superfluid/SuperToken.sol";
 import { TestResolver } from "./TestResolver.sol";
 import { SuperfluidLoader } from "./SuperfluidLoader.sol";
+
+import { SETHProxy } from "../tokens/SETH.sol";
+import { PureSuperToken } from "../tokens/PureSuperToken.sol";
 import {
     IConstantFlowAgreementHook
 } from "../interfaces/agreements/IConstantFlowAgreementHook.sol";
+import { IPureSuperToken } from "../interfaces/tokens/IPureSuperToken.sol";
+import { ISETH } from "../interfaces/tokens/ISETH.sol";
 import { CFAv1Library } from "../apps/CFAv1Library.sol";
 import { IDAv1Library } from "../apps/IDAv1Library.sol";
+
+import { TestToken } from "./TestToken.sol";
 
 /// @title Superfluid Framework Deployer
 /// @notice This is NOT for deploying public nets, but rather only for tesing envs
 contract SuperfluidFrameworkDeployer {
+    string public constant RESOLVER_BASE_SUPER_TOKEN_KEY = "supertokens.test.";
+    string public constant RESOLVER_BASE_TOKEN_KEY = "tokens.test.";
+
     struct Framework {
         TestGovernance governance;
         Superfluid host;
@@ -180,8 +195,6 @@
         });
         return sf;
     }
-<<<<<<< HEAD
-=======
 
     /// @notice Deploys an ERC20 and a Wrapper Super Token for the ERC20 and lists both in the resolver
     /// @dev SuperToken name and symbol format: `Super ${_underlyingSymbol}` and `${_underlyingSymbol}x`, respectively
@@ -287,5 +300,4 @@
             testResolver.set(_resolverKey, address(_superTokenAddress));
         }
     }
->>>>>>> 6cf146bd
 }