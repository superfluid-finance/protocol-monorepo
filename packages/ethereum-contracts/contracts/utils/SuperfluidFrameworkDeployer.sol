--- conflicted
+++ resolved
@@ -24,14 +24,11 @@
     InstantDistributionAgreementV1
 } from "../agreements/InstantDistributionAgreementV1.sol";
 import {
-<<<<<<< HEAD
     GeneralDistributionAgreementV1
 } from "../agreements/GeneralDistributionAgreementV1.sol";
 import {
     ISuperTokenFactory,
-=======
     SuperToken,
->>>>>>> aa210ccb
     SuperTokenFactory,
     ERC20WithTokenInfo
 } from "../superfluid/SuperTokenFactory.sol";
@@ -132,20 +129,17 @@
         // Register InstantDistributionAgreementV1 with Governance
         testGovernance.registerAgreementClass(host, address(idaV1));
 
-<<<<<<< HEAD
         // Deploy GeneralDistributionAgreementV1
         gdaV1 = SuperfluidGDAv1DeployerLibrary
             .deployGeneralDistributionAgreementV1(host);
 
         // Register GeneralDistributionAgreementV1 with Governance
         testGovernance.registerAgreementClass(host, address(gdaV1));
-=======
         // Deploy canonical Constant Outflow NFT logic contract
         ConstantOutflowNFT constantOutflowNFTLogic = new ConstantOutflowNFT(cfaV1);
 
         // Deploy canonical Constant Inflow NFT logic contract
         ConstantInflowNFT constantInflowNFTLogic = new ConstantInflowNFT(cfaV1);
->>>>>>> aa210ccb
 
         // Deploy canonical SuperToken logic contract
         SuperToken superTokenLogic = SuperToken(
