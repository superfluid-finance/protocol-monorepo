// SPDX-License-Identifier: AGPLv3
pragma solidity ^0.8.0;

import { CFAv1Forwarder } from "./CFAv1Forwarder.sol";
import { ISuperfluid, ISuperfluidToken, Superfluid } from "../superfluid/Superfluid.sol";
import { TestGovernance } from "./TestGovernance.sol";
import { ConstantFlowAgreementV1 } from "../agreements/ConstantFlowAgreementV1.sol";
import { ConstantOutflowNFT, IConstantOutflowNFT } from "../superfluid/ConstantOutflowNFT.sol";
import { ConstantInflowNFT, IConstantInflowNFT } from "../superfluid/ConstantInflowNFT.sol";
<<<<<<< HEAD
import { PoolAdminNFT, IPoolAdminNFT } from "../superfluid/PoolAdminNFT.sol";
import { PoolMemberNFT, IPoolMemberNFT } from "../superfluid/PoolMemberNFT.sol";
import { InstantDistributionAgreementV1 } from "../agreements/InstantDistributionAgreementV1.sol";
import { GeneralDistributionAgreementV1Harness } from "../mocks/GeneralDistributionAgreementV1Harness.sol";
import { SuperToken, SuperTokenFactory } from "../superfluid/SuperTokenFactory.sol";
=======
import { InstantDistributionAgreementV1 } from "../agreements/InstantDistributionAgreementV1.sol";
import { ISuperTokenFactory, SuperTokenFactory, ERC20WithTokenInfo } from "../superfluid/SuperTokenFactory.sol";
import { TestToken } from "./TestToken.sol";
import { PureSuperToken } from "../tokens/PureSuperToken.sol";
import { SETHProxy } from "../tokens/SETH.sol";
>>>>>>> 3ea0fe41
import { ISuperToken, SuperToken } from "../superfluid/SuperToken.sol";
import { TestResolver } from "./TestResolver.sol";
import { SuperfluidLoader } from "./SuperfluidLoader.sol";
import { SuperfluidPool } from "../superfluid/SuperfluidPool.sol";
import { SuperfluidUpgradeableBeacon } from "../upgradability/SuperfluidUpgradeableBeacon.sol";
import { UUPSProxy } from "../upgradability/UUPSProxy.sol";
import { IConstantFlowAgreementHook } from "../interfaces/agreements/IConstantFlowAgreementHook.sol";
<<<<<<< HEAD
=======
import { BatchLiquidator } from "./BatchLiquidator.sol";
import { TOGA } from "./TOGA.sol";
>>>>>>> 3ea0fe41
import { CFAv1Library } from "../apps/CFAv1Library.sol";
import { IDAv1Library } from "../apps/IDAv1Library.sol";
import { IResolver } from "../interfaces/utils/IResolver.sol";

/// @title Superfluid Framework Deployment Steps
/// @author Superfluid
/// @notice A contract which splits framework deployment into steps.
/// @dev This was necessary because of the contract size limit of the deployed contract
/// which is an issue when deploying the original framework with Hardhat.
/// https://github.com/NomicFoundation/hardhat/issues/3404#issuecomment-1346849400
contract SuperfluidFrameworkDeploymentSteps {
    bool public constant DEFAULT_NON_UPGRADEABLE = false;
    bool public constant DEFAULT_APP_WHITELISTING_ENABLED = false;
    address public constant DEFAULT_REWARD_ADDRESS = address(69);
    uint256 public constant DEFAULT_LIQUIDATION_PERIOD = 4 hours;
    uint256 public constant DEFAULT_PATRICIAN_PERIOD = 30 minutes;
    uint256 public constant DEFAULT_TOGA_MIN_BOND_DURATION = 1 weeks;
    address[] public DEFAULT_TRUSTED_FORWARDERS = new address[](0);

    string public constant RESOLVER_BASE_SUPER_TOKEN_KEY = "supertokens.test.";
    string public constant RESOLVER_BASE_TOKEN_KEY = "tokens.test.";

    struct Framework {
        TestGovernance governance;
        Superfluid host;
        ConstantFlowAgreementV1 cfa;
        CFAv1Library.InitData cfaLib;
        InstantDistributionAgreementV1 ida;
        GeneralDistributionAgreementV1Harness gda;
        IDAv1Library.InitData idaLib;
        SuperTokenFactory superTokenFactory;
        TestResolver resolver;
        SuperfluidLoader superfluidLoader;
        CFAv1Forwarder cfaV1Forwarder;
    }

    uint8 private currentStep;

    // Core Contracts
    TestGovernance internal testGovernance;
    Superfluid internal host;

    // Agreement Contracts
    ConstantFlowAgreementV1 internal cfaV1;
    ConstantFlowAgreementV1 internal cfaV1Logic;
    InstantDistributionAgreementV1 internal idaV1;
<<<<<<< HEAD
    GeneralDistributionAgreementV1Harness internal gdaV1;
    SuperTokenFactory internal superTokenFactory;
    TestResolver internal testResolver;
    SuperfluidLoader internal superfluidLoader;
    CFAv1Forwarder internal cfaV1Forwarder;
=======
    InstantDistributionAgreementV1 internal idaV1Logic;

    // SuperToken-related Contracts
>>>>>>> 3ea0fe41
    ConstantOutflowNFT internal constantOutflowNFTLogic;
    ConstantInflowNFT internal constantInflowNFTLogic;
    ConstantOutflowNFT internal constantOutflowNFT;
    ConstantInflowNFT internal constantInflowNFT;
<<<<<<< HEAD
    PoolAdminNFT internal poolAdminNFTLogic;
    PoolMemberNFT internal poolMemberNFTLogic;
    PoolAdminNFT internal poolAdminNFT;
    PoolMemberNFT internal poolMemberNFT;
    uint8 private currentStep;
=======
    ISuperToken internal superTokenLogic;
    SuperTokenFactory internal superTokenFactory;
    SuperTokenFactory internal superTokenFactoryLogic;

    // Peripheral Contracts
    TestResolver internal testResolver;
    SuperfluidLoader internal superfluidLoader;
    CFAv1Forwarder internal cfaV1Forwarder;
    BatchLiquidator internal batchLiquidator;
    TOGA internal toga;
>>>>>>> 3ea0fe41

    function _deployGovernance(address newOwner) internal {
        // Deploy TestGovernance. Needs initialization later.
        testGovernance = SuperfluidGovDeployerLibrary.deployTestGovernance();

        SuperfluidGovDeployerLibrary.transferOwnership(testGovernance, newOwner);
    }

    function _deployHost(bool nonUpgradable, bool appWhiteListingEnabled) internal {
        host = SuperfluidHostDeployerLibrary.deploySuperfluidHost(nonUpgradable, appWhiteListingEnabled);
    }

    function _initializeHost() internal {
        host.initialize(testGovernance);
    }

    function _initializeGovernance(
        address defaultRewardAddress,
        uint256 defaultLiquidationPeriod,
        uint256 defaultPatricianPeriod,
        address[] memory defaultTrustedForwarders
    ) internal {
        testGovernance.initialize(
            host, defaultRewardAddress, defaultLiquidationPeriod, defaultPatricianPeriod, defaultTrustedForwarders
        );
    }

    function _deployHostAndInitializeHostAndGovernance(bool nonUpgradable, bool appWhiteListingEnabled) internal {
        // Deploy Host
        _deployHost(nonUpgradable, appWhiteListingEnabled);

        _initializeHost();

        _initializeGovernance(
            DEFAULT_REWARD_ADDRESS, DEFAULT_LIQUIDATION_PERIOD, DEFAULT_PATRICIAN_PERIOD, DEFAULT_TRUSTED_FORWARDERS
        );
    }

    function _deployCFAv1() internal {
        cfaV1Logic =
            SuperfluidCFAv1DeployerLibrary.deployConstantFlowAgreementV1(host, IConstantFlowAgreementHook(address(0)));
    }

<<<<<<< HEAD

        // Deploy GDA
        gdaV1 = SuperfluidGDAv1DeployerLibrary
            .deployGeneralDistributionAgreementV1Harness(host);

        // Register CFA
        testGovernance.registerAgreementClass(host, address(cfaV1));

        // Register IDA
        testGovernance.registerAgreementClass(host, address(idaV1));

        // Register GDA
        testGovernance.registerAgreementClass(host, address(gdaV1));
=======
    function _deployIDAv1() internal {
        idaV1Logic = SuperfluidIDAv1DeployerLibrary.deployInstantDistributionAgreementV1(host);
    }

    function _deployAgreements() internal {
        _deployCFAv1();
        _deployIDAv1();
>>>>>>> 3ea0fe41
    }

    function _deployAgreementsAndRegister() internal {
        _deployAgreements();
        _registerAgreements();
    }

    function _registerAgreements() internal {
        // we set the canonical address based on host.getAgreementClass() because
        // in the upgradeable case, we create a new proxy contract in the function
        // and set it as the canonical agreement.
        testGovernance.registerAgreementClass(host, address(cfaV1Logic));
        cfaV1 = ConstantFlowAgreementV1(address(host.getAgreementClass(cfaV1Logic.agreementType())));
        testGovernance.registerAgreementClass(host, address(idaV1Logic));
        idaV1 = InstantDistributionAgreementV1(address(host.getAgreementClass(idaV1Logic.agreementType())));
    }

<<<<<<< HEAD
    function _deploySuperfluidPoolLogicAndInitializeGDA() internal {
        /// Deploy SuperfluidPool logic contract
        SuperfluidPool superfluidPoolLogic = SuperfluidPoolLogicDeployerLibrary
            .deploySuperfluidPool(gdaV1);

        // Initialize the logic contract
        superfluidPoolLogic.castrate();

        // Deploy SuperfluidPool beacon
        SuperfluidUpgradeableBeacon superfluidPoolBeacon = ProxyDeployerLibrary
            .deploySuperfluidUpgradeableBeacon(address(superfluidPoolLogic));

        gdaV1.initialize(superfluidPoolBeacon);
=======
    function _deployCFAv1Forwarder() internal {
        cfaV1Forwarder = CFAv1ForwarderDeployerLibrary.deployCFAv1Forwarder(host);
    }

    function _enableCFAv1ForwarderAsTrustedForwarder() internal {
        testGovernance.enableTrustedForwarder(host, ISuperfluidToken(address(0)), address(cfaV1Forwarder));
    }

    function _deployCFAv1ForwarderAndEnable() internal {
        _deployCFAv1Forwarder();
        _enableCFAv1ForwarderAsTrustedForwarder();
>>>>>>> 3ea0fe41
    }

    function _deployNFTProxyAndLogicAndInitialize() internal {
        // Deploy canonical Constant Outflow NFT proxy contract
        UUPSProxy constantOutflowNFTProxy = ProxyDeployerLibrary.deployUUPSProxy();

        // Deploy canonical Constant Outflow NFT proxy contract
        UUPSProxy constantInflowNFTProxy = ProxyDeployerLibrary.deployUUPSProxy();

        // Deploy canonical Pool Admin NFT proxy contract
        UUPSProxy poolAdminNFTProxy = ProxyDeployerLibrary.deployUUPSProxy();

        // Deploy canonical Pool Member NFT proxy contract
        UUPSProxy poolMemberNFTProxy = ProxyDeployerLibrary.deployUUPSProxy();

        // Deploy canonical Constant Outflow NFT logic contract
<<<<<<< HEAD
        constantOutflowNFTLogic = SuperfluidFlowNFTLogicDeployerLibrary
            .deployConstantOutflowNFT(
                host,
                IConstantInflowNFT(address(constantInflowNFTProxy))
            );
=======
        constantOutflowNFTLogic = SuperfluidNFTLogicDeployerLibrary.deployConstantOutflowNFT(
            host, IConstantInflowNFT(address(constantInflowNFTProxy))
        );
>>>>>>> 3ea0fe41

        // Initialize Constant Outflow NFT logic contract
        constantOutflowNFTLogic.castrate();

        // Deploy canonical Constant Inflow NFT logic contract
<<<<<<< HEAD
        constantInflowNFTLogic = SuperfluidFlowNFTLogicDeployerLibrary
            .deployConstantInflowNFT(
                host,
                IConstantOutflowNFT(address(constantOutflowNFTProxy))
            );
=======
        constantInflowNFTLogic = SuperfluidNFTLogicDeployerLibrary.deployConstantInflowNFT(
            host, IConstantOutflowNFT(address(constantOutflowNFTProxy))
        );
>>>>>>> 3ea0fe41

        // Initialize Constant Inflow NFT logic contract
        constantInflowNFTLogic.castrate();

        // Deploy canonical Pool Admin NFT logic contract
        poolAdminNFTLogic = SuperfluidPoolNFTLogicDeployerLibrary
            .deployPoolAdminNFT(host);

        // Initialize Pool Admin NFT logic contract
        poolAdminNFTLogic.castrate();

        // Deploy canonical Pool Member NFT logic contract
        poolMemberNFTLogic = SuperfluidPoolNFTLogicDeployerLibrary
            .deployPoolMemberNFT(host);
        
        // Initialize Pool Member NFT logic contract
        poolMemberNFTLogic.castrate();

        // Initialize COFNFT proxy contract
        constantOutflowNFTProxy.initializeProxy(address(constantOutflowNFTLogic));

        // Initialize CIFNFT proxy contract
        constantInflowNFTProxy.initializeProxy(address(constantInflowNFTLogic));

        // Initialize Pool Admin NFT proxy contract
        poolAdminNFTProxy.initializeProxy(address(poolAdminNFTLogic));

        // Initialize Pool Member NFT proxy contract
        poolMemberNFTProxy.initializeProxy(address(poolMemberNFTLogic));

        // // Initialize COFNFT proxy contract
        IConstantOutflowNFT(address(constantOutflowNFTProxy)).initialize("Constant Outflow NFT", "COF");

        // // Initialize CIFNFT proxy contract
        IConstantInflowNFT(address(constantInflowNFTProxy)).initialize("Constant Inflow NFT", "CIF");

<<<<<<< HEAD
        // // Initialize Pool Admin NFT proxy contract
        IPoolAdminNFT(address(poolAdminNFTProxy)).initialize(
            "Pool Admin NFT",
            "PA"
        );
        
        // // Initialize Pool Member NFT proxy contract
        IPoolMemberNFT(address(poolMemberNFTProxy)).initialize(
            "Pool Member NFT",
            "PM"
        );

        constantOutflowNFT = ConstantOutflowNFT(
            address(constantOutflowNFTProxy)
        );
=======
        constantOutflowNFT = ConstantOutflowNFT(address(constantOutflowNFTProxy));
>>>>>>> 3ea0fe41
        constantInflowNFT = ConstantInflowNFT(address(constantInflowNFTProxy));
        poolAdminNFT = PoolAdminNFT(address(poolAdminNFTProxy));
        poolMemberNFT = PoolMemberNFT(address(poolMemberNFTProxy));
    }

    function _deploySuperTokenLogicAndSuperTokenFactoryAndUpdateContracts() internal {
        _deploySuperTokenLogicAndSuperTokenFactory();
        _setSuperTokenFactoryInHost();
    }

    function _deploySuperTokenLogicAndSuperTokenFactory() internal {
        _deploySuperTokenLogic();
        _deploySuperTokenFactory();
    }

    function _deploySuperTokenLogic() internal {
        // Deploy canonical SuperToken logic contract
        superTokenLogic = SuperToken(
            SuperTokenDeployerLibrary.deploySuperTokenLogic(
<<<<<<< HEAD
                host,
                IConstantOutflowNFT(address(constantOutflowNFT)),
                IConstantInflowNFT(address(constantInflowNFT)),
                IPoolAdminNFT(address(poolAdminNFT)),
                IPoolMemberNFT(address(poolMemberNFT))
=======
                host, IConstantOutflowNFT(address(constantOutflowNFT)), IConstantInflowNFT(address(constantInflowNFT))
>>>>>>> 3ea0fe41
            )
        );
    }

<<<<<<< HEAD
        // Deploy SuperTokenFactory
        SuperTokenFactory superTokenFactoryLogic = SuperfluidPeripheryDeployerLibrary
                .deploySuperTokenFactory(
                    host,
                    superTokenLogic,
                    constantOutflowNFTLogic,
                    constantInflowNFTLogic,
                    poolAdminNFTLogic,
                    poolMemberNFTLogic
                );
=======
    function _deploySuperTokenFactory() internal {
        superTokenFactoryLogic = SuperfluidPeripheryDeployerLibrary.deploySuperTokenFactory(
            host, superTokenLogic, constantOutflowNFTLogic, constantInflowNFTLogic
        );
    }
>>>>>>> 3ea0fe41

    function _setSuperTokenFactoryInHost() internal {
        // 'Update' code with Governance and register SuperTokenFactory with Superfluid
        testGovernance.updateContracts(host, address(0), new address[](0), address(superTokenFactoryLogic));


        // we set the canonical address based on host.getSuperTokenFactory() because
        // in the upgradeable case, we create a new proxy contract in the function
        // and set it as the canonical supertokenfactory.
        superTokenFactory = SuperTokenFactory(address(host.getSuperTokenFactory()));
    }

    function _deployTestResolver(address resolverAdmin) internal {
        testResolver = SuperfluidPeripheryDeployerLibrary.deployTestResolver(resolverAdmin);
    }

    function _deploySuperfluidLoader() internal {
        superfluidLoader = SuperfluidLoaderDeployerLibrary.deploySuperfluidLoader(testResolver);
    }

    function _deployTestResolverAndSuperfluidLoaderAndSet(address resolverAdmin) internal {
        _deployTestResolver(resolverAdmin);
        _deploySuperfluidLoader();

        _setAddressesInResolver();
    }

    function _setAddressesInResolver() internal {
        // Register Governance with Resolver
        testResolver.set("TestGovernance.test", address(testGovernance));

        // Register Superfluid with Resolver
        testResolver.set("Superfluid.test", address(host));

        // Register SuperfluidLoader with Resolver
        testResolver.set("SuperfluidLoader-v1", address(superfluidLoader));

        // Register CFAv1Forwarder with Resolver
        testResolver.set("CFAv1Forwarder", address(cfaV1Forwarder));
    }

    function _deployBatchLiquidator() internal {
        batchLiquidator = new BatchLiquidator(address(host), address(cfaV1));
    }

    function _deployTOGA(uint256 minBondDuration) internal virtual {
        toga = new TOGA(host, minBondDuration);
    }

    /// @notice Fetches the framework contracts
    function getFramework() external view returns (Framework memory sf) {
        sf = Framework({
            governance: testGovernance,
            host: host,
            cfa: cfaV1,
            cfaLib: CFAv1Library.InitData(host, cfaV1),
            ida: idaV1,
            idaLib: IDAv1Library.InitData(host, idaV1),
            gda: gdaV1,
            superTokenFactory: superTokenFactory,
            resolver: testResolver,
            superfluidLoader: superfluidLoader,
            cfaV1Forwarder: cfaV1Forwarder
        });
        return sf;
    }

    /// @notice Transfer ownership of the TestGovernance contract
    /// @dev This function allows you to transfer ownership of TestGovernance when testing
    /// @param newOwner the new owner of the TestGovernance contract
    function transferOwnership(address newOwner) public {
        testGovernance.transferOwnership(newOwner);
    }

    function _getNumSteps() internal pure returns (uint8) {
        return 8;
    }

    function _executeStep(uint8 step) internal {
        if (step != currentStep) revert("Incorrect step");

        if (step == 0) {
            // Deploy Superfluid Governance
            _deployGovernance(address(this));
        } else if (step == 1) {
            // Deploy Superfluid Host
            _deployHostAndInitializeHostAndGovernance(true, false);
        } else if (step == 2) {
            // Deploy Superfluid CFA, IDA, GDA
            _deployAgreementsAndRegister();
        } else if (step == 3) {
            // Deploy CFAv1Forwarder
            _deployCFAv1ForwarderAndEnable();
        } else if (step == 4) {
            // Deploy SuperfluidPool
            // Initialize GDA with SuperfluidPool beacon
<<<<<<< HEAD
            _deploySuperfluidPoolLogicAndInitializeGDA();
=======
>>>>>>> 3ea0fe41
        } else if (step == 5) {
            // Deploy Superfluid NFTs (Proxy and Logic contracts)
            _deployNFTProxyAndLogicAndInitialize();
        } else if (step == 6) {
            // Deploy SuperToken Logic
            // Deploy SuperToken Factory
            _deploySuperTokenLogicAndSuperTokenFactoryAndUpdateContracts();
        } else if (step == 7) {
            // Deploy TestResolver
            // Deploy SuperfluidLoader and make SuperfluidFrameworkDpeloyer an admin for the TestResolver
            // Set TestGovernance, Superfluid, SuperfluidLoader and CFAv1Forwarder in TestResolver
            _deployTestResolverAndSuperfluidLoaderAndSet(address(this));
            // Make SuperfluidFrameworkDeployer deployer an admin for the TestResolver as well
            testResolver.addAdmin(msg.sender);
        } else {
            revert("Invalid step");
        }

        currentStep++;
    }
}

//// External Libraries ////

/// @title SuperfluidGovDeployerLibrary
/// @author Superfluid
/// @notice An external library that deploys the Superfluid TestGovernance contract with additional functions
/// @dev This library is used for testing purposes only, not deployments to test OR production networks
library SuperfluidGovDeployerLibrary {
    /// @notice deploys the Superfluid TestGovernance Contract
    /// @return newly deployed TestGovernance contract
    function deployTestGovernance() external returns (TestGovernance) {
        return new TestGovernance();
    }

    /// @notice transfers ownership of _gov to _newOwner
    /// @dev _gov must be deployed from this contract
    /// @param _gov address of the TestGovernance contract
    /// @param _newOwner the new owner of the governance contract
    function transferOwnership(TestGovernance _gov, address _newOwner) external {
        _gov.transferOwnership(_newOwner);
    }
}

/// @title SuperfluidHostDeployerLibrary
/// @author Superfluid
/// @notice An external library that deploys the Superfluid Host contract with additional functions.
/// @dev This library is used for testing purposes only, not deployments to test OR production networks
library SuperfluidHostDeployerLibrary {
    /// @notice Deploys the Superfluid Host Contract
    /// @param _nonUpgradable whether the hsot contract is upgradeable or not
    /// @param _appWhiteListingEnabled whether app white listing is enabled
    /// @return Superfluid newly deployed Superfluid Host contract
    function deploySuperfluidHost(bool _nonUpgradable, bool _appWhiteListingEnabled) external returns (Superfluid) {
        return new Superfluid(_nonUpgradable, _appWhiteListingEnabled);
    }
}

/// @title SuperfluidIDAv1DeployerLibrary
/// @author Superfluid
/// @notice An external library that deploys the Superfluid InstantDistributionAgreementV1 contract.
/// @dev This library is used for testing purposes only, not deployments to test OR production networks
library SuperfluidIDAv1DeployerLibrary {
    /// @notice deploys the Superfluid InstantDistributionAgreementV1 Contract
    /// @param _host Superfluid host address
    /// @return newly deployed InstantDistributionAgreementV1 contract
    function deployInstantDistributionAgreementV1(ISuperfluid _host)
        external
        returns (InstantDistributionAgreementV1)
    {
        return new InstantDistributionAgreementV1(_host);
    }
}

<<<<<<< HEAD
library SuperfluidGDAv1DeployerLibrary {
    /// @notice deploys the Superfluid GeneralDistributionAgreementV1Harness Contract
    /// @param _host Superfluid host address
    /// @return newly deployed GeneralDistributionAgreementV1Harness contract
    function deployGeneralDistributionAgreementV1Harness(
        ISuperfluid _host
    ) external returns (GeneralDistributionAgreementV1Harness) {
        return new GeneralDistributionAgreementV1Harness(_host);
    }
}

=======
>>>>>>> 3ea0fe41
/// @title SuperfluidCFAv1DeployerLibrary
/// @author Superfluid
/// @notice An external library that deploys Superfluid ConstantFlowAgreementV1 contract
/// @dev This library is used for testing purposes only, not deployments to test OR production networks
library SuperfluidCFAv1DeployerLibrary {
    /// @notice deploys ConstantFlowAgreementV1 contract
    /// @param _host address of the Superfluid contract
    /// @param _cfaHook address of the IConstantFlowAgreementHook contract
    /// @return newly deployed ConstantFlowAgreementV1 contract
    function deployConstantFlowAgreementV1(ISuperfluid _host, IConstantFlowAgreementHook _cfaHook)
        external
        returns (ConstantFlowAgreementV1)
    {
        return new ConstantFlowAgreementV1(_host, _cfaHook);
    }
}

/// @title SuperToken deployer library
/// @author Superfluid
/// @notice This is an external library used to deploy SuperToken logic contracts
library SuperTokenDeployerLibrary {
    /// @notice Deploy a SuperToken logic contract
    /// @param host the address of the host contract
    /// @param constantOutflowNFT the address of the ConstantOutflowNFT contract
    /// @param constantInflowNFT the address of the ConstantInflowNFT contract
    /// @param poolAdminNFT the address of the PoolAdminNFT contract
    /// @param poolMemberNFT the address of the PoolMemberNFT contract
    /// @return the address of the newly deployed SuperToken logic contract
    function deploySuperTokenLogic(
        ISuperfluid host,
        IConstantOutflowNFT constantOutflowNFT,
        IConstantInflowNFT constantInflowNFT,
        IPoolAdminNFT poolAdminNFT,
        IPoolMemberNFT poolMemberNFT
    ) external returns (address) {
<<<<<<< HEAD
        return
            address(
                new SuperToken(host, constantOutflowNFT, constantInflowNFT, poolAdminNFT, poolMemberNFT)
            );
=======
        return address(new SuperToken(host, constantOutflowNFT, constantInflowNFT));
>>>>>>> 3ea0fe41
    }
}

/// @title SuperfluidPeripheryDeployerLibrary
/// @author Superfluid
/// @notice An external library that deploys Superfluid periphery contracts (Super Token Factory and Test Resolver)
/// @dev This library is used for testing purposes only, not deployments to test OR production networks
library SuperfluidPeripheryDeployerLibrary {
    /// @dev deploys Super Token Factory contract
    /// @param _host address of the Superfluid contract
    /// @param _superTokenLogic address of the Super Token logic contract
    /// @param constantOutflowNFTLogic address of the Constant Outflow NFT logic contract
    /// @param constantInflowNFTLogic address of the Constant Inflow NFT logic contract
    /// @param poolAdminNFTLogic address of the Pool Admin NFT logic contract
    /// @param poolMemberNFTLogic address of the Pool Member NFT logic contract
    /// @return newly deployed SuperTokenFactory contract
    function deploySuperTokenFactory(
        ISuperfluid _host,
        ISuperToken _superTokenLogic,
        IConstantOutflowNFT constantOutflowNFTLogic,
        IConstantInflowNFT constantInflowNFTLogic,
        IPoolAdminNFT poolAdminNFTLogic,
        IPoolMemberNFT poolMemberNFTLogic
    ) external returns (SuperTokenFactory) {
        return new SuperTokenFactory(
                _host,
                _superTokenLogic,
                constantOutflowNFTLogic,
                constantInflowNFTLogic,
                poolAdminNFTLogic,
                poolMemberNFTLogic
            );
    }

    /// @dev deploys Test Resolver contract
    /// @param _additionalAdmin address of the additional administrator of the Test Resolver contract
    /// @return newly deployed Test Resolver contract
    function deployTestResolver(address _additionalAdmin) external returns (TestResolver) {
        return new TestResolver(_additionalAdmin);
    }
}

library CFAv1ForwarderDeployerLibrary {
    /// @notice deploys the Superfluid CFAv1Forwarder contract
    /// @param _host Superfluid host address
    /// @return newly deployed CFAv1Forwarder contract
    function deployCFAv1Forwarder(ISuperfluid _host) external returns (CFAv1Forwarder) {
        return new CFAv1Forwarder(_host);
    }
}

library SuperfluidLoaderDeployerLibrary {
    /// @notice deploys the Superfluid SuperfluidLoader contract
    /// @param _resolver Superfluid resolver address
    /// @return newly deployed SuperfluidLoader contract
    function deploySuperfluidLoader(IResolver _resolver) external returns (SuperfluidLoader) {
        return new SuperfluidLoader(_resolver);
    }
}

<<<<<<< HEAD
library SuperfluidPoolLogicDeployerLibrary {
    /// @notice deploys the Superfluid SuperfluidPool contract
    /// @return newly deployed SuperfluidPool contract
    function deploySuperfluidPool(
        GeneralDistributionAgreementV1Harness _gda
    ) external returns (SuperfluidPool) {
        return new SuperfluidPool(_gda);
    }
}

library SuperfluidFlowNFTLogicDeployerLibrary {
=======
library SuperfluidNFTLogicDeployerLibrary {
>>>>>>> 3ea0fe41
    /// @notice deploys the Superfluid ConstantOutflowNFT contract
    /// @param _host Superfluid host address
    /// @param _constantInflowNFTProxy address of the ConstantInflowNFT proxy contract
    /// @return newly deployed ConstantOutflowNFT contract
    function deployConstantOutflowNFT(ISuperfluid _host, IConstantInflowNFT _constantInflowNFTProxy)
        external
        returns (ConstantOutflowNFT)
    {
        return new ConstantOutflowNFT(_host, _constantInflowNFTProxy);
    }

    /// @notice deploys the Superfluid ConstantInflowNFT contract
    /// @param _host Superfluid host address
    /// @param _constantOutflowNFTProxy address of the ConstantOutflowNFT proxy contract
    /// @return newly deployed ConstantInflowNFT contract
    function deployConstantInflowNFT(ISuperfluid _host, IConstantOutflowNFT _constantOutflowNFTProxy)
        external
        returns (ConstantInflowNFT)
    {
        return new ConstantInflowNFT(_host, _constantOutflowNFTProxy);
    }
}

library SuperfluidPoolNFTLogicDeployerLibrary {
    /// @notice deploys the Superfluid PoolAdminNFT contract
    /// @param _host Superfluid host address
    /// @return newly deployed PoolAdminNFT contract
    function deployPoolAdminNFT(
        ISuperfluid _host
    ) external returns (PoolAdminNFT) {
        return new PoolAdminNFT(_host);
    }

    /// @notice deploys the Superfluid PoolMemberNFT contract
    /// @param _host Superfluid host address
    /// @return newly deployed PoolMemberNFT contract
    function deployPoolMemberNFT(
        ISuperfluid _host
    ) external returns (PoolMemberNFT) {
        return new PoolMemberNFT(_host);
    }
}

library ProxyDeployerLibrary {
    function deployUUPSProxy() external returns (UUPSProxy) {
        return new UUPSProxy();
    }
<<<<<<< HEAD

    function deploySuperfluidUpgradeableBeacon(
        address logicContract
    ) external returns (SuperfluidUpgradeableBeacon) {
        return new SuperfluidUpgradeableBeacon(logicContract);
=======
}

library TokenDeployerLibrary {
    function deployTestToken(
        string calldata _underlyingName,
        string calldata _underlyingSymbol,
        uint8 _decimals,
        uint256 _mintLimit
    ) external returns (TestToken) {
        return new TestToken(
            _underlyingName,
            _underlyingSymbol,
            _decimals,
            _mintLimit);
    }

    function deploySETHProxy() external returns (SETHProxy) {
        return new SETHProxy();
    }

    function deployPureSuperToken() external returns (PureSuperToken) {
        return new PureSuperToken();
>>>>>>> 3ea0fe41
    }
}<|MERGE_RESOLUTION|>--- conflicted
+++ resolved
@@ -7,19 +7,14 @@
 import { ConstantFlowAgreementV1 } from "../agreements/ConstantFlowAgreementV1.sol";
 import { ConstantOutflowNFT, IConstantOutflowNFT } from "../superfluid/ConstantOutflowNFT.sol";
 import { ConstantInflowNFT, IConstantInflowNFT } from "../superfluid/ConstantInflowNFT.sol";
-<<<<<<< HEAD
 import { PoolAdminNFT, IPoolAdminNFT } from "../superfluid/PoolAdminNFT.sol";
 import { PoolMemberNFT, IPoolMemberNFT } from "../superfluid/PoolMemberNFT.sol";
-import { InstantDistributionAgreementV1 } from "../agreements/InstantDistributionAgreementV1.sol";
 import { GeneralDistributionAgreementV1Harness } from "../mocks/GeneralDistributionAgreementV1Harness.sol";
-import { SuperToken, SuperTokenFactory } from "../superfluid/SuperTokenFactory.sol";
-=======
 import { InstantDistributionAgreementV1 } from "../agreements/InstantDistributionAgreementV1.sol";
 import { ISuperTokenFactory, SuperTokenFactory, ERC20WithTokenInfo } from "../superfluid/SuperTokenFactory.sol";
 import { TestToken } from "./TestToken.sol";
 import { PureSuperToken } from "../tokens/PureSuperToken.sol";
 import { SETHProxy } from "../tokens/SETH.sol";
->>>>>>> 3ea0fe41
 import { ISuperToken, SuperToken } from "../superfluid/SuperToken.sol";
 import { TestResolver } from "./TestResolver.sol";
 import { SuperfluidLoader } from "./SuperfluidLoader.sol";
@@ -27,11 +22,8 @@
 import { SuperfluidUpgradeableBeacon } from "../upgradability/SuperfluidUpgradeableBeacon.sol";
 import { UUPSProxy } from "../upgradability/UUPSProxy.sol";
 import { IConstantFlowAgreementHook } from "../interfaces/agreements/IConstantFlowAgreementHook.sol";
-<<<<<<< HEAD
-=======
 import { BatchLiquidator } from "./BatchLiquidator.sol";
 import { TOGA } from "./TOGA.sol";
->>>>>>> 3ea0fe41
 import { CFAv1Library } from "../apps/CFAv1Library.sol";
 import { IDAv1Library } from "../apps/IDAv1Library.sol";
 import { IResolver } from "../interfaces/utils/IResolver.sol";
@@ -78,28 +70,19 @@
     ConstantFlowAgreementV1 internal cfaV1;
     ConstantFlowAgreementV1 internal cfaV1Logic;
     InstantDistributionAgreementV1 internal idaV1;
-<<<<<<< HEAD
+    InstantDistributionAgreementV1 internal idaV1Logic;
     GeneralDistributionAgreementV1Harness internal gdaV1;
-    SuperTokenFactory internal superTokenFactory;
-    TestResolver internal testResolver;
-    SuperfluidLoader internal superfluidLoader;
-    CFAv1Forwarder internal cfaV1Forwarder;
-=======
-    InstantDistributionAgreementV1 internal idaV1Logic;
+    GeneralDistributionAgreementV1Harness internal gdaV1Logic;
 
     // SuperToken-related Contracts
->>>>>>> 3ea0fe41
     ConstantOutflowNFT internal constantOutflowNFTLogic;
     ConstantInflowNFT internal constantInflowNFTLogic;
     ConstantOutflowNFT internal constantOutflowNFT;
     ConstantInflowNFT internal constantInflowNFT;
-<<<<<<< HEAD
     PoolAdminNFT internal poolAdminNFTLogic;
     PoolMemberNFT internal poolMemberNFTLogic;
     PoolAdminNFT internal poolAdminNFT;
     PoolMemberNFT internal poolMemberNFT;
-    uint8 private currentStep;
-=======
     ISuperToken internal superTokenLogic;
     SuperTokenFactory internal superTokenFactory;
     SuperTokenFactory internal superTokenFactoryLogic;
@@ -110,7 +93,6 @@
     CFAv1Forwarder internal cfaV1Forwarder;
     BatchLiquidator internal batchLiquidator;
     TOGA internal toga;
->>>>>>> 3ea0fe41
 
     function _deployGovernance(address newOwner) internal {
         // Deploy TestGovernance. Needs initialization later.
@@ -154,33 +136,22 @@
             SuperfluidCFAv1DeployerLibrary.deployConstantFlowAgreementV1(host, IConstantFlowAgreementHook(address(0)));
     }
 
-<<<<<<< HEAD
-
-        // Deploy GDA
-        gdaV1 = SuperfluidGDAv1DeployerLibrary
-            .deployGeneralDistributionAgreementV1Harness(host);
-
-        // Register CFA
-        testGovernance.registerAgreementClass(host, address(cfaV1));
-
-        // Register IDA
-        testGovernance.registerAgreementClass(host, address(idaV1));
-
-        // Register GDA
-        testGovernance.registerAgreementClass(host, address(gdaV1));
-=======
     function _deployIDAv1() internal {
         idaV1Logic = SuperfluidIDAv1DeployerLibrary.deployInstantDistributionAgreementV1(host);
     }
 
-    function _deployAgreements() internal {
+    function _deployGDAv1() internal {
+        gdaV1Logic = SuperfluidGDAv1DeployerLibrary.deployGeneralDistributionAgreementV1Harness(host);
+    }
+
+    function _deployAgreementContracts() internal virtual{
         _deployCFAv1();
         _deployIDAv1();
->>>>>>> 3ea0fe41
+        _deployGDAv1();
     }
 
     function _deployAgreementsAndRegister() internal {
-        _deployAgreements();
+        _deployAgreementContracts();
         _registerAgreements();
     }
 
@@ -192,23 +163,10 @@
         cfaV1 = ConstantFlowAgreementV1(address(host.getAgreementClass(cfaV1Logic.agreementType())));
         testGovernance.registerAgreementClass(host, address(idaV1Logic));
         idaV1 = InstantDistributionAgreementV1(address(host.getAgreementClass(idaV1Logic.agreementType())));
-    }
-
-<<<<<<< HEAD
-    function _deploySuperfluidPoolLogicAndInitializeGDA() internal {
-        /// Deploy SuperfluidPool logic contract
-        SuperfluidPool superfluidPoolLogic = SuperfluidPoolLogicDeployerLibrary
-            .deploySuperfluidPool(gdaV1);
-
-        // Initialize the logic contract
-        superfluidPoolLogic.castrate();
-
-        // Deploy SuperfluidPool beacon
-        SuperfluidUpgradeableBeacon superfluidPoolBeacon = ProxyDeployerLibrary
-            .deploySuperfluidUpgradeableBeacon(address(superfluidPoolLogic));
-
-        gdaV1.initialize(superfluidPoolBeacon);
-=======
+        testGovernance.registerAgreementClass(host, address(gdaV1Logic));
+        gdaV1 = GeneralDistributionAgreementV1Harness(address(host.getAgreementClass(gdaV1Logic.agreementType())));
+    }
+
     function _deployCFAv1Forwarder() internal {
         cfaV1Forwarder = CFAv1ForwarderDeployerLibrary.deployCFAv1Forwarder(host);
     }
@@ -220,7 +178,20 @@
     function _deployCFAv1ForwarderAndEnable() internal {
         _deployCFAv1Forwarder();
         _enableCFAv1ForwarderAsTrustedForwarder();
->>>>>>> 3ea0fe41
+    }
+
+    function _deploySuperfluidPoolLogicAndInitializeGDA() internal {
+        /// Deploy SuperfluidPool logic contract
+        SuperfluidPool superfluidPoolLogic = SuperfluidPoolLogicDeployerLibrary.deploySuperfluidPool(gdaV1);
+
+        // Initialize the logic contract
+        superfluidPoolLogic.castrate();
+
+        // Deploy SuperfluidPool beacon
+        SuperfluidUpgradeableBeacon superfluidPoolBeacon =
+            ProxyDeployerLibrary.deploySuperfluidUpgradeableBeacon(address(superfluidPoolLogic));
+
+        gdaV1.initialize(superfluidPoolBeacon);
     }
 
     function _deployNFTProxyAndLogicAndInitialize() internal {
@@ -237,48 +208,30 @@
         UUPSProxy poolMemberNFTProxy = ProxyDeployerLibrary.deployUUPSProxy();
 
         // Deploy canonical Constant Outflow NFT logic contract
-<<<<<<< HEAD
-        constantOutflowNFTLogic = SuperfluidFlowNFTLogicDeployerLibrary
-            .deployConstantOutflowNFT(
-                host,
-                IConstantInflowNFT(address(constantInflowNFTProxy))
-            );
-=======
-        constantOutflowNFTLogic = SuperfluidNFTLogicDeployerLibrary.deployConstantOutflowNFT(
+        constantOutflowNFTLogic = SuperfluidFlowNFTLogicDeployerLibrary.deployConstantOutflowNFT(
             host, IConstantInflowNFT(address(constantInflowNFTProxy))
         );
->>>>>>> 3ea0fe41
 
         // Initialize Constant Outflow NFT logic contract
         constantOutflowNFTLogic.castrate();
 
         // Deploy canonical Constant Inflow NFT logic contract
-<<<<<<< HEAD
-        constantInflowNFTLogic = SuperfluidFlowNFTLogicDeployerLibrary
-            .deployConstantInflowNFT(
-                host,
-                IConstantOutflowNFT(address(constantOutflowNFTProxy))
-            );
-=======
-        constantInflowNFTLogic = SuperfluidNFTLogicDeployerLibrary.deployConstantInflowNFT(
+        constantInflowNFTLogic = SuperfluidFlowNFTLogicDeployerLibrary.deployConstantInflowNFT(
             host, IConstantOutflowNFT(address(constantOutflowNFTProxy))
         );
->>>>>>> 3ea0fe41
 
         // Initialize Constant Inflow NFT logic contract
         constantInflowNFTLogic.castrate();
 
         // Deploy canonical Pool Admin NFT logic contract
-        poolAdminNFTLogic = SuperfluidPoolNFTLogicDeployerLibrary
-            .deployPoolAdminNFT(host);
+        poolAdminNFTLogic = SuperfluidPoolNFTLogicDeployerLibrary.deployPoolAdminNFT(host);
 
         // Initialize Pool Admin NFT logic contract
         poolAdminNFTLogic.castrate();
 
         // Deploy canonical Pool Member NFT logic contract
-        poolMemberNFTLogic = SuperfluidPoolNFTLogicDeployerLibrary
-            .deployPoolMemberNFT(host);
-        
+        poolMemberNFTLogic = SuperfluidPoolNFTLogicDeployerLibrary.deployPoolMemberNFT(host);
+
         // Initialize Pool Member NFT logic contract
         poolMemberNFTLogic.castrate();
 
@@ -300,80 +253,51 @@
         // // Initialize CIFNFT proxy contract
         IConstantInflowNFT(address(constantInflowNFTProxy)).initialize("Constant Inflow NFT", "CIF");
 
-<<<<<<< HEAD
         // // Initialize Pool Admin NFT proxy contract
-        IPoolAdminNFT(address(poolAdminNFTProxy)).initialize(
-            "Pool Admin NFT",
-            "PA"
-        );
-        
+        IPoolAdminNFT(address(poolAdminNFTProxy)).initialize("Pool Admin NFT", "PA");
+
         // // Initialize Pool Member NFT proxy contract
-        IPoolMemberNFT(address(poolMemberNFTProxy)).initialize(
-            "Pool Member NFT",
-            "PM"
-        );
-
-        constantOutflowNFT = ConstantOutflowNFT(
-            address(constantOutflowNFTProxy)
-        );
-=======
+        IPoolMemberNFT(address(poolMemberNFTProxy)).initialize("Pool Member NFT", "PM");
+
         constantOutflowNFT = ConstantOutflowNFT(address(constantOutflowNFTProxy));
->>>>>>> 3ea0fe41
         constantInflowNFT = ConstantInflowNFT(address(constantInflowNFTProxy));
         poolAdminNFT = PoolAdminNFT(address(poolAdminNFTProxy));
         poolMemberNFT = PoolMemberNFT(address(poolMemberNFTProxy));
     }
 
     function _deploySuperTokenLogicAndSuperTokenFactoryAndUpdateContracts() internal {
-        _deploySuperTokenLogicAndSuperTokenFactory();
-        _setSuperTokenFactoryInHost();
-    }
-
-    function _deploySuperTokenLogicAndSuperTokenFactory() internal {
         _deploySuperTokenLogic();
         _deploySuperTokenFactory();
+        _setSuperTokenFactoryInHost();
     }
 
     function _deploySuperTokenLogic() internal {
         // Deploy canonical SuperToken logic contract
         superTokenLogic = SuperToken(
             SuperTokenDeployerLibrary.deploySuperTokenLogic(
-<<<<<<< HEAD
                 host,
                 IConstantOutflowNFT(address(constantOutflowNFT)),
                 IConstantInflowNFT(address(constantInflowNFT)),
                 IPoolAdminNFT(address(poolAdminNFT)),
                 IPoolMemberNFT(address(poolMemberNFT))
-=======
-                host, IConstantOutflowNFT(address(constantOutflowNFT)), IConstantInflowNFT(address(constantInflowNFT))
->>>>>>> 3ea0fe41
             )
         );
     }
 
-<<<<<<< HEAD
-        // Deploy SuperTokenFactory
-        SuperTokenFactory superTokenFactoryLogic = SuperfluidPeripheryDeployerLibrary
-                .deploySuperTokenFactory(
-                    host,
-                    superTokenLogic,
-                    constantOutflowNFTLogic,
-                    constantInflowNFTLogic,
-                    poolAdminNFTLogic,
-                    poolMemberNFTLogic
-                );
-=======
     function _deploySuperTokenFactory() internal {
         superTokenFactoryLogic = SuperfluidPeripheryDeployerLibrary.deploySuperTokenFactory(
-            host, superTokenLogic, constantOutflowNFTLogic, constantInflowNFTLogic
+            host,
+            superTokenLogic,
+            constantOutflowNFTLogic,
+            constantInflowNFTLogic,
+            poolAdminNFTLogic,
+            poolMemberNFTLogic
         );
     }
->>>>>>> 3ea0fe41
 
     function _setSuperTokenFactoryInHost() internal {
         // 'Update' code with Governance and register SuperTokenFactory with Superfluid
         testGovernance.updateContracts(host, address(0), new address[](0), address(superTokenFactoryLogic));
-
 
         // we set the canonical address based on host.getSuperTokenFactory() because
         // in the upgradeable case, we create a new proxy contract in the function
@@ -465,10 +389,7 @@
         } else if (step == 4) {
             // Deploy SuperfluidPool
             // Initialize GDA with SuperfluidPool beacon
-<<<<<<< HEAD
             _deploySuperfluidPoolLogicAndInitializeGDA();
-=======
->>>>>>> 3ea0fe41
         } else if (step == 5) {
             // Deploy Superfluid NFTs (Proxy and Logic contracts)
             _deployNFTProxyAndLogicAndInitialize();
@@ -543,20 +464,18 @@
     }
 }
 
-<<<<<<< HEAD
 library SuperfluidGDAv1DeployerLibrary {
     /// @notice deploys the Superfluid GeneralDistributionAgreementV1Harness Contract
     /// @param _host Superfluid host address
     /// @return newly deployed GeneralDistributionAgreementV1Harness contract
-    function deployGeneralDistributionAgreementV1Harness(
-        ISuperfluid _host
-    ) external returns (GeneralDistributionAgreementV1Harness) {
+    function deployGeneralDistributionAgreementV1Harness(ISuperfluid _host)
+        external
+        returns (GeneralDistributionAgreementV1Harness)
+    {
         return new GeneralDistributionAgreementV1Harness(_host);
     }
 }
 
-=======
->>>>>>> 3ea0fe41
 /// @title SuperfluidCFAv1DeployerLibrary
 /// @author Superfluid
 /// @notice An external library that deploys Superfluid ConstantFlowAgreementV1 contract
@@ -592,14 +511,7 @@
         IPoolAdminNFT poolAdminNFT,
         IPoolMemberNFT poolMemberNFT
     ) external returns (address) {
-<<<<<<< HEAD
-        return
-            address(
-                new SuperToken(host, constantOutflowNFT, constantInflowNFT, poolAdminNFT, poolMemberNFT)
-            );
-=======
-        return address(new SuperToken(host, constantOutflowNFT, constantInflowNFT));
->>>>>>> 3ea0fe41
+        return address(new SuperToken(host, constantOutflowNFT, constantInflowNFT, poolAdminNFT, poolMemberNFT));
     }
 }
 
@@ -660,21 +572,15 @@
     }
 }
 
-<<<<<<< HEAD
 library SuperfluidPoolLogicDeployerLibrary {
     /// @notice deploys the Superfluid SuperfluidPool contract
     /// @return newly deployed SuperfluidPool contract
-    function deploySuperfluidPool(
-        GeneralDistributionAgreementV1Harness _gda
-    ) external returns (SuperfluidPool) {
+    function deploySuperfluidPool(GeneralDistributionAgreementV1Harness _gda) external returns (SuperfluidPool) {
         return new SuperfluidPool(_gda);
     }
 }
 
 library SuperfluidFlowNFTLogicDeployerLibrary {
-=======
-library SuperfluidNFTLogicDeployerLibrary {
->>>>>>> 3ea0fe41
     /// @notice deploys the Superfluid ConstantOutflowNFT contract
     /// @param _host Superfluid host address
     /// @param _constantInflowNFTProxy address of the ConstantInflowNFT proxy contract
@@ -702,18 +608,14 @@
     /// @notice deploys the Superfluid PoolAdminNFT contract
     /// @param _host Superfluid host address
     /// @return newly deployed PoolAdminNFT contract
-    function deployPoolAdminNFT(
-        ISuperfluid _host
-    ) external returns (PoolAdminNFT) {
+    function deployPoolAdminNFT(ISuperfluid _host) external returns (PoolAdminNFT) {
         return new PoolAdminNFT(_host);
     }
 
     /// @notice deploys the Superfluid PoolMemberNFT contract
     /// @param _host Superfluid host address
     /// @return newly deployed PoolMemberNFT contract
-    function deployPoolMemberNFT(
-        ISuperfluid _host
-    ) external returns (PoolMemberNFT) {
+    function deployPoolMemberNFT(ISuperfluid _host) external returns (PoolMemberNFT) {
         return new PoolMemberNFT(_host);
     }
 }
@@ -722,13 +624,10 @@
     function deployUUPSProxy() external returns (UUPSProxy) {
         return new UUPSProxy();
     }
-<<<<<<< HEAD
-
-    function deploySuperfluidUpgradeableBeacon(
-        address logicContract
-    ) external returns (SuperfluidUpgradeableBeacon) {
+
+    function deploySuperfluidUpgradeableBeacon(address logicContract) external returns (SuperfluidUpgradeableBeacon) {
         return new SuperfluidUpgradeableBeacon(logicContract);
-=======
+    }
 }
 
 library TokenDeployerLibrary {
@@ -751,6 +650,5 @@
 
     function deployPureSuperToken() external returns (PureSuperToken) {
         return new PureSuperToken();
->>>>>>> 3ea0fe41
     }
 }