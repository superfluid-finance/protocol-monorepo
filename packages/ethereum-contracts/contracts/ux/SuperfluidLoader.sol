// SPDX-License-Identifier: AGPLv3
pragma solidity 0.8.12;

import { IResolver } from "../interfaces/ux/IResolver.sol";
import {
    ISuperfluid,
    ISuperTokenFactory,
    ISuperAgreement
} from "../interfaces/superfluid/ISuperfluid.sol";

<<<<<<< HEAD
import { strings } from "solidity-stringutils";
=======
import { Strings } from "../libs/Strings.sol";
>>>>>>> bf4c9133

/**
 * @title Superfluid loader contract
 * @author Superfluid
 * @dev A on-chain utility contract for loading framework objects in one view function.
 *
 * NOTE:
 * Q: Why don't we just use https://www.npmjs.com/package/ethereum-multicall?
 * A: Well, no strong reason other than also allowing on-chain one view function loading.
 */
contract SuperfluidLoader {

    IResolver private immutable _resolver;

    struct Framework {
        ISuperfluid superfluid;
        ISuperTokenFactory superTokenFactory;
        ISuperAgreement agreementCFAv1;
        ISuperAgreement agreementIDAv1;
    }

    constructor(IResolver resolver) {
        _resolver = resolver;
    }

    /**
     * @dev Load framework objects
     * @param releaseVersion Protocol release version of the deployment
     */
    function loadFramework(string calldata releaseVersion)
        external view
        returns (Framework memory result)
    {
        // load superfluid host contract
        result.superfluid = ISuperfluid(_resolver.get(
            Strings.concat(Strings.toSlice("Superfluid."), Strings.toSlice(releaseVersion))
        ));
        result.superTokenFactory = result.superfluid.getSuperTokenFactory();
        result.agreementCFAv1 = result.superfluid.getAgreementClass(
            keccak256("org.superfluid-finance.agreements.ConstantFlowAgreement.v1")
        );
        result.agreementIDAv1 = result.superfluid.getAgreementClass(
            keccak256("org.superfluid-finance.agreements.InstantDistributionAgreement.v1")
        );
    }
}<|MERGE_RESOLUTION|>--- conflicted
+++ resolved
@@ -8,11 +8,7 @@
     ISuperAgreement
 } from "../interfaces/superfluid/ISuperfluid.sol";
 
-<<<<<<< HEAD
-import { strings } from "solidity-stringutils";
-=======
 import { Strings } from "../libs/Strings.sol";
->>>>>>> bf4c9133
 
 /**
  * @title Superfluid loader contract
