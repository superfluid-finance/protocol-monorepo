const {ethers} = require("hardhat");

<<<<<<< HEAD
const SuperfluidNFTDeployerLibraryArtifact = require("@superfluid-finance/ethereum-contracts/artifacts/contracts/libs/SuperfluidNFTDeployerLibrary.sol/SuperfluidNFTDeployerLibrary.json");
const SuperTokenPoolDeployerLibraryArtifact = require("@superfluid-finance/ethereum-contracts/artifacts/contracts/libs/SuperTokenPoolDeployerLibrary.sol/SuperTokenPoolDeployerLibrary.json");
=======
>>>>>>> b2711c3b
const SuperfluidGovDeployerLibraryArtifact = require("@superfluid-finance/ethereum-contracts/artifacts/contracts/utils/SuperfluidFrameworkDeployer.sol/SuperfluidGovDeployerLibrary.json");
const SuperfluidHostDeployerLibraryArtifact = require("@superfluid-finance/ethereum-contracts/artifacts/contracts/utils/SuperfluidFrameworkDeployer.sol/SuperfluidHostDeployerLibrary.json");
const SuperfluidCFAv1DeployerLibraryArtifact = require("@superfluid-finance/ethereum-contracts/artifacts/contracts/utils/SuperfluidFrameworkDeployer.sol/SuperfluidCFAv1DeployerLibrary.json");
const SuperfluidIDAv1DeployerLibraryArtifact = require("@superfluid-finance/ethereum-contracts/artifacts/contracts/utils/SuperfluidFrameworkDeployer.sol/SuperfluidIDAv1DeployerLibrary.json");
const SuperfluidGDAv1DeployerLibraryArtifact = require("@superfluid-finance/ethereum-contracts/artifacts/contracts/utils/SuperfluidFrameworkDeployer.sol/SuperfluidGDAv1DeployerLibrary.json");
const SuperTokenDeployerLibraryArtifact = require("@superfluid-finance/ethereum-contracts/artifacts/contracts/utils/SuperfluidFrameworkDeployer.sol/SuperTokenDeployerLibrary.json");
const SuperfluidPeripheryDeployerLibraryArtifact = require("@superfluid-finance/ethereum-contracts/artifacts/contracts/utils/SuperfluidFrameworkDeployer.sol/SuperfluidPeripheryDeployerLibrary.json");
const SuperfluidFrameworkDeployerArtifact = require("@superfluid-finance/ethereum-contracts/artifacts/contracts/utils/SuperfluidFrameworkDeployer.sol/SuperfluidFrameworkDeployer.json");
const SlotsBitmapLibraryArtifact = require("@superfluid-finance/ethereum-contracts/artifacts/contracts/libs/SlotsBitmapLibrary.sol/SlotsBitmapLibrary.json");
const SuperTokenDeployerArtifact = require("@superfluid-finance/ethereum-contracts/artifacts/contracts/utils/SuperTokenDeployer.sol/SuperTokenDeployer.json");
const TestResolver = require("@superfluid-finance/ethereum-contracts/artifacts/contracts/utils/TestResolver.sol/TestResolver.json");

const ERC1820Registry = require("../ops-scripts/artifacts/ERC1820Registry.json");

const ERC1820_ADDRESS = "0x1820a4b7618bde71dce8cdc73aab6c95905fad24";
const ERC1820_BIN = ERC1820Registry.bin;
const ERC1820_DEPLOYER = "0xa990077c3205cbDf861e17Fa532eeB069cE9fF96";
const ERC1820_PAYLOAD =
    "0xf90a388085174876e800830c35008080b909e5" +
    ERC1820_BIN +
    "1ba01820182018201820182018201820182018201820182018201820182018201820a01820182018201820182018201820182018201820182018201820182018201820";

async function deployERC1820(provider) {
    if (process.env.DEBUG_CONSOLE === true) {
        console.log("Deploying ERC1820...");
    }
    const code = await provider.send("eth_getCode", [
        ERC1820_ADDRESS,
        "latest",
    ]);
    if (code === "0x") {
        const [from] = await provider.send("eth_accounts", []);

        await provider.send("eth_sendTransaction", [
            {
                from,
                to: ERC1820_DEPLOYER,
                value: "0x11c37937e080000",
            },
        ]);
        await provider.send("eth_sendRawTransaction", [ERC1820_PAYLOAD]);

        if (process.env.DEBUG_CONSOLE === true) {
            console.log("ERC1820 registry successfully deployed");
        }
    }
}

const _getFactoryAndReturnDeployedContract = async (
    contractName,
    artifact,
    signerOrOptions,
    ...args
) => {
    if (process.env.DEBUG_CONSOLE === true) {
        console.log(`Deploying ${contractName}...`);
    }
    const ContractFactory = await ethers.getContractFactoryFromArtifact(
        artifact,
        signerOrOptions
    );
    const contract = await ContractFactory.deploy(...args);
    await contract.deployed();
    if (process.env.DEBUG_CONSOLE === true) {
        console.log(`${contractName} Deployed At:`, contract.address);
    }
    return contract;
};

/**
 * Deploys Superfluid Framework in local testing environments.
 * NOTE: This only works with Hardhat.
 * @returns
 */
const deployTestFramework = async () => {
    const signer = (await ethers.getSigners())[0];
    await deployERC1820(ethers.provider);
    const SlotsBitmapLibrary = await _getFactoryAndReturnDeployedContract(
        "SlotsBitmapLibrary",
        SlotsBitmapLibraryArtifact,
        signer
    );
    const SuperfluidGovDeployerLibrary =
        await _getFactoryAndReturnDeployedContract(
            "SuperfluidGovDeployerLibrary",
            SuperfluidGovDeployerLibraryArtifact,
            signer
        );
    const SuperfluidHostDeployerLibrary =
        await _getFactoryAndReturnDeployedContract(
            "SuperfluidHostDeployerLibrary",
            SuperfluidHostDeployerLibraryArtifact,
            signer
        );
    const SuperfluidCFAv1DeployerLibrary =
        await _getFactoryAndReturnDeployedContract(
            "SuperfluidCFAv1DeployerLibrary",
            SuperfluidCFAv1DeployerLibraryArtifact,
            signer
        );
    const SuperfluidIDAv1DeployerLibrary =
        await _getFactoryAndReturnDeployedContract(
            "SuperfluidIDAv1DeployerLibrary",
            SuperfluidIDAv1DeployerLibraryArtifact,
            {
                signer,
                libraries: {
                    SlotsBitmapLibrary: SlotsBitmapLibrary.address,
                },
            }
        );
<<<<<<< HEAD

    const SuperTokenPoolDeployerLibrary =
        await _getFactoryAndReturnDeployedContract(
            "SuperTokenPoolDeployerLibrary",
            SuperTokenPoolDeployerLibraryArtifact,
            signer
        );

    const SuperfluidGDAv1DeployerLibrary =
        await _getFactoryAndReturnDeployedContract(
            "SuperfluidGDAv1DeployerLibrary",
            SuperfluidGDAv1DeployerLibraryArtifact,
            {
                signer,
                libraries: {
                    SuperTokenPoolDeployerLibrary:
                        SuperTokenPoolDeployerLibrary.address,
                    SlotsBitmapLibrary: SlotsBitmapLibrary.address,
                },
            }
        );
    const SuperfluidNFTDeployerLibrary =
        await _getFactoryAndReturnDeployedContract(
            "SuperfluidNFTDeployerLibrary",
            SuperfluidNFTDeployerLibraryArtifact,
            signer
        );
=======
>>>>>>> b2711c3b
    const SuperTokenDeployerLibrary =
        await _getFactoryAndReturnDeployedContract(
            "SuperTokenDeployerLibrary",
            SuperTokenDeployerLibraryArtifact,
            {
                signer,
            }
        );
    const SuperfluidPeripheryDeployerLibrary =
        await _getFactoryAndReturnDeployedContract(
            "SuperfluidPeripheryDeployerLibrary",
            SuperfluidPeripheryDeployerLibraryArtifact,
            signer
        );
    const frameworkDeployer = await _getFactoryAndReturnDeployedContract(
        "SuperfluidFrameworkDeployer",
        SuperfluidFrameworkDeployerArtifact,
        {
            signer,
            libraries: {
                SuperfluidGovDeployerLibrary:
                    SuperfluidGovDeployerLibrary.address,
                SuperfluidHostDeployerLibrary:
                    SuperfluidHostDeployerLibrary.address,
                SuperfluidCFAv1DeployerLibrary:
                    SuperfluidCFAv1DeployerLibrary.address,
                SuperfluidIDAv1DeployerLibrary:
                    SuperfluidIDAv1DeployerLibrary.address,
                SuperfluidGDAv1DeployerLibrary:
                    SuperfluidGDAv1DeployerLibrary.address,
                SuperfluidPeripheryDeployerLibrary:
                    SuperfluidPeripheryDeployerLibrary.address,
                SuperTokenDeployerLibrary: SuperTokenDeployerLibrary.address,
            },
        }
    );
    const sf = await frameworkDeployer.getFramework();
    const superTokenDeployer = await _getFactoryAndReturnDeployedContract(
        "SuperTokenDeployer",
        SuperTokenDeployerArtifact,
        {
            signer,
        },
        sf.superTokenFactory,
        sf.resolver
    );
    // transfer ownership of governance to super token deployer to allow it to initialize NFT contracts
    await frameworkDeployer.transferOwnership(superTokenDeployer.address);

    // add super token deployer as an admin for the resolver
    const testResolver = await ethers.getContractAt(
        TestResolver.abi,
        sf.resolver
    );
    await testResolver.addAdmin(superTokenDeployer.address);

    return {frameworkDeployer, superTokenDeployer};
};

module.exports = {
    deployTestFramework,
};<|MERGE_RESOLUTION|>--- conflicted
+++ resolved
@@ -1,10 +1,6 @@
 const {ethers} = require("hardhat");
 
-<<<<<<< HEAD
-const SuperfluidNFTDeployerLibraryArtifact = require("@superfluid-finance/ethereum-contracts/artifacts/contracts/libs/SuperfluidNFTDeployerLibrary.sol/SuperfluidNFTDeployerLibrary.json");
 const SuperTokenPoolDeployerLibraryArtifact = require("@superfluid-finance/ethereum-contracts/artifacts/contracts/libs/SuperTokenPoolDeployerLibrary.sol/SuperTokenPoolDeployerLibrary.json");
-=======
->>>>>>> b2711c3b
 const SuperfluidGovDeployerLibraryArtifact = require("@superfluid-finance/ethereum-contracts/artifacts/contracts/utils/SuperfluidFrameworkDeployer.sol/SuperfluidGovDeployerLibrary.json");
 const SuperfluidHostDeployerLibraryArtifact = require("@superfluid-finance/ethereum-contracts/artifacts/contracts/utils/SuperfluidFrameworkDeployer.sol/SuperfluidHostDeployerLibrary.json");
 const SuperfluidCFAv1DeployerLibraryArtifact = require("@superfluid-finance/ethereum-contracts/artifacts/contracts/utils/SuperfluidFrameworkDeployer.sol/SuperfluidCFAv1DeployerLibrary.json");
@@ -116,7 +112,6 @@
                 },
             }
         );
-<<<<<<< HEAD
 
     const SuperTokenPoolDeployerLibrary =
         await _getFactoryAndReturnDeployedContract(
@@ -138,14 +133,6 @@
                 },
             }
         );
-    const SuperfluidNFTDeployerLibrary =
-        await _getFactoryAndReturnDeployedContract(
-            "SuperfluidNFTDeployerLibrary",
-            SuperfluidNFTDeployerLibraryArtifact,
-            signer
-        );
-=======
->>>>>>> b2711c3b
     const SuperTokenDeployerLibrary =
         await _getFactoryAndReturnDeployedContract(
             "SuperTokenDeployerLibrary",
