import {HardhatUserConfig, subtask} from "hardhat/config";
import "@nomiclabs/hardhat-web3";
import "@nomiclabs/hardhat-waffle";
import "@nomiclabs/hardhat-truffle5";
import {TASK_COMPILE_SOLIDITY_GET_SOURCE_PATHS} from "hardhat/builtin-tasks/task-names";
import "solidity-coverage";
import {config as dotenvConfig} from "dotenv";
import {NetworkUserConfig} from "hardhat/types";
import "solidity-docgen";
import { resolve, relative } from "path";

try {
    dotenvConfig();
} catch (error) {
    console.error(
        "Loading .env file failed. Things will likely fail. You may want to copy .env.template and create a new one."
    );
}

// hardhat mixin magic: https://github.com/NomicFoundation/hardhat/issues/2306#issuecomment-1039452928
// filter out foundry test codes
subtask(TASK_COMPILE_SOLIDITY_GET_SOURCE_PATHS).setAction(
    async (_, __, runSuper) => {
        const paths = await runSuper();
        return paths.filter((p: string) => !p.includes("test/foundry"));
    }
);

const chainIds = {
    "eth-mainnet": 1,
    "eth-ropsten": 3,
    "eth-rinkeby": 4,
    "eth-kovan": 42,
    "eth-goerli": 5,

    "xdai-mainnet": 100,

    "optimism-mainnet": 10,
    "optimism-kovan": 69,

    "arbitrum-one": 42161,
    "arbitrum-rinkeby": 421611,

    "polygon-mainnet": 137,
    "polygon-mumbai": 80001,

    "avalanche-c": 43114,
    "avalanche-fuji": 43113,

    "bsc-mainnet": 56,

    localhost: 1337,
    hardhat: 31337,
};

function createNetworkConfig(
    network: keyof typeof chainIds
): NetworkUserConfig {
    return {
        accounts:
            process.env.PRIVATE_KEY !== undefined
                ? [process.env.PRIVATE_KEY]
                : [],
        chainId: chainIds[network],
    };
}

const config: HardhatUserConfig = {
    solidity: {
        version: "0.8.14",
        settings: {
            optimizer: {
                enabled: true,
                runs: 200,
            },
        },
    },
    networks: {
        localhost: {
            ...createNetworkConfig("localhost"),
            url: "http://0.0.0.0:8545/",
        },
        "eth-ropsten": {
            ...createNetworkConfig("eth-ropsten"),
            url: process.env.ROPSTEN_PROVIDER_URL || "",
        },
        "eth-rinkeby": {
            ...createNetworkConfig("eth-rinkeby"),
            url: process.env.RINKEBY_PROVIDER_URL || "",
        },
        "bsc-mainnet": {
            ...createNetworkConfig("bsc-mainnet"),
            url: process.env.BSC_PROVIDER_URL || "",
        },
        "eth-goerli": {
            ...createNetworkConfig("eth-goerli"),
            url: process.env.GOERLI_PROVIDER_URL || "",
        },
        "xdai-mainnet": {
            ...createNetworkConfig("xdai-mainnet"),
            url: process.env.XDAI_MAINNET_PROVIDER_URL || "",
        },
        "optimism-mainnet": {
            ...createNetworkConfig("optimism-mainnet"),
            url: process.env.OPKOVAN_PROVIDER_URL || "",
        },
        "optimism-kovan": {
            ...createNetworkConfig("optimism-kovan"),
            url: process.env.OPKOVAN_PROVIDER_URL || "",
        },
        "arbitrum-one": {
            ...createNetworkConfig("arbitrum-one"),
            url: process.env.ARBRINKEBY_PROVIDER_URL || "",
        },
        "arbitrum-rinkeby": {
            ...createNetworkConfig("arbitrum-rinkeby"),
            url: process.env.ARBRINKEBY_PROVIDER_URL || "",
        },
        "polygon-mainnet": {
            ...createNetworkConfig("polygon-mainnet"),
            url: process.env.MATIC_PROVIDER_URL || "",
        },
        "polygon-mumbai": {
            ...createNetworkConfig("polygon-mumbai"),
            url: process.env.MUMBAI_PROVIDER_URL || "",
        },
        "avalanche-c": {
            ...createNetworkConfig("avalanche-c"),
            url: process.env.AVALANCHE_PROVIDER_URL || "",
        },
        "avalanche-fuji": {
            ...createNetworkConfig("avalanche-fuji"),
            url: process.env.AVALANCHE_PROVIDER_URL || "",
        },
        coverage: {
            url: "http://127.0.0.1:8555",
        },
    },
    mocha: {
        timeout: 250000,
    },
    docgen: {
        outputDir: "docs/api",
        templates: "./docs/docgen-templates",
        pages: (item: any, file: any) => file.absolutePath.startsWith('contracts/interfaces/')
            ? relative('contracts', file.absolutePath).replace('.sol', '.md')
            : undefined,
<<<<<<< HEAD
    }, 
=======
    },
>>>>>>> ce099c38
};

export default config;<|MERGE_RESOLUTION|>--- conflicted
+++ resolved
@@ -145,11 +145,7 @@
         pages: (item: any, file: any) => file.absolutePath.startsWith('contracts/interfaces/')
             ? relative('contracts', file.absolutePath).replace('.sol', '.md')
             : undefined,
-<<<<<<< HEAD
-    }, 
-=======
     },
->>>>>>> ce099c38
 };
 
 export default config;