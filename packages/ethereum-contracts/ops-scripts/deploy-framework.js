const fs = require("fs");
const util = require("util");
const getConfig = require("./libs/getConfig");
const SuperfluidSDK = require("@superfluid-finance/js-sdk");
const {web3tx} = require("@decentral.ee/web3-helpers");
const deployERC1820 = require("../ops-scripts/deploy-erc1820");

const {
    getScriptRunnerFactory: S,
    ZERO_ADDRESS,
    hasCode,
    codeChanged,
    isProxiable,
    extractWeb3Options,
    builtTruffleContractLoader,
    sendGovernanceAction,
} = require("./libs/common");
const {ethers} = require("ethers");

let resetSuperfluidFramework;
let resolver;

/// @param deployFunc must return a contract object
/// @returns the newly deployed or existing loaded contract
async function deployAndRegisterContractIf(
    Contract,
    resolverKey,
    cond,
    deployFunc
) {
    let contractDeployed;
    const contractName = Contract.contractName;
    const contractAddress = await resolver.get.call(resolverKey);
    console.log(`${resolverKey} address`, contractAddress);
    if (resetSuperfluidFramework || (await cond(contractAddress))) {
        console.log(`${contractName} needs new deployment.`);
        contractDeployed = await deployFunc();
        console.log(`${resolverKey} deployed to`, contractDeployed.address);
        await web3tx(resolver.set, `Resolver set ${resolverKey}`)(
            resolverKey,
            contractDeployed.address
        );
    } else {
        console.log(`${contractName} does not need new deployment.`);
        contractDeployed = await Contract.at(contractAddress);
    }
    return contractDeployed;
}

/// @param deployFunc must return a contract address
/// @returns the address of the newly deployed contract or ZERO_ADDRESS if not deployed
async function deployContractIf(web3, Contract, cond, deployFunc) {
    let newCodeAddress = ZERO_ADDRESS;
    const contractName = Contract.contractName;
    if (await cond()) {
        console.log(`${contractName} logic code has changed`);
        newCodeAddress = await deployFunc();
        console.log(`${contractName} new logic code address ${newCodeAddress}`);
    } else {
        console.log(
            `${contractName} has the same logic code, no deployment needed.`
        );
    }
    return newCodeAddress;
}

/// @param deployFunc must return a contract address
/// @returns the address of the newly deployed contract or ZERO_ADDRESS if not deployed
async function deployContractIfCodeChanged(
    web3,
    Contract,
    codeAddress,
    deployFunc,
    codeReplacements
) {
    return deployContractIf(
        web3,
        Contract,
        async () =>
            await codeChanged(web3, Contract, codeAddress, codeReplacements),
        deployFunc
    );
}

/**
 * @dev Deploy the superfluid framework
 * @param {boolean} options.isTruffle Whether the script is used within native truffle framework
 * @param {Web3} options.web3  Injected web3 instance
 * @param {Address} options.from Address to deploy contracts from
 * @param {boolean} options.newTestResolver Force to create a new resolver (overriding env: CREATE_NEW_RESOLVER)
 * @param {boolean} options.useMocks Use mock contracts instead (overriding env: USE_MOCKS)
 * @param {boolean} options.nonUpgradable Deploy contracts configured to be non-upgradable
 *                  (overriding env: NON_UPGRADABLE)
 * @param {boolean} options.appWhiteListing Deploy contracts configured to require app white listing
 *                  (overriding env: ENABLE_APP_WHITELISTING)
 * @param {boolean} options.resetSuperfluidFramework Reset the superfluid framework deployment
 *                  (overriding env: RESET_SUPERFLUID_FRAMEWORK)
 * @param {string} options.protocolReleaseVersion Specify the protocol release version to be used
 *                  (overriding env: RELEASE_VERSION)
 * @param {string} options.outputFile Name of file where to log addresses of newly deployed contracts
 *                  (overriding env: OUTPUT_FILE)
 *
 * Usage: npx truffle exec ops-scripts/deploy-framework.js
 */

module.exports = eval(`(${S.toString()})({skipArgv: true})`)(async function (
    args,
    options = {}
) {
    console.log("======== Deploying superfluid framework ========");
    let {
        newTestResolver,
        useMocks,
        nonUpgradable,
        appWhiteListing,
        protocolReleaseVersion,
        outputFile,
    } = options;
    resetSuperfluidFramework = options.resetSuperfluidFramework;

    resetSuperfluidFramework =
        resetSuperfluidFramework || !!process.env.RESET_SUPERFLUID_FRAMEWORK;
    console.log("reset superfluid framework: ", resetSuperfluidFramework);

    outputFile = outputFile || process.env.OUTPUT_FILE;
    if (outputFile !== undefined) {
        console.log("output file: ", outputFile);
    }

    const NFT_BASE_URI = process.env.NFT_BASE_URI;

    // string to build a list of newly deployed contracts, written to a file if "outputFile" option set
    let output = "";

    const networkType = await web3.eth.net.getNetworkType();
    const networkId = await web3.eth.net.getId();
    const chainId = await web3.eth.getChainId();
    console.log("network Type: ", networkType);
    console.log("network ID: ", networkId);
    console.log("chain ID: ", chainId);
    const config = getConfig(chainId);
    output += `NETWORK_ID=${networkId}\n`;

    const CFAv1_TYPE = web3.utils.sha3(
        "org.superfluid-finance.agreements.ConstantFlowAgreement.v1"
    );
    const IDAv1_TYPE = web3.utils.sha3(
        "org.superfluid-finance.agreements.InstantDistributionAgreement.v1"
    );

    newTestResolver = newTestResolver || !!process.env.CREATE_NEW_RESOLVER;
    useMocks = useMocks || !!process.env.USE_MOCKS;
    nonUpgradable = nonUpgradable || !!process.env.NON_UPGRADABLE;
    appWhiteListing =
        appWhiteListing ||
        config.gov_enableAppWhiteListing ||
        !!process.env.ENABLE_APP_WHITELISTING;
    if (newTestResolver) {
        console.log("**** !ATTN! CREATING NEW RESOLVER ****");
    }
    if (useMocks) {
        console.log("**** !ATTN! USING MOCKS CONTRACTS ****");
    }
    if (nonUpgradable) {
        console.log("**** !ATTN! DISABLED UPGRADABILITY ****");
    }
    if (appWhiteListing) {
        console.log("**** !ATTN! ENABLING APP WHITELISTING ****");
    }

    await deployERC1820((err) => {
        if (err) throw err;
    }, options);

    const contracts = [
        "Ownable",
        "CFAv1Forwarder",
        "IMultiSigWallet",
        "SuperfluidGovernanceBase",
        "Resolver",
        "SuperfluidLoader",
        "Superfluid",
        "SuperTokenFactory",
        "SuperToken",
        "TestGovernance",
        "ISuperfluidGovernance",
        "UUPSProxy",
        "UUPSProxiable",
        "SlotsBitmapLibrary",
        "ConstantFlowAgreementV1",
        "InstantDistributionAgreementV1",
        "ConstantOutflowNFT",
        "ConstantInflowNFT",
    ];
    const mockContracts = [
        "SuperfluidMock",
        "SuperTokenFactoryMock",
        "SuperTokenMock",
    ];
    const {
        Ownable,
        IMultiSigWallet,
        CFAv1Forwarder,
        SuperfluidGovernanceBase,
        Resolver,
        SuperfluidLoader,
        Superfluid,
        SuperfluidMock,
        SuperTokenFactory,
        SuperTokenFactoryMock,
        SuperToken,
        SuperTokenMock,
        TestGovernance,
        ISuperfluidGovernance,
        UUPSProxy,
        UUPSProxiable,
        SlotsBitmapLibrary,
        ConstantFlowAgreementV1,
        InstantDistributionAgreementV1,
        ConstantOutflowNFT,
        ConstantInflowNFT,
    } = await SuperfluidSDK.loadContracts({
        ...extractWeb3Options(options),
        additionalContracts: contracts.concat(useMocks ? mockContracts : []),
        contractLoader: builtTruffleContractLoader,
        networkId,
    });

    if (!newTestResolver && config.resolverAddress) {
        resolver = await Resolver.at(config.resolverAddress);
    } else {
        resolver = await web3tx(Resolver.new, "Resolver.new")();
        // make it available for the sdk for testing purpose
        process.env.RESOLVER_ADDRESS = resolver.address;
    }
    console.log("Resolver address", resolver.address);

    // deploy new governance contract
    let governanceInitializationRequired = false;
    let governance;
    if (!config.disableTestGovernance && !process.env.NO_NEW_GOVERNANCE) {
        governance = await deployAndRegisterContractIf(
            TestGovernance,
            `TestGovernance.${protocolReleaseVersion}`,
            async (contractAddress) =>
                await codeChanged(web3, TestGovernance, contractAddress),
            async () => {
                governanceInitializationRequired = true;
                const c = await web3tx(
                    TestGovernance.new,
                    "TestGovernance.new"
                )();
                output += `SUPERFLUID_GOVERNANCE=${c.address}\n`;
                return c;
            }
        );
    }

    // deploy superfluid loader
    await deployAndRegisterContractIf(
        SuperfluidLoader,
        "SuperfluidLoader-v1",
        async (contractAddress) => contractAddress === ZERO_ADDRESS,
        async () => {
            const c = await web3tx(
                SuperfluidLoader.new,
                "SuperfluidLoader.new"
            )(resolver.address);
            output += `SUPERFLUID_LOADER=${c.address}\n`;
            return c;
        }
    );

    // deploy new superfluid host contract
    const SuperfluidLogic = useMocks ? SuperfluidMock : Superfluid;
    let superfluid = await deployAndRegisterContractIf(
        SuperfluidLogic,
        `Superfluid.${protocolReleaseVersion}`,
        async (contractAddress) => !(await hasCode(web3, contractAddress)),
        async () => {
            governanceInitializationRequired = true;
            let superfluidAddress;
            const superfluidLogic = await web3tx(
                SuperfluidLogic.new,
                "SuperfluidLogic.new"
            )(nonUpgradable, appWhiteListing);
            console.log(
                `Superfluid new code address ${superfluidLogic.address}`
            );
            output += `SUPERFLUID_HOST_LOGIC=${superfluidLogic.address}\n`;
            if (!nonUpgradable) {
                const proxy = await web3tx(
                    UUPSProxy.new,
                    "Create Superfluid proxy"
                )();
                output += `SUPERFLUID_HOST_PROXY=${proxy.address}\n`;
                await web3tx(
                    proxy.initializeProxy,
                    "proxy.initializeProxy"
                )(superfluidLogic.address);
                superfluidAddress = proxy.address;
            } else {
                superfluidAddress = superfluidLogic.address;
            }
            const superfluid = await Superfluid.at(superfluidAddress);
            await web3tx(
                superfluid.initialize,
                "Superfluid.initialize"
            )(governance.address);
            if (!nonUpgradable) {
                if (
                    await codeChanged(
                        web3,
                        SuperfluidLogic,
                        await superfluid.getCodeAddress()
                    )
                ) {
                    throw new Error(
                        "Unexpected code change from fresh deployment"
                    );
                }
            }
            return superfluid;
        }
    );

    // load existing governance if needed
    if (!governance) {
        governance = await ISuperfluidGovernance.at(
            await superfluid.getGovernance.call()
        );
        console.log("Governance address", governance.address);
    }

    // initialize the new governance
    if (governanceInitializationRequired) {
        const accounts = await web3.eth.getAccounts();
        await web3tx(governance.initialize, "governance.initialize")(
            superfluid.address,
            // let rewardAddress the first account
            accounts[0],
            // liquidationPeriod
            config.liquidationPeriod,
            // patricianPeriod
            config.patricianPeriod,
            // trustedForwarders
            config.biconomyForwarder ? [config.biconomyForwarder] : []
        );
    }

    // replace with new governance
    if ((await superfluid.getGovernance.call()) !== governance.address) {
        const currentGovernance = await ISuperfluidGovernance.at(
            await superfluid.getGovernance.call()
        );
        await web3tx(
            currentGovernance.replaceGovernance,
            "governance.replaceGovernance"
        )(superfluid.address, governance.address);
    }

    // list CFA v1
    const deployCFAv1 = async () => {
        const agreement = await web3tx(
            ConstantFlowAgreementV1.new,
            "ConstantFlowAgreementV1.new"
        )(superfluid.address, ZERO_ADDRESS);

        console.log("New ConstantFlowAgreementV1 address", agreement.address);
        output += `CFA_LOGIC=${agreement.address}\n`;
        return agreement;
    };

    if (!(await superfluid.isAgreementTypeListed.call(CFAv1_TYPE))) {
        const cfa = await deployCFAv1();
        await web3tx(
            governance.registerAgreementClass,
            "Governance registers CFA"
        )(superfluid.address, cfa.address);
    }

    /**
     * This function:
     * deploys an external library
     * links a contract artifact to the deployed external library (in two ways depending on if hardhat or truffle env)
     * returns the deployed external library
     * @param {*} externalLibraryArtifact artifact of the external library
     * @param {*} externalLibraryName name of the external library
     * @param {*} outputName the output name
     * @param {*} contract the contract artifact to link to the external library
     * @returns
     */
    const deployExternalLibraryAndLink = async (
        externalLibraryArtifact,
        externalLibraryName,
        outputName,
        contract
    ) => {
        const externalLibrary = await web3tx(
            externalLibraryArtifact.new,
            `${externalLibraryName}.new`
        )();
        output += `${outputName}=${externalLibrary.address}\n`;
        if (process.env.IS_HARDHAT) {
            contract.link(externalLibrary);
        } else {
            contract.link(externalLibraryName, externalLibrary.address);
        }
        console.log(externalLibraryName, "address", externalLibrary.address);
        return externalLibrary;
    };

    // list IDA v1
    const deployIDAv1 = async () => {
        // small inefficiency: this may be re-deployed even if not changed
        // deploySlotsBitmapLibrary
        await deployExternalLibraryAndLink(
            SlotsBitmapLibrary,
            "SlotsBitmapLibrary",
            "SLOTS_BITMAP_LIBRARY_ADDRESS",
            InstantDistributionAgreementV1
        );
        const agreement = await web3tx(
            InstantDistributionAgreementV1.new,
            "InstantDistributionAgreementV1.new"
        )(superfluid.address);
        console.log(
            "New InstantDistributionAgreementV1 address",
            agreement.address
        );
        output += `IDA_LOGIC=${agreement.address}\n`;
        return agreement;
    };

    if (!(await superfluid.isAgreementTypeListed.call(IDAv1_TYPE))) {
        const ida = await deployIDAv1();
        await web3tx(
            governance.registerAgreementClass,
            "Governance registers IDA"
        )(superfluid.address, ida.address);
    } else {
        // NOTE that we are reusing the existing deployed external library
        // here as an optimization, this assumes that we do not change the
        // library code.
        // link library in order to avoid spurious code change detections
        let slotsBitmapLibraryAddress = ZERO_ADDRESS;
        try {
            const IDAv1 = await InstantDistributionAgreementV1.at(
                await superfluid.getAgreementClass.call(IDAv1_TYPE)
            );
            slotsBitmapLibraryAddress =
                await IDAv1.SLOTS_BITMAP_LIBRARY_ADDRESS.call();
            if (process.env.IS_HARDHAT) {
                if (slotsBitmapLibraryAddress !== ZERO_ADDRESS) {
                    const lib = await SlotsBitmapLibrary.at(
                        slotsBitmapLibraryAddress
                    );
                    InstantDistributionAgreementV1.link(lib);
                }
            } else {
                InstantDistributionAgreementV1.link(
                    "SlotsBitmapLibrary",
                    slotsBitmapLibraryAddress
                );
            }
        } catch (e) {
            console.warn("Cannot get slotsBitmapLibrary address", e.toString());
        }
    }

    if (protocolReleaseVersion === "test") {
        // deploy CFAv1Forwarder for test deployments
        // for other (permanent) deployments, it's not handled by this script
        await deployAndRegisterContractIf(
            CFAv1Forwarder,
            "CFAv1Forwarder",
            async (contractAddress) => contractAddress === ZERO_ADDRESS,
            async () => {
                const forwarder = await CFAv1Forwarder.new(superfluid.address);
                output += `CFA_V1_FORWARDER=${forwarder.address}\n`;
                await web3tx(
                    governance.enableTrustedForwarder,
                    "Governance set CFAv1Forwarder"
                )(superfluid.address, ZERO_ADDRESS, forwarder.address);
                return forwarder;
            }
        );
    }

    let superfluidNewLogicAddress = ZERO_ADDRESS;
    const agreementsToUpdate = [];
    if (!nonUpgradable) {
        if (await superfluid.NON_UPGRADABLE_DEPLOYMENT.call()) {
            throw new Error("Superfluid is not upgradable");
        }

        // deploy new superfluid host logic
        superfluidNewLogicAddress = await deployContractIfCodeChanged(
            web3,
            SuperfluidLogic,
            await superfluid.getCodeAddress(),
            async () => {
                if (!(await isProxiable(UUPSProxiable, superfluid.address))) {
                    throw new Error("Superfluid is non-upgradable");
                }
                const superfluidLogic = await web3tx(
                    SuperfluidLogic.new,
                    "SuperfluidLogic.new"
                )(nonUpgradable, appWhiteListing);
                output += `SUPERFLUID_HOST_LOGIC=${superfluidLogic.address}\n`;
                return superfluidLogic.address;
            }
        );

        // deploy new CFA logic
        const cfaNewLogicAddress = await deployContractIfCodeChanged(
            web3,
            ConstantFlowAgreementV1,
            await (
                await UUPSProxiable.at(
                    await superfluid.getAgreementClass.call(CFAv1_TYPE)
                )
            ).getCodeAddress(),
            async () => (await deployCFAv1()).address,
            [
                // See SuperToken constructor parameter
                superfluid.address.toLowerCase().slice(2).padStart(64, "0"),
                ZERO_ADDRESS.toLowerCase().slice(2).padStart(64, "0"),
            ]
        );
        if (cfaNewLogicAddress !== ZERO_ADDRESS)
            agreementsToUpdate.push(cfaNewLogicAddress);

        // deploy new IDA logic
        const idaNewLogicAddress = await deployContractIfCodeChanged(
            web3,
            InstantDistributionAgreementV1,
            await (
                await UUPSProxiable.at(
                    await superfluid.getAgreementClass.call(IDAv1_TYPE)
                )
            ).getCodeAddress(),
            async () => (await deployIDAv1()).address,
            [
                // See SuperToken constructor parameter
                superfluid.address.toLowerCase().slice(2).padStart(64, "0"),
            ]
        );
        if (idaNewLogicAddress !== ZERO_ADDRESS)
            agreementsToUpdate.push(idaNewLogicAddress);
    }

    // deploy new super token factory logic (depends on SuperToken logic, which links to nft deployer library)
    const SuperTokenFactoryLogic = useMocks
        ? SuperTokenFactoryMock
        : SuperTokenFactory;

    const SuperTokenLogic = useMocks ? SuperTokenMock : SuperToken;

    const factoryAddress = await superfluid.getSuperTokenFactory.call();

    const superTokenFactoryNewLogicAddress = await deployContractIf(
        web3,
        SuperTokenFactoryLogic,
        async () => {
            console.log(
                "checking if SuperTokenFactory needs to be redeployed..."
            );
            // check if super token factory or super token logic changed
            try {
                if (factoryAddress === ZERO_ADDRESS) return true;
                const factory = await SuperTokenFactoryLogic.at(factoryAddress);
                console.log("   factory.getSuperTokenLogic.call()");
                const superTokenLogicAddress =
                    await factory.getSuperTokenLogic.call();
                const superTokenLogic = await SuperTokenLogic.at(
                    superTokenLogicAddress
                );
                console.log("   superTokenLogic.CONSTANT_OUTFLOW_NFT()");
                const constantOutflowNFTAddress =
                    await superTokenLogic.CONSTANT_OUTFLOW_NFT();
                console.log("   superTokenLogic.CONSTANT_INFLOW_NFT()");
                const constantInflowNFTAddress =
                    await superTokenLogic.CONSTANT_INFLOW_NFT();
                const superTokenFactoryCodeChanged = await codeChanged(
                    web3,
                    SuperTokenFactoryLogic,
                    await superfluid.getSuperTokenFactoryLogic.call(),
                    [
                        superfluid.address
                            .toLowerCase()
                            .slice(2)
                            .padStart(64, "0"),
                    ]
                );
                const superTokenLogicCodeChanged = await codeChanged(
                    web3,
                    SuperTokenLogic,
                    await factory.getSuperTokenLogic.call(),
                    // this replacement does not support SuperTokenMock
                    [
                        // See SuperToken constructor parameter
                        superfluid.address
                            .toLowerCase()
                            .slice(2)
                            .padStart(64, "0"),
                        constantOutflowNFTAddress
                            .toLowerCase()
                            .slice(2)
                            .padStart(64, "0"),
                        constantInflowNFTAddress
                            .toLowerCase()
                            .slice(2)
                            .padStart(64, "0"),
                    ]
                );
                return (
                    // check if super token factory logic has changed
                    superTokenFactoryCodeChanged || superTokenLogicCodeChanged
                );
            } catch (e) {
                console.log(
                    `   re-deploying SuperTokenFactory because checks didn't pass ${e.toString()}`
                );
                // recreate contract on any errors
                return true;
            }
        },
        // @note this can be further optimized by only deploying
        // SuperTokenFactory if SuperToken logic has changed
        // or if SuperTokenFactoryLogic has changed
        // or if constant outflow nft logic or constant inflow nft logic has changed
        async () => {
            let superTokenFactoryLogic;
            const cfaV1Address = await superfluid.getAgreementClass.call(
                ethers.utils.solidityKeccak256(
                    ["string"],
                    [
                        "org.superfluid-finance.agreements.ConstantFlowAgreement.v1",
                    ]
                )
            );

            // @note this will either be freshly created proxies on the very first bootstrapping per network
            // OR it will be the canonical proxy set on the SuperToken
            let cofNFTProxyAddress = ZERO_ADDRESS;
            let cifNFTProxyAddress = ZERO_ADDRESS;
            let cofNFTLogicAddress = ZERO_ADDRESS;
            let cifNFTLogicAddress = ZERO_ADDRESS;

            // try to get NFT proxy addresses from canonical Super Token logic
            if (factoryAddress !== ZERO_ADDRESS) {
                try {
                    const factory = await SuperTokenFactoryLogic.at(
                        factoryAddress
                    );
                    console.log("   factory.getSuperTokenLogic.call()");
                    const superTokenLogicAddress =
                        await factory.getSuperTokenLogic.call();
                    const superTokenLogic = await SuperTokenLogic.at(
                        superTokenLogicAddress
                    );
                    cofNFTProxyAddress =
                        await superTokenLogic.CONSTANT_OUTFLOW_NFT.call();
                    cifNFTProxyAddress =
                        await superTokenLogic.CONSTANT_INFLOW_NFT.call();
                    cofNFTLogicAddress = await (
                        await UUPSProxiable.at(cofNFTProxyAddress)
                    ).getCodeAddress();
                    cifNFTLogicAddress = await (
                        await UUPSProxiable.at(cifNFTProxyAddress)
                    ).getCodeAddress();
                } catch (err) {
                    console.error("Unable to get nft proxy addresses");
                }
            }

            // if the super token logic does not have the proxies, we must deploy
            // new nft logic and proxies.
            if (
                cofNFTProxyAddress === ZERO_ADDRESS &&
                cifNFTProxyAddress === ZERO_ADDRESS
            ) {
                const constantOutflowNFTProxy = await web3tx(
                    UUPSProxy.new,
                    `Create ConstantOutflowNFT proxy`
                )();
                console.log("ConstantOutflowNFT Proxy address", constantOutflowNFTProxy.address);
                output += `CONSTANT_OUTFLOW_NFT_PROXY=${constantOutflowNFTProxy.address}\n`;

                const constantInflowNFTProxy = await web3tx(
                    UUPSProxy.new,
                    `Create ConstantInflowNFT proxy`
                )();
                console.log("ConstantInflowNFT Proxy address", constantInflowNFTProxy.address);
                output += `CONSTANT_INFLOW_NFT_PROXY=${constantInflowNFTProxy.address}\n`;

                const constantOutflowNFTLogic = await web3tx(
                    ConstantOutflowNFT.new,
                    `ConstantOutflowNFT.new`
<<<<<<< HEAD
                )(
                    superfluid.address,
                    constantInflowNFTProxy.address,
                    NFT_BASE_URI
                );
                output += `CONSTANT_OUTFLOW_NFT_LOGIC_ADDRESS=${constantOutflowNFTLogic.address}\n`;

                await constantOutflowNFTLogic.castrate();

                const constantInflowNFTLogic = await web3tx(
                    ConstantOutflowNFT.new,
                    `ConstantOutflowNFT.new`
                )(
                    superfluid.address,
                    constantOutflowNFTProxy.address,
                    NFT_BASE_URI
                );
                output += `CONSTANT_INFLOW_NFT_LOGIC_ADDRESS=${constantInflowNFTLogic.address}\n`;

=======
                )(superfluid.address, constantInflowNFTProxy.address);
                console.log("ConstantOutflowNFT Logic address", constantOutflowNFTLogic.address);
                output += `CONSTANT_OUTFLOW_NFT_LOGIC=${constantOutflowNFTLogic.address}\n`;
                await constantOutflowNFTLogic.castrate();

                const constantInflowNFTLogic = await web3tx(
                    ConstantInflowNFT.new,
                    `ConstantInflowNFT.new`
                )(superfluid.address, constantOutflowNFTProxy.address);
                console.log("ConstantInflowNFT Logic address", constantInflowNFTLogic.address);
                output += `CONSTANT_INFLOW_NFT_LOGIC=${constantInflowNFTLogic.address}\n`;
>>>>>>> 56743dfe
                await constantInflowNFTLogic.castrate();

                // set the nft logic addresses (to be consumed by the super token factory logic constructor)
                cofNFTLogicAddress = constantOutflowNFTLogic.address;
                cifNFTLogicAddress = constantInflowNFTLogic.address;

                // initialize the nft proxy with the nft logic
                await constantOutflowNFTProxy.initializeProxy(
                    constantOutflowNFTLogic.address
                );
                await constantInflowNFTProxy.initializeProxy(
                    constantInflowNFTLogic.address
                );
                const constantOutflowNFT = await ConstantOutflowNFT.at(
                    constantOutflowNFTProxy.address
                );
                const constantInflowNFT = await ConstantInflowNFT.at(
                    constantInflowNFTProxy.address
                );

                // initialize the proxy contracts with the nft names
                await constantOutflowNFT.initialize(
                    "Constant Outflow NFT",
                    "COF"
                );
                await constantInflowNFT.initialize(
                    "Constant Inflow NFT",
                    "CIF"
                );

                // set the nft proxy addresses (to be consumed by the super token logic constructor)
                cofNFTProxyAddress = constantOutflowNFTProxy.address;
                cifNFTProxyAddress = constantInflowNFTProxy.address;
            } else { // nft proxies already exist
                const newCOFNFTLogic = await deployContractIfCodeChanged(
                    web3,
                    ConstantOutflowNFT,
                    await (
                        await UUPSProxiable.at(cofNFTProxyAddress)
                    ).getCodeAddress(),
                    async () => {
                        const cofNFTLogic = await web3tx(
                            ConstantOutflowNFT.new,
                            "ConstantOutflowNFT.new"
<<<<<<< HEAD
                        )(superfluid.address, cifNFTProxyAddress, NFT_BASE_URI);
                        output += `CONSTANT_OUTFLOW_NFT_LOGIC_ADDRESS=${cofNFTLogic.address}\n`;
=======
                        )(superfluid.address, cifNFTProxyAddress);
                        output += `CONSTANT_OUTFLOW_NFT_LOGIC=${cofNFTLogic.address}\n`;
>>>>>>> 56743dfe
                        // castrate flow nft logic contract
                        await cofNFTLogic.castrate();
                        return cofNFTLogic;
                    },
                    [
                        // See SuperToken constructor parameter
                        superfluid.address
                            .toLowerCase()
                            .slice(2)
                            .padStart(64, "0"),
                        cifNFTProxyAddress
                            .toLowerCase()
                            .slice(2)
                            .padStart(64, "0"),
                    ]
                );
                const newCIFNFTLogic = await deployContractIfCodeChanged(
                    web3,
                    ConstantInflowNFT,
                    await (
                        await UUPSProxiable.at(cofNFTProxyAddress)
                    ).getCodeAddress(),
                    async () => {
                        const cifNFTLogic = await web3tx(
                            ConstantInflowNFT.new,
                            "ConstantInflowNFT.new"
<<<<<<< HEAD
                        )(superfluid.address, cofNFTProxyAddress, NFT_BASE_URI);
                        output += `CONSTANT_INFLOW_NFT_LOGIC_ADDRESS=${cifNFTLogic.address}\n`;
=======
                        )(superfluid.address, cofNFTProxyAddress);
                        output += `CONSTANT_INFLOW_NFT_LOGIC=${cifNFTLogic.address}\n`;
>>>>>>> 56743dfe
                        // castrate flow nft logic contract
                        await cifNFTLogic.castrate();
                        return cifNFTLogic;
                    },
                    [
                        // See SuperToken constructor parameter
                        superfluid.address
                            .toLowerCase()
                            .slice(2)
                            .padStart(64, "0"),
                        cofNFTProxyAddress
                            .toLowerCase()
                            .slice(2)
                            .padStart(64, "0"),
                    ]
                );

                // set the nft logic addresses (to be consumed by the super token factory logic constructor)
                cofNFTLogicAddress = newCOFNFTLogic.address;
                cifNFTLogicAddress = newCIFNFTLogic.address;
            }

            // deploy super token logic contract
            // it now takes the nft logic contracts as parameters
            const superTokenLogic = useMocks
                ? await web3tx(SuperTokenLogic.new, "SuperTokenLogic.new")(
                      superfluid.address,
                      0,
                      cofNFTProxyAddress,
                      cifNFTProxyAddress
                  )
                : await web3tx(SuperTokenLogic.new, "SuperTokenLogic.new")(
                      superfluid.address,
                      cofNFTProxyAddress,
                      cifNFTProxyAddress
                  );

            console.log(
                `SuperToken new logic code address ${superTokenLogic.address}`
            );
            output += `SUPERFLUID_SUPER_TOKEN_LOGIC=${superTokenLogic.address}\n`;

            superTokenFactoryLogic = await web3tx(
                SuperTokenFactoryLogic.new,
                "SuperTokenFactoryLogic.new"
            )(
                superfluid.address,
                superTokenLogic.address,
                cofNFTLogicAddress,
                cifNFTLogicAddress
            );
            output += `SUPERFLUID_SUPER_TOKEN_FACTORY_LOGIC=${superTokenFactoryLogic.address}\n`;
            return superTokenFactoryLogic.address;
        }
    );

    if (
        superfluidNewLogicAddress !== ZERO_ADDRESS ||
        agreementsToUpdate.length > 0 ||
        superTokenFactoryNewLogicAddress !== ZERO_ADDRESS
    ) {
        await sendGovernanceAction(
            {
                host: superfluid,
                contracts: {
                    Ownable,
                    IMultiSigWallet,
                    SuperfluidGovernanceBase,
                },
            },
            (gov) =>
                gov.updateContracts(
                    superfluid.address,
                    superfluidNewLogicAddress,
                    agreementsToUpdate,
                    superTokenFactoryNewLogicAddress
                )
        );
    }

    console.log("======== Superfluid framework deployed ========");

    if (process.env.RESOLVER_ADDRESS) {
        console.log(
            "=============== TEST ENVIRONMENT RESOLVER ======================"
        );
        console.log(`export RESOLVER_ADDRESS=${process.env.RESOLVER_ADDRESS}`);
    }

    if (outputFile !== undefined) {
        await util.promisify(fs.writeFile)(outputFile, output);
        console.log(
            `List of newly deployed contracts written to ${outputFile}`
        );
    }
});<|MERGE_RESOLUTION|>--- conflicted
+++ resolved
@@ -698,13 +698,13 @@
                 const constantOutflowNFTLogic = await web3tx(
                     ConstantOutflowNFT.new,
                     `ConstantOutflowNFT.new`
-<<<<<<< HEAD
                 )(
                     superfluid.address,
                     constantInflowNFTProxy.address,
                     NFT_BASE_URI
                 );
-                output += `CONSTANT_OUTFLOW_NFT_LOGIC_ADDRESS=${constantOutflowNFTLogic.address}\n`;
+                console.log("ConstantOutflowNFT Logic address", constantOutflowNFTLogic.address);
+                output += `CONSTANT_OUTFLOW_NFT_LOGIC=${constantOutflowNFTLogic.address}\n`;
 
                 await constantOutflowNFTLogic.castrate();
 
@@ -716,21 +716,9 @@
                     constantOutflowNFTProxy.address,
                     NFT_BASE_URI
                 );
-                output += `CONSTANT_INFLOW_NFT_LOGIC_ADDRESS=${constantInflowNFTLogic.address}\n`;
-
-=======
-                )(superfluid.address, constantInflowNFTProxy.address);
-                console.log("ConstantOutflowNFT Logic address", constantOutflowNFTLogic.address);
-                output += `CONSTANT_OUTFLOW_NFT_LOGIC=${constantOutflowNFTLogic.address}\n`;
-                await constantOutflowNFTLogic.castrate();
-
-                const constantInflowNFTLogic = await web3tx(
-                    ConstantInflowNFT.new,
-                    `ConstantInflowNFT.new`
-                )(superfluid.address, constantOutflowNFTProxy.address);
                 console.log("ConstantInflowNFT Logic address", constantInflowNFTLogic.address);
                 output += `CONSTANT_INFLOW_NFT_LOGIC=${constantInflowNFTLogic.address}\n`;
->>>>>>> 56743dfe
+
                 await constantInflowNFTLogic.castrate();
 
                 // set the nft logic addresses (to be consumed by the super token factory logic constructor)
@@ -775,13 +763,8 @@
                         const cofNFTLogic = await web3tx(
                             ConstantOutflowNFT.new,
                             "ConstantOutflowNFT.new"
-<<<<<<< HEAD
                         )(superfluid.address, cifNFTProxyAddress, NFT_BASE_URI);
-                        output += `CONSTANT_OUTFLOW_NFT_LOGIC_ADDRESS=${cofNFTLogic.address}\n`;
-=======
-                        )(superfluid.address, cifNFTProxyAddress);
                         output += `CONSTANT_OUTFLOW_NFT_LOGIC=${cofNFTLogic.address}\n`;
->>>>>>> 56743dfe
                         // castrate flow nft logic contract
                         await cofNFTLogic.castrate();
                         return cofNFTLogic;
@@ -808,13 +791,8 @@
                         const cifNFTLogic = await web3tx(
                             ConstantInflowNFT.new,
                             "ConstantInflowNFT.new"
-<<<<<<< HEAD
                         )(superfluid.address, cofNFTProxyAddress, NFT_BASE_URI);
-                        output += `CONSTANT_INFLOW_NFT_LOGIC_ADDRESS=${cifNFTLogic.address}\n`;
-=======
-                        )(superfluid.address, cofNFTProxyAddress);
                         output += `CONSTANT_INFLOW_NFT_LOGIC=${cifNFTLogic.address}\n`;
->>>>>>> 56743dfe
                         // castrate flow nft logic contract
                         await cifNFTLogic.castrate();
                         return cifNFTLogic;
