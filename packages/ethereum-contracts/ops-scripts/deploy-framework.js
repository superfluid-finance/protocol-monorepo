--- conflicted
+++ resolved
@@ -99,11 +99,6 @@
  *                  (overriding env: RELEASE_VERSION)
  * @param {string} options.outputFile Name of file where to log addresses of newly deployed contracts
  *                  (overriding env: OUTPUT_FILE)
-<<<<<<< HEAD
-=======
- * @param {Address} options.cfaHookContract Address of the contract to be set up as CFA hooks receiver
- *                  (overriding env: CFA_HOOK_CONTRACT)
->>>>>>> b2711c3b
  *
  * Usage: npx truffle exec ops-scripts/deploy-framework.js
  */
@@ -802,15 +797,6 @@
                       cofNFTProxyAddress,
                       cifNFTProxyAddress
                   )
-<<<<<<< HEAD
-                : await web3tx(
-                      SuperTokenLogic.new,
-                      "SuperTokenLogic.new"
-                  )(superfluid.address);
-
-            console.log(`SuperToken new logic code address ${superTokenLogic.address}`);
-            output += `SUPER_TOKEN_LOGIC=${superTokenLogic.address}\n`;
-=======
                 : await web3tx(SuperTokenLogic.new, "SuperTokenLogic.new")(
                       superfluid.address,
                       cofNFTProxyAddress,
@@ -821,7 +807,6 @@
                 `SuperToken new logic code address ${superTokenLogic.address}`
             );
             output += `SUPERFLUID_SUPER_TOKEN_LOGIC=${superTokenLogic.address}\n`;
->>>>>>> b2711c3b
 
             superTokenFactoryLogic = await web3tx(
                 SuperTokenFactoryLogic.new,
