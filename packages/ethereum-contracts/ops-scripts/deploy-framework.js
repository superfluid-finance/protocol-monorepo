--- conflicted
+++ resolved
@@ -219,12 +219,9 @@
         "SuperfluidPoolDeployerLibrary",
         "ConstantOutflowNFT",
         "ConstantInflowNFT",
-<<<<<<< HEAD
         "PoolAdminNFT",
         "PoolMemberNFT",
-=======
         "IAccessControlEnumerable",
->>>>>>> 284c5ca5
     ];
     const mockContracts = [
         "SuperfluidMock",
