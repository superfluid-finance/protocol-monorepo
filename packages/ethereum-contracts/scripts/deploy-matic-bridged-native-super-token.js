const SuperfluidSDK = require("@superfluid-finance/js-sdk");

const {
    getScriptRunnerFactory: S,
    extractWeb3Options,
    builtTruffleContractLoader,
    ZERO_ADDRESS,
<<<<<<< HEAD
} = require("./utils");
=======
} = require("./libs/common");
>>>>>>> fb7dae87

/**
 * @dev Deploy unlisted native super token to the network.
 * @param {Array} argv Overriding command line arguments
 * @param {boolean} options.isTruffle Whether the script is used within native truffle framework
 * @param {Web3} options.web3  Injected web3 instance
 * @param {Address} options.from Address to deploy contracts from
 * @param {boolean} options.protocolReleaseVersion Specify the protocol release version to be used
 *
 * Usage: npx truffle exec scripts/deploy-matic-bridged-native-super-token.js : {NAME} {SYMBOL} {CHILD_CHAIN_MANAGER}
 *        CHILD_CHAIN_MANAGER is the bridge contract account calling the deposit function which mints tokens
 */
<<<<<<< HEAD
module.exports = async function (callback, argv, options = {}) {
    try {
        console.log(
            "======== Deploying unlisted Matic bridged native super token ========"
        );

        await eval(`(${detectTruffleAndConfigure.toString()})(options)`);
        let { protocolReleaseVersion } = options;

        const args = parseColonArgs(argv || process.argv);
        if (args.length !== 3) {
            throw new Error("Wrong number of arguments");
        }
        const childChainManager = args.pop();
        const superTokenSymbol = args.pop();
        const superTokenName = args.pop();
        console.log("Super token name", superTokenName);
        console.log("Super token symbol", superTokenSymbol);

        if (!web3.utils.isAddress(childChainManager)) {
            throw new Error(`not a valid address: ${childChainManager}`);
        }
        console.log("Child chain manager", childChainManager);
=======
module.exports = eval(`(${S.toString()})()`)(async function (
    args,
    options = {}
) {
    console.log("== Deploying unlisted Matic bridged native super token ==");
    let { protocolReleaseVersion } = options;

    if (args.length !== 3) {
        throw new Error("Wrong number of arguments");
    }
    const childChainManager = args.pop();
    const superTokenSymbol = args.pop();
    const superTokenName = args.pop();
    console.log("Super token name", superTokenName);
    console.log("Super token symbol", superTokenSymbol);
>>>>>>> fb7dae87

    if (!web3.utils.isAddress(childChainManager)) {
        throw new Error(`not a valid address: ${childChainManager}`);
    }
    console.log("Child chain manager", childChainManager);

<<<<<<< HEAD
        const sf = new SuperfluidSDK.Framework({
            ...extractWeb3Options(options),
            version: protocolReleaseVersion,
            additionalContracts: [
                "MaticBridgedNativeSuperTokenProxy",
                "IMaticBridgedNativeSuperToken",
            ],
            contractLoader: builtTruffleContractLoader,
        });
        await sf.initialize();

        const {
            MaticBridgedNativeSuperTokenProxy,
            IMaticBridgedNativeSuperToken,
        } = sf.contracts;
=======
    protocolReleaseVersion =
        protocolReleaseVersion || process.env.RELEASE_VERSION || "test";
    const chainId = await web3.eth.net.getId(); // MAYBE? use eth.getChainId;
    console.log("chain ID: ", chainId);
    console.log("protocol release version:", protocolReleaseVersion);

    const sf = new SuperfluidSDK.Framework({
        ...extractWeb3Options(options),
        version: protocolReleaseVersion,
        additionalContracts: [
            "MaticBridgedNativeSuperTokenProxy",
            "IMaticBridgedNativeSuperToken",
        ],
        contractLoader: builtTruffleContractLoader,
    });
    await sf.initialize();
>>>>>>> fb7dae87

    const { MaticBridgedNativeSuperTokenProxy, IMaticBridgedNativeSuperToken } =
        sf.contracts;

<<<<<<< HEAD
        console.log("Deploying MaticBridgedNativeSuperTokenProxy...");
        const proxy = await MaticBridgedNativeSuperTokenProxy.new(
            childChainManager
        );
=======
    const superTokenFactory = await sf.contracts.ISuperTokenFactory.at(
        await sf.host.getSuperTokenFactory.call()
    );
>>>>>>> fb7dae87

    console.log("Deploying MaticBridgedNativeSuperTokenProxy...");
    const proxy = await MaticBridgedNativeSuperTokenProxy.new(
        childChainManager
    );

    const token = await IMaticBridgedNativeSuperToken.at(proxy.address);

    console.log("Invoking initializeCustomSuperToken...");
    await superTokenFactory.initializeCustomSuperToken(token.address);

<<<<<<< HEAD
        console.log(
            `Matic Bridged Native SuperToken deployed at ${token.address}`
        );
=======
    console.log("Invoking initialize...");
    await token.initialize(ZERO_ADDRESS, 18, superTokenName, superTokenSymbol);
>>>>>>> fb7dae87

    console.log(`Matic Bridged Native SuperToken deployed at ${token.address}`);
});<|MERGE_RESOLUTION|>--- conflicted
+++ resolved
@@ -5,11 +5,7 @@
     extractWeb3Options,
     builtTruffleContractLoader,
     ZERO_ADDRESS,
-<<<<<<< HEAD
-} = require("./utils");
-=======
 } = require("./libs/common");
->>>>>>> fb7dae87
 
 /**
  * @dev Deploy unlisted native super token to the network.
@@ -22,31 +18,6 @@
  * Usage: npx truffle exec scripts/deploy-matic-bridged-native-super-token.js : {NAME} {SYMBOL} {CHILD_CHAIN_MANAGER}
  *        CHILD_CHAIN_MANAGER is the bridge contract account calling the deposit function which mints tokens
  */
-<<<<<<< HEAD
-module.exports = async function (callback, argv, options = {}) {
-    try {
-        console.log(
-            "======== Deploying unlisted Matic bridged native super token ========"
-        );
-
-        await eval(`(${detectTruffleAndConfigure.toString()})(options)`);
-        let { protocolReleaseVersion } = options;
-
-        const args = parseColonArgs(argv || process.argv);
-        if (args.length !== 3) {
-            throw new Error("Wrong number of arguments");
-        }
-        const childChainManager = args.pop();
-        const superTokenSymbol = args.pop();
-        const superTokenName = args.pop();
-        console.log("Super token name", superTokenName);
-        console.log("Super token symbol", superTokenSymbol);
-
-        if (!web3.utils.isAddress(childChainManager)) {
-            throw new Error(`not a valid address: ${childChainManager}`);
-        }
-        console.log("Child chain manager", childChainManager);
-=======
 module.exports = eval(`(${S.toString()})()`)(async function (
     args,
     options = {}
@@ -62,30 +33,12 @@
     const superTokenName = args.pop();
     console.log("Super token name", superTokenName);
     console.log("Super token symbol", superTokenSymbol);
->>>>>>> fb7dae87
 
     if (!web3.utils.isAddress(childChainManager)) {
         throw new Error(`not a valid address: ${childChainManager}`);
     }
     console.log("Child chain manager", childChainManager);
 
-<<<<<<< HEAD
-        const sf = new SuperfluidSDK.Framework({
-            ...extractWeb3Options(options),
-            version: protocolReleaseVersion,
-            additionalContracts: [
-                "MaticBridgedNativeSuperTokenProxy",
-                "IMaticBridgedNativeSuperToken",
-            ],
-            contractLoader: builtTruffleContractLoader,
-        });
-        await sf.initialize();
-
-        const {
-            MaticBridgedNativeSuperTokenProxy,
-            IMaticBridgedNativeSuperToken,
-        } = sf.contracts;
-=======
     protocolReleaseVersion =
         protocolReleaseVersion || process.env.RELEASE_VERSION || "test";
     const chainId = await web3.eth.net.getId(); // MAYBE? use eth.getChainId;
@@ -102,21 +55,13 @@
         contractLoader: builtTruffleContractLoader,
     });
     await sf.initialize();
->>>>>>> fb7dae87
 
     const { MaticBridgedNativeSuperTokenProxy, IMaticBridgedNativeSuperToken } =
         sf.contracts;
 
-<<<<<<< HEAD
-        console.log("Deploying MaticBridgedNativeSuperTokenProxy...");
-        const proxy = await MaticBridgedNativeSuperTokenProxy.new(
-            childChainManager
-        );
-=======
     const superTokenFactory = await sf.contracts.ISuperTokenFactory.at(
         await sf.host.getSuperTokenFactory.call()
     );
->>>>>>> fb7dae87
 
     console.log("Deploying MaticBridgedNativeSuperTokenProxy...");
     const proxy = await MaticBridgedNativeSuperTokenProxy.new(
@@ -128,14 +73,8 @@
     console.log("Invoking initializeCustomSuperToken...");
     await superTokenFactory.initializeCustomSuperToken(token.address);
 
-<<<<<<< HEAD
-        console.log(
-            `Matic Bridged Native SuperToken deployed at ${token.address}`
-        );
-=======
     console.log("Invoking initialize...");
     await token.initialize(ZERO_ADDRESS, 18, superTokenName, superTokenSymbol);
->>>>>>> fb7dae87
 
     console.log(`Matic Bridged Native SuperToken deployed at ${token.address}`);
 });