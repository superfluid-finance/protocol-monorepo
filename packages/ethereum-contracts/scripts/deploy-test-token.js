const {web3tx} = require("@decentral.ee/web3-helpers");
const SuperfluidSDK = require("@superfluid-finance/js-sdk");
const getConfig = require("./libs/getConfig");

const {
    getScriptRunnerFactory: S,
    extractWeb3Options,
    builtTruffleContractLoader,
} = require("./libs/common");

/**
 * @dev Deploy test token (Mintable ERC20) to the network.
 * @param {Array} argv Overriding command line arguments
 * @param {boolean} options.isTruffle Whether the script is used within native truffle framework
 * @param {Web3} options.web3  Injected web3 instance
 * @param {Address} options.from Address to deploy contracts from
 * @param {boolean} options.resetToken Reset the token deployment
 *
 * Usage: npx truffle exec scripts/deploy-test-token.js : {TOKEN_SYMBOL}
 */
module.exports = eval(`(${S.toString()})()`)(async function (
    args,
    options = {}
) {
    console.log("======== Deploying test token ========");
    let {resetToken} = options;

    if (args.length !== 1) {
        throw new Error("Wrong number of arguments");
    }
    const tokenSymbol = args.pop();
    console.log("Token symbol", tokenSymbol);

    resetToken = resetToken || !!process.env.RESET_TOKEN;
    console.log("reset token: ", resetToken);

    const networkType = await this.web3.eth.net.getNetworkType();
    const networkId = await web3.eth.net.getId();
    const chainId = await this.web3.eth.getChainId();
    console.log("network Type: ", networkType);
    console.log("network ID: ", networkId);
    console.log("chain ID: ", chainId);
    const config = getConfig(chainId);

<<<<<<< HEAD
    const { Resolver, TestToken } = await SuperfluidSDK.loadContracts({
=======
    const {TestResolver, TestToken} = await SuperfluidSDK.loadContracts({
>>>>>>> 16594f68
        ...extractWeb3Options(options),
        additionalContracts: ["Resolver", "TestToken"],
        contractLoader: builtTruffleContractLoader,
    });

    const resolver = await Resolver.at(config.resolverAddress);
    console.log("Resolver address", resolver.address);

    // deploy test token and its super token
    const name = `tokens.${tokenSymbol}`;
    let testTokenAddress = await resolver.get(name);
    if (
        resetToken ||
        testTokenAddress === "0x0000000000000000000000000000000000000000"
    ) {
        const testToken = await web3tx(TestToken.new, "TestToken.new")(
            tokenSymbol + " Fake Token",
            tokenSymbol,
            18
        );
        testTokenAddress = testToken.address;
        await web3tx(resolver.set, `Resolver set ${name}`)(
            name,
            testTokenAddress
        );
    } else {
        console.log("Token already deployed");
    }
    console.log(`Token ${tokenSymbol} address`, testTokenAddress);

    console.log("======== Test token deployed ========");
});<|MERGE_RESOLUTION|>--- conflicted
+++ resolved
@@ -42,11 +42,7 @@
     console.log("chain ID: ", chainId);
     const config = getConfig(chainId);
 
-<<<<<<< HEAD
     const { Resolver, TestToken } = await SuperfluidSDK.loadContracts({
-=======
-    const {TestResolver, TestToken} = await SuperfluidSDK.loadContracts({
->>>>>>> 16594f68
         ...extractWeb3Options(options),
         additionalContracts: ["Resolver", "TestToken"],
         contractLoader: builtTruffleContractLoader,
