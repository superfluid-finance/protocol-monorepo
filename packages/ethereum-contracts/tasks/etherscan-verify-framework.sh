--- conflicted
+++ resolved
@@ -30,13 +30,8 @@
     arbitrum-one | \
     avalanche-c | \
     bsc-mainnet | \
-<<<<<<< HEAD
-    xdai-mainnet | \
-    celo-mainnet )
-=======
     celo-mainnet | \
     xdai-mainnet )
->>>>>>> 8283d0bc
         echo "$TRUFFLE_NETWORK is mainnet"
         IS_TESTNET=
         ;;
