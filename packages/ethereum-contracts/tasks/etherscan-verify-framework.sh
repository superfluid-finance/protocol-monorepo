--- conflicted
+++ resolved
@@ -50,17 +50,16 @@
         ) > "build/contracts/${contract_name}.json"
 }
 
-<<<<<<< HEAD
 if [ -n "$CONSTANT_OUTFLOW_NFT_LOGIC" ]; then
     try_verify ConstantOutflowNFT@"${CONSTANT_OUTFLOW_NFT_LOGIC}"
 fi
 
 if [ -n "$CONSTANT_INFLOW_NFT_LOGIC" ]; then
     try_verify ConstantInflowNFT@"${CONSTANT_INFLOW_NFT_LOGIC}"
-=======
+fi
+
 if [ -n "$RESOLVER" ]; then
     try_verify Resolver@"${RESOLVER}"
->>>>>>> fb7bed2b
 fi
 
 if [ -n "$POOL_ADMIN_NFT_LOGIC" ]; then
