#!/usr/bin/env bash

# verification script for etherscan-like explorers.
# takes 2 arguments: the canonical network name and a file with a list of contract addresses to verify.
# tries to verify the (sub)set of contracts listed in the file.
# if proxy addresses are provided, verification against up-to-date logic contracts will only succeed
# once they point to those (after gov upgrade execution)

set -x

TRUFFLE_NETWORK=$1
ADDRESSES_VARS=$2

<<<<<<< HEAD
=======
echo TRUFFLE_NETWORK="$TRUFFLE_NETWORK"
echo ADDRESSES_VARS="$ADDRESSES_VARS"

>>>>>>> 5bd478b1
# network specifics
case $TRUFFLE_NETWORK in
    eth-goerli | \
    polygon-mumbai | \
    optimism-goerli | \
    arbitrum-goerli | \
    avalanche-fuji )
        echo "$TRUFFLE_NETWORK is testnet"
        IS_TESTNET=1
        ;;
    eth-mainnet | \
    polygon-mainnet | \
    optimism-mainnet | \
    arbitrum-one | \
    avalanche-c | \
    bsc-mainnet | \
    celo-mainnet | \
    xdai-mainnet )
        echo "$TRUFFLE_NETWORK is mainnet"
        IS_TESTNET=
        ;;
    *)
        echo "Unknown network: $TRUFFLE_NETWORK"
        if [ -z "$SKIP_IF_UNSUPPORTED" ]; then
            exit 1;
        else
            exit 0;
        fi
esac

<<<<<<< HEAD
source "$ADDRESSES_VARS"

FAILED_VERIFICATIONS=()
function try_verify() {
    echo # newline for better readability
    npx truffle run --network $TRUFFLE_NETWORK verify "$@"
    # NOTE: append using length so that having spaces in the element is not a problem
    [ $? != 0 ] && FAILED_VERIFICATIONS[${#FAILED_VERIFICATIONS[@]}]="$@"
}

function link_library() {
    local contract_name="$1"
    local library_name="$2"
    local library_address="$3"

    cp -f "build/contracts/${contract_name}.json" "build/contracts/${contract_name}.json.bak"
    jq -s '.[0] * .[1]' \
        "build/contracts/${contract_name}.json.bak" \
        <(cat <<EOF
{
    "networks": {
        "$NETWORK_ID": {
            "links": {
                "${library_name}": "${library_address}"
            }
        }
    }
}
EOF
        ) > "build/contracts/${contract_name}.json"
}


if [ ! -z "$CONSTANT_OUTFLOW_NFT_LOGIC_ADDRESS" ]; then
    try_verify ConstantOutflowNFT@${CONSTANT_OUTFLOW_NFT_LOGIC_ADDRESS}
fi

if [ ! -z "$CONSTANT_INFLOW_NFT_LOGIC_ADDRESS" ]; then
    try_verify ConstantInflowNFT@${CONSTANT_INFLOW_NFT_LOGIC_ADDRESS}
fi

if [ ! -z "$SUPERFLUID_HOST_LOGIC" ]; then
=======
echo "Reading addresses vars..."
# shellcheck disable=SC1090
source "$ADDRESSES_VARS"
echo NETWORK_ID="$NETWORK_ID"

FAILED_VERIFICATIONS=()
function try_verify() {
    npx truffle run --network "$TRUFFLE_NETWORK" verify "$@" ||
        FAILED_VERIFICATIONS[${#FAILED_VERIFICATIONS[@]}]="$*"
        # ^- NOTE: append using length so that having spaces in the element is not a problem
}

echo SUPERFLUID_HOST
if [ -n "$SUPERFLUID_HOST_LOGIC" ]; then
>>>>>>> 5bd478b1
    # verify the logic contract. May or may not be already set as a proxy implementation
    try_verify Superfluid@"${SUPERFLUID_HOST_LOGIC}"
fi
if [ -n "$SUPERFLUID_HOST_PROXY" ]; then
    # by verifying against the proxy address, the contracts are "linked" in the Explorer
    try_verify Superfluid@"${SUPERFLUID_HOST_PROXY}" --custom-proxy UUPSProxy
fi

<<<<<<< HEAD
if [ ! -z "$SUPERFLUID_GOVERNANCE" ]; then
    if [ ! -z "$IS_TESTNET" ];then
        try_verify TestGovernance@${SUPERFLUID_GOVERNANCE}
=======
echo SUPERFLUID_GOVERNANCE
if [ -n "$SUPERFLUID_GOVERNANCE" ]; then
    if [ -n "$IS_TESTNET" ];then
        try_verify TestGovernance@"${SUPERFLUID_GOVERNANCE}"
>>>>>>> 5bd478b1
    else
        try_verify SuperfluidGovernanceII@"${SUPERFLUID_GOVERNANCE}" --custom-proxy SuperfluidGovernanceIIProxy
    fi
fi

<<<<<<< HEAD
if [ ! -z "$SUPERFLUID_SUPER_TOKEN_FACTORY_LOGIC" ]; then
    try_verify SuperTokenFactory@${SUPERFLUID_SUPER_TOKEN_FACTORY_LOGIC}
=======
echo SUPERFLUID_SUPER_TOKEN_FACTORY
if [ -n "$SUPERFLUID_SUPER_TOKEN_FACTORY_LOGIC" ]; then
    try_verify SuperTokenFactory@"${SUPERFLUID_SUPER_TOKEN_FACTORY_LOGIC}"
>>>>>>> 5bd478b1
fi
if [ -n "$SUPERFLUID_SUPER_TOKEN_FACTORY_PROXY" ]; then
    try_verify SuperTokenFactory@"${SUPERFLUID_SUPER_TOKEN_FACTORY_PROXY}" --custom-proxy UUPSProxy
fi

<<<<<<< HEAD
if [ ! -z "$CONSTANT_OUTFLOW_NFT_LOGIC_ADDRESS" ]; then
    try_verify ConstantOutflowNFT@${CONSTANT_OUTFLOW_NFT_LOGIC_ADDRESS} 
fi

if [ ! -z "$CONSTANT_INFLOW_NFT_LOGIC_ADDRESS" ]; then
    try_verify ConstantInflowNFT@${CONSTANT_INFLOW_NFT_LOGIC_ADDRESS} 
fi

if [ ! -z "$SUPERFLUID_SUPER_TOKEN_LOGIC" ]; then
    link_library "SuperToken" "SuperfluidNFTDeployerLibrary" ${SUPERFLUID_NFT_DEPLOYER_LIBRARY_ADDRESS}
    try_verify SuperToken@${SUPER_TOKEN_LOGIC}
    mv -f build/contracts/SuperToken.json.bak build/contracts/SuperToken.json
fi

if [ ! -z "$CFA_LOGIC" ]; then
    try_verify ConstantFlowAgreementV1@${CFA_LOGIC}
=======
echo SUPERFLUID_SUPER_TOKEN_LOGIC
if [ -n "$SUPERFLUID_SUPER_TOKEN_LOGIC" ]; then
    if [ -z "$NO_FORCE_CONSTRUCTOR_ARGS" ]; then
        # it is required to provide the constructor arguments manually, because the super token logic is created through a contract not an EOA
        SUPERFLUID_SUPER_TOKEN_LOGIC_CONSTRUCTOR_ARGS=$(node -e 'console.log("'"${SUPERFLUID_HOST_PROXY}"'".toLowerCase().slice(2).padStart(64, "0"))')
        try_verify SuperToken@"${SUPERFLUID_SUPER_TOKEN_LOGIC}" --forceConstructorArgs string:"${SUPERFLUID_SUPER_TOKEN_LOGIC_CONSTRUCTOR_ARGS}"
    else
        echo "!!! WARNING !!! Cannot verify super token logic due to forceConstructorArgs not supported."
    fi
fi

echo CFA
if [ -n "$CFA_LOGIC" ]; then
    try_verify ConstantFlowAgreementV1@"${CFA_LOGIC}"
>>>>>>> 5bd478b1
fi
if [ -n "$CFA_PROXY" ]; then
    try_verify ConstantFlowAgreementV1@"${CFA_PROXY}" --custom-proxy UUPSProxy
fi

<<<<<<< HEAD
if [ ! -z "$SLOTS_BITMAP_LIBRARY_ADDRESS" ]; then
    try_verify SlotsBitmapLibrary@${SLOTS_BITMAP_LIBRARY_ADDRESS}
fi

if [ ! -z "$SUPERFLUID_NFT_DEPLOYER_LIBRARY_ADDRESS" ]; then
    try_verify SuperfluidNFTDeployerLibrary@${SUPERFLUID_NFT_DEPLOYER_LIBRARY_ADDRESS}
fi

link_library "InstantDistributionAgreementV1" "SlotsBitmapLibrary" ${SLOTS_BITMAP_LIBRARY_ADDRESS}
if [ ! -z "$IDA_LOGIC" ]; then
    try_verify InstantDistributionAgreementV1@${IDA_LOGIC}
=======
echo SlotsBitmapLibrary
if [ -n "$SLOTS_BITMAP_LIBRARY_ADDRESS" ]; then
    try_verify SlotsBitmapLibrary@"${SLOTS_BITMAP_LIBRARY_ADDRESS}"
fi

echo IDA
# NOTE: do library linking ourselves
cp -f build/contracts/InstantDistributionAgreementV1.json build/contracts/InstantDistributionAgreementV1.json.bak
jq -s '.[0] * .[1]' \
    build/contracts/InstantDistributionAgreementV1.json.bak \
    <(cat <<EOF
{
    "networks": {
        "$NETWORK_ID": {
            "links": {
                "SlotsBitmapLibrary": "$SLOTS_BITMAP_LIBRARY_ADDRESS"
            }
        }
    }
}
EOF
    ) > build/contracts/InstantDistributionAgreementV1.json
if [ -n "$IDA_LOGIC" ]; then
    try_verify InstantDistributionAgreementV1@"${IDA_LOGIC}"
>>>>>>> 5bd478b1
fi
if [ -n "$IDA_PROXY" ]; then
    try_verify InstantDistributionAgreementV1@"${IDA_PROXY}" --custom-proxy UUPSProxy
fi
mv -f build/contracts/InstantDistributionAgreementV1.json.bak build/contracts/InstantDistributionAgreementV1.json

<<<<<<< HEAD
if [ ! -z "$SUPER_TOKEN_NATIVE_COIN" ];then
=======
if [ -n "$SUPER_TOKEN_NATIVE_COIN" ];then
    echo SUPER_TOKEN_NATIVE_COIN
>>>>>>> 5bd478b1
    # special case: verify only the proxy
    # it is expected to point to a SuperToken logic contract which is already verified
    try_verify SETHProxy@"${SUPER_TOKEN_NATIVE_COIN}"
fi

set +x

echo "Failed verifications:"
printf -- "- %s\n" "${FAILED_VERIFICATIONS[@]}"
exit ${#FAILED_VERIFICATIONS[@]}<|MERGE_RESOLUTION|>--- conflicted
+++ resolved
@@ -11,12 +11,6 @@
 TRUFFLE_NETWORK=$1
 ADDRESSES_VARS=$2
 
-<<<<<<< HEAD
-=======
-echo TRUFFLE_NETWORK="$TRUFFLE_NETWORK"
-echo ADDRESSES_VARS="$ADDRESSES_VARS"
-
->>>>>>> 5bd478b1
 # network specifics
 case $TRUFFLE_NETWORK in
     eth-goerli | \
@@ -47,7 +41,7 @@
         fi
 esac
 
-<<<<<<< HEAD
+# shellcheck disable=SC1090
 source "$ADDRESSES_VARS"
 
 FAILED_VERIFICATIONS=()
@@ -81,31 +75,15 @@
 }
 
 
-if [ ! -z "$CONSTANT_OUTFLOW_NFT_LOGIC_ADDRESS" ]; then
+if [ -n "$CONSTANT_OUTFLOW_NFT_LOGIC_ADDRESS" ]; then
     try_verify ConstantOutflowNFT@${CONSTANT_OUTFLOW_NFT_LOGIC_ADDRESS}
 fi
 
-if [ ! -z "$CONSTANT_INFLOW_NFT_LOGIC_ADDRESS" ]; then
+if [ -n "$CONSTANT_INFLOW_NFT_LOGIC_ADDRESS" ]; then
     try_verify ConstantInflowNFT@${CONSTANT_INFLOW_NFT_LOGIC_ADDRESS}
 fi
 
-if [ ! -z "$SUPERFLUID_HOST_LOGIC" ]; then
-=======
-echo "Reading addresses vars..."
-# shellcheck disable=SC1090
-source "$ADDRESSES_VARS"
-echo NETWORK_ID="$NETWORK_ID"
-
-FAILED_VERIFICATIONS=()
-function try_verify() {
-    npx truffle run --network "$TRUFFLE_NETWORK" verify "$@" ||
-        FAILED_VERIFICATIONS[${#FAILED_VERIFICATIONS[@]}]="$*"
-        # ^- NOTE: append using length so that having spaces in the element is not a problem
-}
-
-echo SUPERFLUID_HOST
 if [ -n "$SUPERFLUID_HOST_LOGIC" ]; then
->>>>>>> 5bd478b1
     # verify the logic contract. May or may not be already set as a proxy implementation
     try_verify Superfluid@"${SUPERFLUID_HOST_LOGIC}"
 fi
@@ -114,122 +92,60 @@
     try_verify Superfluid@"${SUPERFLUID_HOST_PROXY}" --custom-proxy UUPSProxy
 fi
 
-<<<<<<< HEAD
-if [ ! -z "$SUPERFLUID_GOVERNANCE" ]; then
-    if [ ! -z "$IS_TESTNET" ];then
-        try_verify TestGovernance@${SUPERFLUID_GOVERNANCE}
-=======
-echo SUPERFLUID_GOVERNANCE
 if [ -n "$SUPERFLUID_GOVERNANCE" ]; then
     if [ -n "$IS_TESTNET" ];then
-        try_verify TestGovernance@"${SUPERFLUID_GOVERNANCE}"
->>>>>>> 5bd478b1
+        try_verify TestGovernance@${SUPERFLUID_GOVERNANCE}
     else
         try_verify SuperfluidGovernanceII@"${SUPERFLUID_GOVERNANCE}" --custom-proxy SuperfluidGovernanceIIProxy
     fi
 fi
 
-<<<<<<< HEAD
-if [ ! -z "$SUPERFLUID_SUPER_TOKEN_FACTORY_LOGIC" ]; then
+if [ -n "$SUPERFLUID_SUPER_TOKEN_FACTORY_LOGIC" ]; then
     try_verify SuperTokenFactory@${SUPERFLUID_SUPER_TOKEN_FACTORY_LOGIC}
-=======
-echo SUPERFLUID_SUPER_TOKEN_FACTORY
-if [ -n "$SUPERFLUID_SUPER_TOKEN_FACTORY_LOGIC" ]; then
-    try_verify SuperTokenFactory@"${SUPERFLUID_SUPER_TOKEN_FACTORY_LOGIC}"
->>>>>>> 5bd478b1
 fi
 if [ -n "$SUPERFLUID_SUPER_TOKEN_FACTORY_PROXY" ]; then
     try_verify SuperTokenFactory@"${SUPERFLUID_SUPER_TOKEN_FACTORY_PROXY}" --custom-proxy UUPSProxy
 fi
 
-<<<<<<< HEAD
-if [ ! -z "$CONSTANT_OUTFLOW_NFT_LOGIC_ADDRESS" ]; then
+if [ -n "$CONSTANT_OUTFLOW_NFT_LOGIC_ADDRESS" ]; then
     try_verify ConstantOutflowNFT@${CONSTANT_OUTFLOW_NFT_LOGIC_ADDRESS} 
 fi
 
-if [ ! -z "$CONSTANT_INFLOW_NFT_LOGIC_ADDRESS" ]; then
+if [ -n "$CONSTANT_INFLOW_NFT_LOGIC_ADDRESS" ]; then
     try_verify ConstantInflowNFT@${CONSTANT_INFLOW_NFT_LOGIC_ADDRESS} 
 fi
 
-if [ ! -z "$SUPERFLUID_SUPER_TOKEN_LOGIC" ]; then
+if [ -n "$SUPERFLUID_SUPER_TOKEN_LOGIC" ]; then
     link_library "SuperToken" "SuperfluidNFTDeployerLibrary" ${SUPERFLUID_NFT_DEPLOYER_LIBRARY_ADDRESS}
     try_verify SuperToken@${SUPER_TOKEN_LOGIC}
     mv -f build/contracts/SuperToken.json.bak build/contracts/SuperToken.json
 fi
 
-if [ ! -z "$CFA_LOGIC" ]; then
+if [ -n "$CFA_LOGIC" ]; then
     try_verify ConstantFlowAgreementV1@${CFA_LOGIC}
-=======
-echo SUPERFLUID_SUPER_TOKEN_LOGIC
-if [ -n "$SUPERFLUID_SUPER_TOKEN_LOGIC" ]; then
-    if [ -z "$NO_FORCE_CONSTRUCTOR_ARGS" ]; then
-        # it is required to provide the constructor arguments manually, because the super token logic is created through a contract not an EOA
-        SUPERFLUID_SUPER_TOKEN_LOGIC_CONSTRUCTOR_ARGS=$(node -e 'console.log("'"${SUPERFLUID_HOST_PROXY}"'".toLowerCase().slice(2).padStart(64, "0"))')
-        try_verify SuperToken@"${SUPERFLUID_SUPER_TOKEN_LOGIC}" --forceConstructorArgs string:"${SUPERFLUID_SUPER_TOKEN_LOGIC_CONSTRUCTOR_ARGS}"
-    else
-        echo "!!! WARNING !!! Cannot verify super token logic due to forceConstructorArgs not supported."
-    fi
-fi
-
-echo CFA
-if [ -n "$CFA_LOGIC" ]; then
-    try_verify ConstantFlowAgreementV1@"${CFA_LOGIC}"
->>>>>>> 5bd478b1
 fi
 if [ -n "$CFA_PROXY" ]; then
     try_verify ConstantFlowAgreementV1@"${CFA_PROXY}" --custom-proxy UUPSProxy
 fi
 
-<<<<<<< HEAD
-if [ ! -z "$SLOTS_BITMAP_LIBRARY_ADDRESS" ]; then
+if [ -n "$SLOTS_BITMAP_LIBRARY_ADDRESS" ]; then
     try_verify SlotsBitmapLibrary@${SLOTS_BITMAP_LIBRARY_ADDRESS}
 fi
 
-if [ ! -z "$SUPERFLUID_NFT_DEPLOYER_LIBRARY_ADDRESS" ]; then
+if [ -n "$SUPERFLUID_NFT_DEPLOYER_LIBRARY_ADDRESS" ]; then
     try_verify SuperfluidNFTDeployerLibrary@${SUPERFLUID_NFT_DEPLOYER_LIBRARY_ADDRESS}
 fi
 
 link_library "InstantDistributionAgreementV1" "SlotsBitmapLibrary" ${SLOTS_BITMAP_LIBRARY_ADDRESS}
-if [ ! -z "$IDA_LOGIC" ]; then
+if [ -n "$IDA_LOGIC" ]; then
     try_verify InstantDistributionAgreementV1@${IDA_LOGIC}
-=======
-echo SlotsBitmapLibrary
-if [ -n "$SLOTS_BITMAP_LIBRARY_ADDRESS" ]; then
-    try_verify SlotsBitmapLibrary@"${SLOTS_BITMAP_LIBRARY_ADDRESS}"
-fi
-
-echo IDA
-# NOTE: do library linking ourselves
-cp -f build/contracts/InstantDistributionAgreementV1.json build/contracts/InstantDistributionAgreementV1.json.bak
-jq -s '.[0] * .[1]' \
-    build/contracts/InstantDistributionAgreementV1.json.bak \
-    <(cat <<EOF
-{
-    "networks": {
-        "$NETWORK_ID": {
-            "links": {
-                "SlotsBitmapLibrary": "$SLOTS_BITMAP_LIBRARY_ADDRESS"
-            }
-        }
-    }
-}
-EOF
-    ) > build/contracts/InstantDistributionAgreementV1.json
-if [ -n "$IDA_LOGIC" ]; then
-    try_verify InstantDistributionAgreementV1@"${IDA_LOGIC}"
->>>>>>> 5bd478b1
 fi
 if [ -n "$IDA_PROXY" ]; then
     try_verify InstantDistributionAgreementV1@"${IDA_PROXY}" --custom-proxy UUPSProxy
 fi
 mv -f build/contracts/InstantDistributionAgreementV1.json.bak build/contracts/InstantDistributionAgreementV1.json
 
-<<<<<<< HEAD
-if [ ! -z "$SUPER_TOKEN_NATIVE_COIN" ];then
-=======
 if [ -n "$SUPER_TOKEN_NATIVE_COIN" ];then
-    echo SUPER_TOKEN_NATIVE_COIN
->>>>>>> 5bd478b1
     # special case: verify only the proxy
     # it is expected to point to a SuperToken logic contract which is already verified
     try_verify SETHProxy@"${SUPER_TOKEN_NATIVE_COIN}"
