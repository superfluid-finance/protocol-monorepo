const _ = require("lodash");
const createCsvWriter = require("csv-writer").createObjectCsvWriter;

const traveler = require("ganache-time-traveler");

const deployFramework = require("../scripts/deploy-framework");
const deployTestToken = require("../scripts/deploy-test-token");
const deploySuperToken = require("../scripts/deploy-super-token");
const SuperfluidSDK = require("@superfluid-finance/js-sdk");

const IERC1820Registry = artifacts.require("IERC1820Registry");
const SuperfluidMock = artifacts.require("SuperfluidMock");
const SuperTokenMock = artifacts.require("SuperTokenMock");
const ConstantFlowAgreementV1 = artifacts.require("ConstantFlowAgreementV1");
const InstantDistributionAgreementV1 = artifacts.require(
    "InstantDistributionAgreementV1"
);
const TestGovernance = artifacts.require("TestGovernance");
const TestToken = artifacts.require("TestToken");

const {BN} = require("@openzeppelin/test-helpers");
const {web3tx, toWad, wad4human, toBN} = require("@decentral.ee/web3-helpers");

const {
    clipDepositNumber,
} = require("./contracts/agreements/ConstantFlowAgreementV1.behavior.js");
let _singleton;

/**
 * @dev Test environment for test cases
 *
 */
module.exports = class TestEnvironment {
    constructor() {
        /**
         * SCHEMA:
         *
         * tokens:
         *   [superTokenAddress]:
         *     accounts:
         *       [accountAddress]:
         *         balanceSnapshot:
         *           - availableBalance: BN
         *           - deposit: BN
         *           - owedDeposit: BN
         *           - timestamp: BN
         *         expectedBalanceDelta # for available balance
         *         cfa:
         *           # see ConstantFlowAgreementV1.behaviour.js
         *         ida:
         *           # see InstantDistributionAgreementV1.behaviour.js
         */
        this.data = {};
        /**
         * SCHEMA:
         *
         *  enabled: boolean
         *  observedAccounts: string[]
         *  tokens:
         *    [superTokenAddress]:
         *      accountBalanceSnapshots:
         *        [accountAddress]: [
         *          availableBalance: number
         *          deposit: number
         *          owedDeposit: number
         *          timestamp: number
         *        ]
         */
        this.plotData = {};
        this._evmSnapshots = [];

        this.configs = {
            INIT_BALANCE: toWad(100),
            AUM_DUST_AMOUNT: toBN(0),
            LIQUIDATION_PERIOD: 3600,
<<<<<<< HEAD
            PATRICIAN_PERIOD: 900,
=======
            FLOW_RATE1: toWad(1).div(toBN(3600)), // 1 per hour
            MINIMUM_DEPOSIT: clipDepositNumber(toWad(0.25), false),
>>>>>>> 652c1bb6
        };

        this.constants = Object.assign(
            {},
            require("@openzeppelin/test-helpers").constants
        );

        this.gasReportType = process.env.ENABLE_GAS_REPORT_TYPE;
    }

    createErrorHandler() {
        return (err) => {
            if (err) throw err;
        };
    }

    static getSingleton() {
        if (!_singleton) {
            _singleton = new TestEnvironment();
        }
        return _singleton;
    }

    /**************************************************************************
     * EVM utilities
     **************************************************************************/

    async _takeEvmSnapshot() {
        return new Promise((resolve, reject) => {
            web3.currentProvider.send(
                {
                    jsonrpc: "2.0",
                    method: "evm_snapshot",
                    params: [],
                },
                (err, result) => {
                    if (err) {
                        return reject(err);
                    }
                    return resolve(result.result);
                }
            );
        });
    }

    async _revertToEvmSnapShot(evmSnapshotId) {
        // NOTE: the evm snapshot is actually deleted
        return new Promise((resolve, reject) => {
            web3.currentProvider.send(
                {
                    jsonrpc: "2.0",
                    method: "evm_revert",
                    params: [evmSnapshotId],
                },
                (err, result) => {
                    if (err) {
                        return reject(err);
                    }
                    if (!result.result) {
                        reject(new Error("revertToEvmSnapShot failed"));
                    }
                    resolve();
                }
            );
        });
    }

    async pushEvmSnapshot() {
        let evmSnapshotId = await this._takeEvmSnapshot();
        this._evmSnapshots.push({
            id: evmSnapshotId,
            resolverAddress: process.env.RESOLVER_ADDRESS,
        });
        console.debug(
            "pushEvmSnapshot",
            evmSnapshotId,
            JSON.stringify(this._evmSnapshots)
        );
    }

    async popEvmSnapshot() {
        this._evmSnapshots.pop();
        console.debug("popEvmSnapshot", JSON.stringify(this._evmSnapshots));
    }

    async useLastEvmSnapshot() {
        let oldEvmSnapshotId;
        ({id: oldEvmSnapshotId, resolverAddress: process.env.RESOLVER_ADDRESS} =
            this._evmSnapshots.pop());
        await this._revertToEvmSnapShot(oldEvmSnapshotId);
        // move the time to now
        await traveler.advanceBlockAndSetTime(parseInt(Date.now() / 1000));
        const newEvmSnapshotId = await this._takeEvmSnapshot();
        this._evmSnapshots.push({
            id: newEvmSnapshotId,
            resolverAddress: process.env.RESOLVER_ADDRESS,
        });
        console.debug(
            "useLastEvmSnapshot",
            oldEvmSnapshotId,
            JSON.stringify(this._evmSnapshots)
        );
    }

    /**************************************************************************
     * Test suite and test case setup functions
     **************************************************************************/

    /**
     * @dev Run before the test suite
     * @param isTruffle Is test environment initialized in a truffle environment
     * @param nAccounts Number of test accounts to be loaded from web3
     * @param tokens Tokens to be loaded
     */
    async beforeTestSuite({isTruffle, web3, nAccounts, tokens}) {
        const MAX_TEST_ACCOUNTS = 10;
        nAccounts = nAccounts || 0;
        assert(nAccounts <= MAX_TEST_ACCOUNTS);
        tokens = typeof tokens === "undefined" ? ["TEST"] : tokens;
        const allAccounts = await (web3 || global.web3).eth.getAccounts();
        const testAccounts = allAccounts.slice(0, nAccounts);
        this.setupDefaultAliases(testAccounts);

        // deploy default test environment if needed
        if (this._evmSnapshots.length === 0) {
            // Can we load from externally saved snapshots?
            if (!process.env.TESTENV_SNAPSHOT_VARS) {
                console.log("Creating a new evm snapshot");
                await this.deployFramework({isTruffle, web3, useMocks: true});
                await this.deployNewToken("TEST", {
                    isTruffle,
                    web3,
                    accounts: allAccounts.slice(0, MAX_TEST_ACCOUNTS),
                });
                await this.pushEvmSnapshot();
            } else {
                console.log("Loading from externally saved snapshot");
                require("dotenv").config({
                    path: process.env.TESTENV_SNAPSHOT_VARS,
                });
                await this._evmSnapshots.push({
                    id: process.env.TESTENV_EVM_SNAPSHOT_ID,
                    resolverAddress: process.env.RESOLVER_ADDRESS,
                });
                await this.useLastEvmSnapshot();
                await this.mintTestTokensAndApprove("TEST", {
                    isTruffle,
                    web3,
                    accounts: allAccounts.slice(0, nAccounts),
                });
                await this.pushEvmSnapshot();
            }
        } else {
            console.debug(
                "Current evm snapshots",
                JSON.stringify(this._evmSnapshots)
            );
            await this.useLastEvmSnapshot();
        }

        // load the SDK
        this.sf = new SuperfluidSDK.Framework({
            gasReportType: this.gasReportType,
            isTruffle: isTruffle,
            web3,
            version: process.env.RELEASE_VERSION || "test",
            tokens,
        });
        await this.sf.initialize();

        // load contracts with testing/mocking interfaces
        this.contracts = {};
        await Promise.all([
            // load singletons
            (this.contracts.erc1820 = await IERC1820Registry.at(
                "0x1820a4B7618BdE71Dce8cdc73aAB6C95905faD24"
            )),
            // load host contract
            (this.contracts.superfluid = await SuperfluidMock.at(
                this.sf.host.address
            )),
            // load agreement contracts
            (this.contracts.cfa = await ConstantFlowAgreementV1.at(
                this.sf.agreements.cfa.address
            )),
            (this.contracts.ida = await InstantDistributionAgreementV1.at(
                this.sf.agreements.ida.address
            )),
            // load governance contract
            (this.contracts.governance = await TestGovernance.at(
                await this.sf.host.getGovernance()
            )),
        ]);
    }

    /*
     * @dev Run before each test case
     */
    async beforeEachTestCase() {
        // return to the parent snapshot and save the same snapshot again
        await this.useLastEvmSnapshot();

        // test data can be persisted over a test case here
        this.data = {};

        // plot data can be persisted over a test case here
        this.plotData = {};

        // reset governace parameters
        await Promise.all([
            await web3tx(
                this.contracts.governance.setCFAv1LiquidationPeriod,
                "reset liquidation period"
            )(
                this.sf.host.address,
                this.constants.ZERO_ADDRESS,
                this.configs.LIQUIDATION_PERIOD
            ),
            await web3tx(
                this.contracts.governance.setThreePsConfig,
                "reset 3Ps config"
            )(
                this.sf.host.address,
                this.constants.ZERO_ADDRESS,
                this.configs.LIQUIDATION_PERIOD,
                this.configs.PATRICIAN_PERIOD
            ),
            await web3tx(
                this.contracts.governance.setRewardAddress,
                "reset reward address to admin"
            )(
                this.sf.host.address,
                this.constants.ZERO_ADDRESS,
                this.aliases.admin
            ),
            await web3tx(
                this.contracts.governance.setSuperTokenMinimumDeposit,
                `set superToken minimum deposit@${this.configs.MINIMUM_DEPOSIT.toString()}`
            )(
                this.sf.host.address,
                this.constants.ZERO_ADDRESS,
                this.configs.MINIMUM_DEPOSIT
            ),
        ]);
    }

    /// deploy framework
    async deployFramework(deployOpts = {}) {
        // deploy framework
        await deployFramework(this.createErrorHandler(), {
            newTestResolver: true,
            isTruffle: deployOpts.isTruffle,
            web3: deployOpts.web3,
            useMocks: deployOpts.useMocks,
            ...deployOpts,
        });
    }

    /// create a new test token (ERC20) and its super token
    async deployNewToken(
        tokenSymbol,
        {isTruffle, web3, accounts, doUpgrade} = {}
    ) {
        accounts = accounts || this.accounts;

        await deployTestToken(this.createErrorHandler(), [":", tokenSymbol], {
            isTruffle: isTruffle,
            web3,
        });
        await deploySuperToken(this.createErrorHandler(), [":", tokenSymbol], {
            isTruffle: isTruffle,
            web3,
        });

        // load the SDK
        const sf = new SuperfluidSDK.Framework({
            gasReportType: this.gasReportType,
            isTruffle: isTruffle,
            web3,
            version: process.env.RELEASE_VERSION || "test",
        });
        await sf.initialize();
        await sf.loadToken(tokenSymbol);
        const testToken = await TestToken.at(sf.tokens[tokenSymbol].address);
        const superToken = sf.tokens[tokenSymbol + "x"];

        // mint test tokens to test accounts
        for (let i = 0; i < accounts.length; ++i) {
            const userAddress = accounts[i];
            await web3tx(
                testToken.approve,
                `TestToken.approve by account[${i}] to SuperToken`
            )(superToken.address, this.constants.MAX_UINT256, {
                from: userAddress,
            });
            await web3tx(testToken.mint, `Mint token for account[${i}]`)(
                userAddress,
                this.configs.INIT_BALANCE,
                {
                    from: userAddress,
                }
            );
            if (doUpgrade) {
                await web3tx(
                    superToken.upgrade,
                    `Upgrade token for account[${i}]`
                )(this.configs.INIT_BALANCE, {
                    from: userAddress,
                });
            }
        }

        return {
            testToken: testToken,
            superToken: await SuperTokenMock.at(superToken.address),
        };
    }

    async mintTestTokensAndApprove(tokenSymbol, {isTruffle, web3, accounts}) {
        // load the SDK
        const sf = new SuperfluidSDK.Framework({
            gasReportType: this.gasReportType,
            isTruffle: isTruffle,
            web3,
            version: process.env.RELEASE_VERSION || "test",
        });
        await sf.initialize();
        await sf.loadToken(tokenSymbol);
        const testToken = await TestToken.at(sf.tokens[tokenSymbol].address);
        const superToken = sf.tokens[tokenSymbol + "x"];

        // mint test tokens to test accounts
        for (let i = 0; i < accounts.length; ++i) {
            const userAddress = accounts[i];
            await web3tx(
                testToken.approve,
                `TestToken.approve by account[${i}] to SuperToken`
            )(superToken.address, this.constants.MAX_UINT256, {
                from: userAddress,
            });
            await web3tx(testToken.mint, `Mint token for account[${i}]`)(
                userAddress,
                this.configs.INIT_BALANCE,
                {
                    from: userAddress,
                }
            );
        }
    }

    async report({title}) {
        if (this.gasReportType) {
            await this.sf.generateGasReport(title + ".gasReport");
        }
    }

    /**************************************************************************
     * Alias functions
     *************************************************************************/

    setupDefaultAliases(accounts) {
        this.accounts = accounts;
        this.aliases = {
            admin: accounts[0],
            alice: accounts[1],
            bob: accounts[2],
            carol: accounts[3],
            dan: accounts[4],
            eve: accounts[5],
            frank: accounts[6],
            grace: accounts[7],
            heidi: accounts[8],
            ivan: accounts[9],
        };
        // delete undefined accounts
        Object.keys(this.aliases).forEach((alias) => {
            if (!this.aliases[alias]) delete this.aliases[alias];
        });
        console.log("Aliases", this.aliases);
    }

    listAliases() {
        if (!("moreAliases" in this.data)) this.data.moreAliases = {};
        return Object.keys(this.aliases).concat(
            Object.keys(this.data.moreAliases)
        );
    }

    listAddresses() {
        if (!("moreAliases" in this.data)) this.data.moreAliases = {};
        return Object.values(this.aliases).concat(
            Object.values(this.data.moreAliases)
        );
    }

    addAlias(alias, address) {
        if (!("moreAliases" in this.data)) this.data.moreAliases = {};
        this.data.moreAliases = _.merge(this.data.moreAliases, {
            [alias]: address,
        });
    }

    toAlias(address) {
        return this.listAliases().find(
            (i) => this.getAddress(i).toLowerCase() === address.toLowerCase()
        );
    }

    getAddress(alias) {
        if (!("moreAliases" in this.data)) this.data.moreAliases = {};
        return this.aliases[alias] || this.data.moreAliases[alias];
    }

    /**************************************************************************
     * Test data functions
     *************************************************************************/

    async upgradeBalance(alias, amount, tokenSymbol = "TEST") {
        const testToken = await TestToken.at(
            this.sf.tokens[tokenSymbol].address
        );
        const superToken = this.sf.tokens[tokenSymbol + "x"];
        const account = this.getAddress(alias);
        await web3tx(testToken.mint, `Mint token for ${alias}`)(
            account,
            this.configs.INIT_BALANCE,
            {
                from: account,
            }
        );
        await web3tx(
            superToken.upgrade,
            `Upgrade ${amount.toString()} for account ${alias}`
        )(amount, {
            from: account,
        });
        this.updateAccountBalanceSnapshot(
            superToken.address,
            account,
            await superToken.realtimeBalanceOfNow(account)
        );
    }

    async transferBalance(from, to, amount, tokenSymbol = "TEST") {
        const superToken = this.sf.tokens[tokenSymbol + "x"];
        const fromAccount = this.getAddress(from);
        const toAccount = this.getAddress(to);
        await superToken.transfer(toAccount, amount, {
            from: fromAccount,
        });
        this.updateAccountBalanceSnapshot(
            superToken.address,
            toAccount,
            await superToken.realtimeBalanceOfNow(toAccount)
        );
        this.updateAccountBalanceSnapshot(
            superToken.address,
            fromAccount,
            await superToken.realtimeBalanceOfNow(fromAccount)
        );
    }

    updateAccountBalanceSnapshot(superToken, account, balanceSnapshot) {
        assert.isDefined(account);
        assert.isDefined(balanceSnapshot);
        assert.isDefined(balanceSnapshot.timestamp);
        _.merge(this.data, {
            tokens: {
                [superToken]: {
                    accounts: {
                        [account]: {
                            balanceSnapshot: {
                                availableBalance:
                                    balanceSnapshot.availableBalance,
                                deposit: balanceSnapshot.deposit,
                                owedDeposit: balanceSnapshot.owedDeposit,
                                timestamp: balanceSnapshot.timestamp,
                            },
                        },
                    },
                },
            },
        });
    }

    getAccountBalanceSnapshot(superToken, account) {
        _.defaultsDeep(this.data, {
            tokens: {
                [superToken]: {
                    accounts: {
                        [account]: {
                            balanceSnapshot: {
                                availableBalance: 0,
                                deposit: 0,
                                owedDeposit: 0,
                                timestamp: 0,
                            },
                        },
                    },
                },
            },
        });
        return _.clone(
            this.data.tokens[superToken].accounts[account].balanceSnapshot
        );
    }

    updateAccountExpectedBalanceDelta(
        superToken,
        account,
        expectedBalanceDelta
    ) {
        assert.isDefined(account);
        assert.isDefined(expectedBalanceDelta);
        _.merge(this.data, {
            tokens: {
                [superToken]: {
                    accounts: {
                        [account]: {
                            expectedBalanceDelta:
                                expectedBalanceDelta.toString(),
                        },
                    },
                },
            },
        });
    }

    getAccountExpectedBalanceDelta(superToken, account) {
        _.defaultsDeep(this.data, {
            tokens: {
                [superToken]: {
                    accounts: {
                        [account]: {
                            expectedBalanceDelta: "0",
                        },
                    },
                },
            },
        });
        return toBN(
            this.data.tokens[superToken].accounts[account].expectedBalanceDelta
        );
    }

    /**************************************************************************
     * Test Plot Data Functions
     **************************************************************************/

    formatRawBalanceSnapshot(rawBalanceSnapshot) {
        return {
            availableBalance: rawBalanceSnapshot.availableBalance,
            deposit: rawBalanceSnapshot.deposit,
            owedDeposit: rawBalanceSnapshot.owedDeposit,
            timestamp: rawBalanceSnapshot.timestamp,
        };
    }

    /**
     * @dev Sets the plotData object-call this in a more "local" before hook or at the start or end of a test case
     * @param enabled whether we want to record plot data
     * @param observedAccounts the accounts (addresses) we want to observe
     */
    initializePlotData(enabled = false, observedAccounts = []) {
        this.plotData = {
            ...this.plotData,
            enabled,
            observedAccounts,
        };
    }

    /**
     * @dev Takes a balance snapshot for the plotData object if account is observed or observedAccounts is empty
     * @param account the account we are adding an entry for
     * @param rawBalanceSnapshot the rawBalanceSnapshot to be formatted and added as an entry (row)
     */
    updatePlotDataAccountBalanceSnapshot(
        superToken,
        account,
        rawBalanceSnapshot
    ) {
        const observedAccounts = this.plotData.observedAccounts;
        if (
            observedAccounts.length > 0 &&
            !observedAccounts.includes(account)
        ) {
            return;
        }

        // initializes default data for an account if it doesn't exist
        _.defaultsDeep(this.plotData, {
            tokens: {
                [superToken]: {
                    accountBalanceSnapshots: {
                        [account]: [],
                    },
                },
            },
        });
        const existingAccountBalanceSnapshots =
            this.plotData.tokens[superToken].accountBalanceSnapshots[account];

        // we only want to add new entries if the timestamp has changed
        const accountBalanceSnapshotsToMerge =
            existingAccountBalanceSnapshots.length === 0 ||
            existingAccountBalanceSnapshots[
                existingAccountBalanceSnapshots.length - 1
            ].timestamp !== rawBalanceSnapshot.timestamp
                ? [
                      ...existingAccountBalanceSnapshots,
                      this.formatRawBalanceSnapshot(rawBalanceSnapshot),
                  ]
                : [...existingAccountBalanceSnapshots];

        // add a new entry to accountBalanceSnapshots
        _.merge(this.plotData, {
            tokens: {
                [superToken]: {
                    accountBalanceSnapshots: {
                        [account]: accountBalanceSnapshotsToMerge,
                    },
                },
            },
        });
    }

    /**
     * @dev Formats the accountBalanceSnapshots object into a processable format.
     * @param superToken
     * @returns an easily processable format (for csv)
     */
    formatPlotDataIntoProcessableFormat(superToken) {
        if (!this.plotData.tokens) {
            return [];
        }
        const accountBalanceSnapshots =
            this.plotData.tokens[superToken].accountBalanceSnapshots;
        return (
            Object.entries(accountBalanceSnapshots)
                // TODO: filter out unchanged account balance (for now)
                // maybe we want to monitor deposit, owedDeposit, etc,
                .filter(
                    (x) =>
                        !_.every(x[1], (y) =>
                            y.availableBalance.eq(x[1][0].availableBalance)
                        )
                )
                // map into new easily processable data
                .map((x) =>
                    x[1].map((y) => ({
                        alias: this.toAlias(x[0]),
                        address: x[0],
                        availableBalance: wad4human(
                            y.availableBalance.toString()
                        ),
                        deposit: wad4human(y.deposit.toString()),
                        owedDeposit: wad4human(y.owedDeposit.toString()),
                        timestamp: y.timestamp,
                    }))
                )
                .flat()
        );
    }

    /**
     * @dev Writes the entirety of the data of a test into a csv file.
     * @param path the location the file is to be saved
     * @param superToken
     */
    writePlotDataIntoCSVFile(path, superToken) {
        const csvFormatPlotData =
            this.formatPlotDataIntoProcessableFormat(superToken);
        const csvWriter = createCsvWriter({
            path: "test/output/" + path + ".csv",
            header: [
                {id: "alias", title: "alias"},
                {id: "timestamp", title: "timestamp"},
                {id: "availableBalance", title: "availableBalance"},
                {id: "deposit", title: "deposit"},
                {id: "owedDeposit", title: "owedDeposit"},
                {id: "address", title: "address"},
            ],
        });
        if (csvFormatPlotData.length > 0) {
            csvWriter
                .writeRecords(csvFormatPlotData)
                .then(() => console.log("CSV file created"));
        }
    }

    /**************************************************************************
     * Logging utilities
     *************************************************************************/

    realtimeBalance(balance) {
        return toBN(balance.availableBalance).add(
            BN.max(
                toBN(0),
                toBN(balance.deposit).sub(toBN(balance.owedDeposit))
            )
        );
    }

    printSingleBalance(title, balance) {
        console.log(
            `${title}:`,
            `${wad4human(balance)} (${balance.toString()})`
        );
    }

    printRealtimeBalance(title, balance) {
        console.log(
            `${title}: `,
            `${wad4human(
                balance.availableBalance
            )} (${balance.availableBalance.toString()})`,
            `${wad4human(balance.deposit)} (${balance.deposit.toString()})`,
            `${wad4human(
                balance.owedDeposit
            )} (${balance.owedDeposit.toString()})`,
            balance.timestamp.toString()
        );
    }

    /**************************************************************************
     * Invariance tests
     *************************************************************************/

    async validateExpectedBalances(
        syncExpectedBalancesFn,
        tokenSymbol = "TEST"
    ) {
        const superToken = this.sf.tokens[tokenSymbol + "x"];

        const txBlock = await web3.eth.getBlock("latest");
        const balances2 = {};

        // update balance snapshot
        await Promise.all(
            this.listAddresses().map(async (address) => {
                balances2[address] = await superToken.realtimeBalanceOf(
                    address,
                    txBlock.timestamp
                );
                balances2[address].timestamp = txBlock.timestamp;
            })
        );

        await syncExpectedBalancesFn();

        await Promise.all(
            this.listAddresses().map(async (address) => {
                const alias = this.toAlias(address);

                const balanceSnapshot1 = this.getAccountBalanceSnapshot(
                    superToken.address,
                    address
                );
                const realtimeBalanceDelta = this.realtimeBalance(
                    balances2[address]
                ).sub(this.realtimeBalance(balanceSnapshot1));
                this.printSingleBalance(
                    `${alias} actual real-time balance delta`,
                    realtimeBalanceDelta
                );

                const expectedBalanceDelta =
                    this.getAccountExpectedBalanceDelta(
                        superToken.address,
                        address
                    );
                this.printSingleBalance(
                    `${alias} expected real-time balance delta`,
                    expectedBalanceDelta
                );

                assert.equal(
                    realtimeBalanceDelta.toString(),
                    expectedBalanceDelta.toString(),
                    `wrong real-time balance changes of ${alias}`
                );

                this.updateAccountBalanceSnapshot(
                    superToken.address,
                    address,
                    balances2[address]
                );

                this.updateAccountExpectedBalanceDelta(
                    superToken.address,
                    address,
                    0
                );
            })
        );
    }

    async validateSystemInvariance({allowCriticalAccount, tokenSymbol} = {}) {
        tokenSymbol = tokenSymbol || "TEST";
        const testToken = this.sf.tokens[tokenSymbol];
        const superToken = this.sf.tokens[tokenSymbol + "x"];
        console.log("======== validateSystemInvariance begins ========");

        const currentBlock = await web3.eth.getBlock("latest");

        let rtBalanceSum = toBN(0);
        await Promise.all(
            this.listAliases().map(async (alias) => {
                const userAddress = this.getAddress(alias);
                const tokenBalance = await testToken.balanceOf.call(
                    userAddress
                    /* TODO query old block currentBlock.timestamp*/
                );
                const superTokenBalance =
                    await superToken.realtimeBalanceOf.call(
                        userAddress,
                        currentBlock.timestamp.toString()
                    );
                superTokenBalance.timestamp = currentBlock.timestamp;
                // Available Balance = Realtime Balance - Deposit + Min(Deposit, Owed Deposit)
                const realtimeBalance = superTokenBalance.availableBalance
                    .add(superTokenBalance.deposit)
                    .sub(
                        web3.utils.BN.min(
                            superTokenBalance.owedDeposit,
                            superTokenBalance.deposit
                        )
                    );

                if (this.plotData.enabled) {
                    this.updatePlotDataAccountBalanceSnapshot(
                        superToken.address,
                        userAddress,
                        superTokenBalance
                    );
                }

                this.printSingleBalance(
                    `${alias} underlying token balance`,
                    tokenBalance
                );
                console.log(
                    `${alias} super token balance`,
                    wad4human(realtimeBalance)
                );
                this.printRealtimeBalance(
                    `${alias} super token balance (tuple)`,
                    superTokenBalance
                );

                if (!allowCriticalAccount) {
                    assert.isTrue(
                        superTokenBalance.availableBalance.gte(toBN(0)),
                        `${alias} account is critical`
                    );
                }

                rtBalanceSum = rtBalanceSum.add(realtimeBalance);
            })
        );

        this.printSingleBalance(
            "Total real-time balances of super tokens",
            rtBalanceSum
        );

        const aum = await testToken.balanceOf.call(superToken.address);
        this.printSingleBalance("AUM of super tokens", aum);

        const totalSupply = await superToken.totalSupply.call();
        this.printSingleBalance("Total supply of super tokens", totalSupply);

        assert.isTrue(
            aum.gte(rtBalanceSum),
            "AUM should be equal or more than real-time balance"
        );
        assert.isTrue(
            aum.sub(rtBalanceSum).lte(this.configs.AUM_DUST_AMOUNT),
            "AUM minus the real-time balance sum should only be a dust amount"
        );
        assert.equal(
            wad4human(aum, 8),
            wad4human(rtBalanceSum, 8),
            "AUM should match the real-time balance sum to at least 8 decimals during testing"
        );
        assert.equal(
            aum.toString(),
            totalSupply.toString(),
            "Total supply should be equal to the AUM"
        );

        console.log("======== validateSystemInvariance ends ========");
    }
};<|MERGE_RESOLUTION|>--- conflicted
+++ resolved
@@ -73,12 +73,9 @@
             INIT_BALANCE: toWad(100),
             AUM_DUST_AMOUNT: toBN(0),
             LIQUIDATION_PERIOD: 3600,
-<<<<<<< HEAD
             PATRICIAN_PERIOD: 900,
-=======
             FLOW_RATE1: toWad(1).div(toBN(3600)), // 1 per hour
             MINIMUM_DEPOSIT: clipDepositNumber(toWad(0.25), false),
->>>>>>> 652c1bb6
         };
 
         this.constants = Object.assign(
