--- conflicted
+++ resolved
@@ -1,366 +1,7 @@
 const {expectEvent} = require("@openzeppelin/test-helpers");
 const {web3tx, toBN} = require("@decentral.ee/web3-helpers");
-<<<<<<< HEAD
 const CFADataModel = require("./ConstantFlowAgreementV1.data.js");
 const MFASupport = require("../utils/MFASupport");
-=======
-
-function clipDepositNumber(deposit, roundingDown = false) {
-    // last 32 bites of the deposit (96 bites) is clipped off
-    const rounding = roundingDown
-        ? 0
-        : deposit.and(toBN(0xffffffff)).isZero()
-        ? 0
-        : 1;
-    return deposit.shrn(32).addn(rounding).shln(32);
-}
-
-function adjustNewAppAllowanceUsed(
-    appAllowance,
-    appAllowanceWanted,
-    newAppAllowanceUsed
-) {
-    //return BN.max(toBN(0), BN.min(appAllowance, BN.max(newAppAllowanceUsed, appAllowanceUsed)));
-    return BN.max(toBN(0), BN.min(appAllowance, newAppAllowanceUsed));
-}
-
-//
-// Flow info test data operations
-//
-function _updateFlowInfo({testenv, superToken, sender, receiver, flowInfo}) {
-    _.merge(testenv.data, {
-        tokens: {
-            [superToken]: {
-                cfa: {
-                    flows: {
-                        [`${sender}:${receiver}`]: {
-                            sender,
-                            receiver,
-                            timestamp: flowInfo.timestamp,
-                            flowRate: flowInfo.flowRate,
-                            deposit: flowInfo.deposit,
-                            owedDeposit: flowInfo.owedDeposit,
-                        },
-                    },
-                },
-            },
-        },
-    });
-}
-
-function getFlowInfo({testenv, superToken, sender, receiver}) {
-    _.defaultsDeep(testenv.data, {
-        tokens: {
-            [superToken]: {
-                cfa: {
-                    flows: {
-                        [`${sender}:${receiver}`]: {
-                            sender,
-                            receiver,
-                            timestamp: 0,
-                            flowRate: 0,
-                            deposit: 0,
-                            owedDeposit: 0,
-                        },
-                    },
-                },
-            },
-        },
-    });
-    return _.clone(
-        testenv.data.tokens[superToken].cfa.flows[`${sender}:${receiver}`]
-    );
-}
-
-function _printFlowInfo(title, flowInfo) {
-    console.log(
-        title,
-        flowInfo.timestamp.getTime(),
-        flowInfo.flowRate.toString(),
-        flowInfo.deposit.toString(),
-        flowInfo.owedDeposit.toString()
-    );
-}
-
-//
-// Account flow info test data operations
-//
-function _updateAccountFlowInfo({testenv, superToken, account, flowInfo}) {
-    _.merge(testenv.data, {
-        tokens: {
-            [superToken]: {
-                accounts: {
-                    [account]: {
-                        cfa: {
-                            flowInfo: {
-                                timestamp: flowInfo.timestamp,
-                                flowRate: flowInfo.flowRate,
-                                deposit: flowInfo.deposit,
-                                owedDeposit: flowInfo.owedDeposit,
-                            },
-                        },
-                    },
-                },
-            },
-        },
-    });
-}
-
-function getAccountFlowInfo({testenv, superToken, account}) {
-    _.defaultsDeep(testenv.data, {
-        tokens: {
-            [superToken]: {
-                accounts: {
-                    [account]: {
-                        cfa: {
-                            flowInfo: {
-                                timestamp: new Date(),
-                                flowRate: 0,
-                                deposit: 0,
-                                owedDeposit: 0,
-                            },
-                        },
-                    },
-                },
-            },
-        },
-    });
-    return _.clone(
-        testenv.data.tokens[superToken].accounts[account].cfa.flowInfo
-    );
-}
-
-function validateAccountNetFlow({testenv, superToken, account}) {
-    const alias = testenv.toAlias(account);
-    console.log(`validating ${alias} account net flow ...`);
-
-    // ${sender}:${receiver} => flowInfo
-    const flows = testenv.data.tokens[superToken].cfa.flows;
-
-    const inFlows = Object.keys(flows)
-        .filter((i) => i.endsWith(`:${account}`))
-        .map((i) => flows[i]);
-    const outFlows = Object.keys(flows)
-        .filter((i) => i.startsWith(`${account}:`))
-        .map((i) => flows[i]);
-    console.log(
-        "in flows",
-        inFlows.map((i) => testenv.toAlias(i.sender))
-    );
-    console.log(
-        "out flows",
-        outFlows.map((i) => testenv.toAlias(i.receiver))
-    );
-
-    let actualNetFlow = toBN(0);
-
-    inFlows.forEach((flowInfo) => {
-        actualNetFlow.iadd(toBN(flowInfo.flowRate));
-    });
-    outFlows.forEach((flowInfo) => {
-        actualNetFlow.isub(toBN(flowInfo.flowRate));
-    });
-
-    const accountFlowInfo = getAccountFlowInfo({
-        testenv,
-        superToken,
-        account,
-    });
-
-    assert.equal(
-        accountFlowInfo.flowRate.toString(),
-        actualNetFlow.toString(),
-        `unexpected netflow of ${alias}`
-    );
-}
-
-function syncAccountExpectedBalanceDeltas({testenv, superToken, timestamp}) {
-    console.log("syncing accounting expected balance deltas due to flows...");
-
-    testenv.listAddresses().forEach((account) => {
-        const accuntFlowInfo = getAccountFlowInfo({
-            testenv,
-            superToken,
-            account,
-        });
-        const balanceSnapshot = testenv.getAccountBalanceSnapshot(
-            superToken,
-            account
-        );
-        const expectedBalanceDelta1 = testenv.getAccountExpectedBalanceDelta(
-            superToken,
-            account
-        );
-        const expectedBalanceDelta2 = expectedBalanceDelta1.add(
-            toBN(accuntFlowInfo.flowRate).mul(
-                toBN(timestamp).sub(toBN(balanceSnapshot.timestamp))
-            )
-        );
-        // console.log("!!! syncAccountExpectedBalanceDeltas", testenv.toAlias(account),
-        //     toBN(timestamp).sub(toBN(balanceSnapshot.timestamp)).toString(),
-        //     expectedBalanceDelta1.toString(),
-        //     expectedBalanceDelta2.toString());
-        testenv.updateAccountExpectedBalanceDelta(
-            superToken,
-            account,
-            expectedBalanceDelta2
-        );
-    });
-}
-
-class MFASupport {
-    static async setup({testenv, mfa, roles}) {
-        roles.mfaSender = testenv.getAddress(mfa.sender);
-        roles.mfa = testenv.getAddress("mfa");
-
-        Object.keys(mfa.receivers).forEach(async (receiverAlias) => {
-            const mfaReceiverName = "mfa.receiver." + receiverAlias;
-            roles[mfaReceiverName] = testenv.getAddress(receiverAlias);
-            console.log(
-                `${receiverAlias} account address ${roles[mfaReceiverName]} (${receiverAlias})`
-            );
-        });
-
-        const receivers = Object.keys(mfa.receivers).filter(
-            (i) => mfa.receivers[i].proportion > 0
-        );
-        return {
-            userData: web3.eth.abi.encodeParameters(
-                ["address", "uint256", "address[]", "uint256[]"],
-                [
-                    testenv.getAddress(mfa.sender),
-                    mfa.ratioPct,
-                    receivers.map((i) => testenv.getAddress(i)),
-                    receivers.map((i) => mfa.receivers[i].proportion),
-                ]
-            ),
-        };
-    }
-
-    static async updateFlowExpectations({
-        testenv,
-        superToken,
-        mfa,
-        flowRate,
-        roles,
-        addFlowInfo1,
-        getAccountFlowInfo1,
-        expectedNetFlowDeltas,
-        expectedFlowInfo,
-    }) {
-        let totalProportions = Object.values(mfa.receivers)
-            .map((i) => i.proportion)
-            .reduce((acc, cur) => acc + cur, 0);
-
-        const depositAllowance = clipDepositNumber(
-            toBN(flowRate).mul(toBN(testenv.configs.LIQUIDATION_PERIOD)),
-            true /* rounding down */
-        );
-
-        // expected unwindng of mfa receiver flows
-        Object.keys(mfa.receivers).forEach((receiverAlias) => {
-            const receiverAddress = testenv.getAddress(receiverAlias);
-            if (!(receiverAddress in expectedNetFlowDeltas)) {
-                expectedNetFlowDeltas[receiverAddress] = toBN(0);
-            }
-        });
-        await Promise.all(
-            Object.keys(mfa.receivers).map(async (receiverAlias) => {
-                const mfaReceiverName = "mfa.receiver." + receiverAlias;
-                const mfaFlowName = "mfa.flow." + receiverAlias;
-                const receiverAddress = testenv.getAddress(receiverAlias);
-                const notTouched =
-                    mfa.receivers[receiverAlias].proportion === 0;
-
-                // skip if it's been deleted by one of the mfa receivers
-                if (receiverAddress == roles.receiver) return;
-
-                await addFlowInfo1(mfaFlowName, {
-                    sender: roles.mfa,
-                    receiver: roles[mfaReceiverName],
-                    notTouched,
-                });
-
-                const originalMfaFlowDepositAllowance = clipDepositNumber(
-                    toBN(depositAllowance)
-                        .mul(toBN(mfa.receivers[receiverAlias].proportion))
-                        .mul(toBN(mfa.ratioPct))
-                        .divn(100)
-                        .div(toBN(totalProportions)),
-                    true /* rounding down */
-                );
-                const mfaFlowDepositAllowance =
-                    originalMfaFlowDepositAllowance.lt(
-                        testenv.configs.MINIMUM_DEPOSIT
-                    ) && toBN(flowRate).gt(toBN(0))
-                        ? testenv.configs.MINIMUM_DEPOSIT
-                        : originalMfaFlowDepositAllowance;
-
-                const mfaFlowRate = toBN(originalMfaFlowDepositAllowance).div(
-                    toBN(testenv.configs.LIQUIDATION_PERIOD)
-                );
-
-                if (!notTouched) {
-                    const mfaFlowRateDelta = toBN(mfaFlowRate).sub(
-                        toBN(getAccountFlowInfo1(mfaReceiverName).flowRate)
-                    );
-                    expectedNetFlowDeltas[receiverAddress].iadd(
-                        mfaFlowRateDelta
-                    );
-                    expectedNetFlowDeltas[roles.mfa].isub(mfaFlowRateDelta);
-                }
-
-                expectedFlowInfo[mfaFlowName] = {
-                    flowRate: mfaFlowRate,
-                    deposit: mfaFlowDepositAllowance,
-                    owedDeposit: toBN(0),
-                };
-
-                // console.log("!!!! mfa flow",
-                //     mfaFlowName,
-                //     notTouched,
-                //     mfaFlowRate.toString(),
-                //     mfaFlowDepositAllowance.toString());
-            })
-        );
-
-        // expected unwindng of mfa sender flow if the flow being deleted is not sending to the mfa
-        if (roles.mfa != roles.receiver) {
-            const mfaSenderFlow = getFlowInfo({
-                testenv,
-                superToken: superToken.address,
-                sender: roles.mfaSender,
-                receiver: roles.mfa,
-            });
-            //console.log("!!!!", mfaSenderFlow);
-            if (!(roles.mfaSender in expectedNetFlowDeltas))
-                expectedNetFlowDeltas[roles.mfaSender] = toBN(0);
-            if (!(roles.mfa in expectedNetFlowDeltas))
-                expectedNetFlowDeltas[roles.mfa] = toBN(0);
-            expectedNetFlowDeltas[roles.mfaSender].iadd(
-                toBN(mfaSenderFlow.flowRate)
-            );
-            expectedNetFlowDeltas[roles.mfa].isub(toBN(mfaSenderFlow.flowRate));
-            await addFlowInfo1("mfa.sender", {
-                sender: roles.mfaSender,
-                receiver: roles.mfa,
-            });
-            expectedFlowInfo["mfa.sender"] = {
-                flowRate: "0",
-                deposit: toBN(0),
-                owedDeposit: toBN(0),
-            };
-        }
-    }
-
-    static async postCheck({testenv, roles}) {
-        assert.isFalse(
-            await testenv.contracts.superfluid.isAppJailed(roles.mfa),
-            "MFA app was jailed"
-        );
-    }
-}
->>>>>>> 652c1bb6
 
 //
 // test functions
@@ -507,18 +148,8 @@
             mainFlowDeposit, // appAllowanceUsed
             newAppAllowanceUsed
         );
-<<<<<<< HEAD
-        // adjust deposit allowance refunds to refund less
-        // if (mfaAllowanceUsedDelta.ltn(0)) {
-        //     mfaAllowanceUsedAdjusted = mfaAllowanceUsedAdjusted.add(
-        //         clipDepositNumber(mfaAllowanceUsedDelta.mul(toBN(-1)), true /* rounding down */)
-        //             .add(mfaAllowanceUsedDelta)
-        //     );
-        // }
+
         cfaDataModel.expectedFlowInfo.main = {
-=======
-        expectedFlowInfo.main = {
->>>>>>> 652c1bb6
             flowRate: toBN(flowRate),
             deposit:
                 mainFlowDeposit
