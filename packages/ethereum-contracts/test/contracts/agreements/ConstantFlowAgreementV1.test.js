const TestEnvironment = require("../../TestEnvironment");

const {BN, expectEvent} = require("@openzeppelin/test-helpers");
const {expectRevert} = require("../../utils/expectRevert");
const {web3tx, toWad, toBN} = require("@decentral.ee/web3-helpers");
const {
    shouldCreateFlow,
    shouldUpdateFlow,
    shouldDeleteFlow,
    shouldUpdateFlowOperatorPermissionsAndValidateEvent,
    shouldRevertUpdateFlowOperatorPermissions,
    shouldRevertChangeFlowByOperator,
    shouldCreateFlowByOperator,
    shouldUpdateFlowByOperator,
    shouldDeleteFlowByOperator,
} = require("./ConstantFlowAgreementV1.behavior.js");

const traveler = require("ganache-time-traveler");
const CFADataModel = require("./ConstantFlowAgreementV1.data.js");

const TEST_TRAVEL_TIME = 3600 * 24; // 24 hours

const ALLOW_CREATE = 1 << 0;
const ALLOW_UPDATE = 1 << 1;
const ALLOW_DELETE = 1 << 2;

// TODO: when doing the hardhat refactor, make the input of users just addresses
// not addresses OR aliases - should be consistent throughout - aliases should
// solely be used for output, but we should be using addresses in the code
// we should have one file dedicated to different constants/enums as well

describe("Using ConstantFlowAgreement v1", function () {
    this.timeout(300e3);
    const t = TestEnvironment.getSingleton();

    const {ZERO_ADDRESS, MAXIMUM_FLOW_RATE} = t.constants;
    const {LIQUIDATION_PERIOD, FLOW_RATE1, MINIMUM_DEPOSIT} = t.configs;

    let admin, alice, bob, dan;
    let superfluid;
    let governance;
    let cfa;
    let testToken;
    let superToken;

    before(async function () {
        await t.beforeTestSuite({
            isTruffle: true,
            nAccounts: 5,
        });
        ({admin, alice, bob, dan} = t.aliases);

        ({superfluid, governance, cfa} = t.contracts);
        testToken = await t.sf.contracts.TestToken.at(t.sf.tokens.TEST.address);
        superToken = t.sf.tokens.TESTx;
    });

    after(async function () {
        await t.report({title: "ConstantFlowAgreement.test"});
    });

    beforeEach(async function () {
        await t.beforeEachTestCase();
    });

    // TODO: regex from # until the end
    afterEach(() => {
        if (t.plotData.enabled) {
            t.writePlotDataIntoCSVFile(
                this.ctx.test.title
                    .split("#")[1]
                    // eslint-disable-next-line
                    .split('"')[0]
                    .split(" ")
                    .join("_"),
                superToken.address
            );
        }
    });

    async function timeTravelOnce(time = TEST_TRAVEL_TIME) {
        const block1 = await web3.eth.getBlock("latest");
        console.log("current block time", block1.timestamp);
        console.log(`time traveler going to the future +${time}...`);
        await traveler.advanceTimeAndBlock(time);
        const block2 = await web3.eth.getBlock("latest");
        console.log("new block time", block2.timestamp);
    }

    async function verifyAll(opts) {
        const cfaDataModel = new CFADataModel(t, superToken);
        const block2 = await web3.eth.getBlock("latest");
        await t.validateExpectedBalances(() => {
            cfaDataModel.syncAccountExpectedBalanceDeltas({
                testenv: t,
                superToken: superToken.address,
                timestamp: block2.timestamp,
            });
        });
        await t.validateSystemInvariance(opts);
    }

    async function timeTravelOnceAndVerifyAll(opts = {}) {
        const time = opts.time || TEST_TRAVEL_TIME;
        await timeTravelOnce(time);
        await verifyAll(opts);
    }

    async function timeTravelOnceAndValidateSystemInvariance(opts = {}) {
        const time = opts.time || TEST_TRAVEL_TIME;
        await timeTravelOnce(time);
        await t.validateSystemInvariance(opts);
    }

    async function expectNetFlow(alias, expectedNetFlowRate) {
        const actualNetFlowRate = await cfa.getNetFlow(
            superToken.address,
            t.getAddress(alias)
        );
        console.log(
            `expected net flow for ${alias}: ${expectedNetFlowRate.toString()}`
        );
        assert.equal(
            actualNetFlowRate.toString(),
            expectedNetFlowRate.toString(),
            `Unexpected net flow for ${alias}`
        );
    }

    async function expectJailed(appAddress, reasonCode) {
        assert.isTrue(await t.contracts.superfluid.isAppJailed(appAddress));
        const events = await superfluid.getPastEvents("Jail", {
            fromBlock: 0,
            toBlock: "latest",
            filter: {
                app: appAddress,
            },
        });
        assert.equal(events.length, 1);
        assert.equal(events[0].args.reason.toString(), reasonCode.toString());
    }

    function shouldCreateSolventLiquidationTest({
        titlePrefix,
        sender,
        receiver,
        by,
        seconds,
    }) {
        it(`${titlePrefix}.a should be liquidated when critical but solvent`, async () => {
            const defaultSolvencyStatus = {
                preIsCritical: false,
                preIsSolvent: true,
                postIsCritical: true,
                postIsSolvent: true,
            };
            await _testLiquidation({
                sender,
                receiver,
                by,
                seconds,
                solvencyStatuses: defaultSolvencyStatus,
            });
        });
    }

    function shouldCreateBailoutTest({
        titlePrefix,
        sender,
        receiver,
        by,
        allowCriticalAccount,
        seconds,
    }) {
        it(`${titlePrefix}.b can liquidate and bail out when insolvent`, async () => {
            const defaultSolvencyStatus = {
                preIsCritical: false,
                preIsSolvent: true,
                postIsCritical: true,
                postIsSolvent: false,
            };
            await _testLiquidation({
                isBailout: true,
                sender,
                receiver,
                by,
                allowCriticalAccount,
                seconds,
                solvencyStatuses: defaultSolvencyStatus,
            });
        });
    }

    async function _testLiquidation({
        sender,
        receiver,
        by,
        seconds,
        allowCriticalAccount,
        solvencyStatuses,
        isBailout,
        shouldSkipTimeTravel,
    }) {
        // get initial state
        await t.validateSystemInvariance({
            allowCriticalAccount,
            description: "STR:" + receiver,
        });

        const accountFlowInfo = await t.sf.cfa.getAccountFlowInfo({
            superToken: superToken.address,
            account: t.aliases[sender],
        });
        const netFlowRate = toBN(accountFlowInfo.flowRate).mul(toBN(-1)); // convert net flow rate to positive

        if (solvencyStatuses.preIsCritical) {
            assert.isTrue(
                await superToken.isAccountCriticalNow(t.aliases[sender])
            );
        } else {
            assert.isFalse(
                await superToken.isAccountCriticalNow(t.aliases[sender])
            );
        }

        if (solvencyStatuses.preIsSolvent) {
            assert.isTrue(
                await superToken.isAccountSolventNow(t.aliases[sender])
            );
        } else {
            assert.isFalse(
                await superToken.isAccountSolventNow(t.aliases[sender])
            );
        }

        if (netFlowRate.eq(toBN(0))) {
            // ensure that when testing liquidations when the account has a 0 net flow
            // that the available balance is negative: still can be liquidated but
            // they aren't at risk of going insolvent unless their inflow stops
            assert.isTrue(
                await superToken.isAccountCriticalNow(t.aliases[sender])
            );
        } else {
            // provide the option to skip time travel, especially in the multi flow cases
            if (!shouldSkipTimeTravel) {
                const liquidationPeriod = isBailout ? 0 : LIQUIDATION_PERIOD;
                // drain the balance until critical (`seconds` sec extra)
                await timeTravelOnceAndVerifyAll({
                    time:
                        t.configs.INIT_BALANCE.div(netFlowRate).toNumber() -
                        liquidationPeriod +
                        seconds,
                    allowCriticalAccount: true,
                });
            }
        }

        if (solvencyStatuses.postIsCritical) {
            assert.isTrue(
                await superToken.isAccountCriticalNow(t.aliases[sender])
            );
        } else {
            assert.isFalse(
                await superToken.isAccountCriticalNow(t.aliases[sender])
            );
        }

        if (solvencyStatuses.postIsSolvent) {
            assert.isTrue(
                await superToken.isAccountSolventNow(t.aliases[sender])
            );
        } else {
            assert.isFalse(
                await superToken.isAccountSolventNow(t.aliases[sender])
            );
        }

        await shouldDeleteFlow({
            testenv: t,
            superToken,
            sender,
            receiver,
            by,
            accountFlowInfo,
        });

        await verifyAll({allowCriticalAccount, description: "LIQ"});
    }

    context("#1 without callbacks", () => {
        const sender = "alice";
        const receiver = "bob";
        const agent = "dan";

        before(() => {
            console.log(`sender is ${sender} ${t.aliases[sender]}`);
            console.log(`receiver is ${receiver} ${t.aliases[receiver]}`);
        });

        describe("#1.1 createFlow", () => {
            it("#1.1.1 should create when there is enough balance", async () => {
                await t.upgradeBalance(sender, t.configs.INIT_BALANCE);

                await shouldCreateFlow({
                    testenv: t,
                    superToken,
                    sender,
                    receiver,
                    flowRate: FLOW_RATE1,
                });

                await timeTravelOnceAndVerifyAll();
            });

            it("#1.1.2 should reject when there is not enough balance", async () => {
                await expectRevert(
                    t.sf.cfa.createFlow({
                        superToken: superToken.address,
                        sender: t.aliases[sender],
                        receiver: t.aliases[receiver],
                        flowRate: FLOW_RATE1.toString(),
                    }),
                    "CFA: not enough available balance"
                );
            });

            it("#1.1.3 should reject when zero flow rate", async () => {
                await expectRevert(
                    t.sf.cfa.createFlow({
                        superToken: superToken.address,
                        sender: t.aliases[sender],
                        receiver: t.aliases[receiver],
                        flowRate: "0",
                    }),
                    "CFA: invalid flow rate"
                );
            });

            it("#1.1.4 should reject when negative flow rate", async () => {
                await expectRevert(
                    t.sf.cfa.createFlow({
                        superToken: superToken.address,
                        sender: t.aliases[sender],
                        receiver: t.aliases[receiver],
                        flowRate: "-1",
                    }),
                    "CFA: invalid flow rate"
                );
            });

            it("#1.1.5 should reject when self flow", async () => {
                await expectRevert(
                    t.sf.cfa.createFlow({
                        superToken: superToken.address,
                        sender: t.aliases[sender],
                        receiver: t.aliases[sender],
                        flowRate: FLOW_RATE1.toString(),
                    }),
                    "CFA: no self flow"
                );
            });

            it("#1.1.6 should not create same flow", async () => {
                await t.upgradeBalance(sender, t.configs.INIT_BALANCE);

                await shouldCreateFlow({
                    testenv: t,
                    superToken,
                    sender,
                    receiver,
                    flowRate: FLOW_RATE1,
                });
                await expectRevert(
                    t.sf.cfa.createFlow({
                        superToken: superToken.address,
                        sender: t.aliases[sender],
                        receiver: t.aliases[receiver],
                        flowRate: FLOW_RATE1.toString(),
                    }),
                    "CFA: flow already exist"
                );
            });

            it("#1.1.7 should reject when overflow flow rate", async () => {
                await expectRevert(
                    t.sf.cfa.createFlow({
                        superToken: superToken.address,
                        sender: t.aliases[sender],
                        receiver: t.aliases.carol,
                        flowRate: MAXIMUM_FLOW_RATE.toString(),
                    }),
                    "CFA: deposit overflow"
                );
            });

            it("#1.1.8 should reject when receiver is zero address", async () => {
                await expectRevert(
                    t.sf.cfa.createFlow({
                        superToken: superToken.address,
                        sender: t.aliases[sender],
                        receiver: ZERO_ADDRESS,
                        flowRate: FLOW_RATE1.toString(),
                    }),
                    "CFA: receiver is zero"
                );
            });
        });

        describe("#1.2 updateFlow", () => {
            beforeEach(async () => {
                await t.upgradeBalance(sender, t.configs.INIT_BALANCE);

                await shouldCreateFlow({
                    testenv: t,
                    superToken,
                    sender,
                    receiver,
                    flowRate: FLOW_RATE1,
                });
            });

            it("#1.2.1 can maintain existing flow rate", async () => {
                await shouldUpdateFlow({
                    testenv: t,
                    superToken,
                    sender,
                    receiver,
                    flowRate: FLOW_RATE1,
                });

                await timeTravelOnceAndVerifyAll();
            });

            it("#1.2.2 can increase (+10%) existing flow rate", async () => {
                await shouldUpdateFlow({
                    testenv: t,
                    superToken,
                    sender,
                    receiver,
                    flowRate: FLOW_RATE1.mul(toBN(11)).div(toBN(10)),
                });

                await timeTravelOnceAndVerifyAll();
            });

            it("#1.2.3 can decrease (-10%) existing flow rate", async () => {
                await shouldUpdateFlow({
                    testenv: t,
                    superToken,
                    sender,
                    receiver,
                    flowRate: FLOW_RATE1.mul(toBN(9)).div(toBN(10)),
                });

                await timeTravelOnceAndVerifyAll();
            });

            it("#1.2.4 should not update with zero flow rate", async () => {
                await expectRevert(
                    t.sf.cfa.updateFlow({
                        superToken: superToken.address,
                        sender: t.aliases[sender],
                        receiver: t.aliases[receiver],
                        flowRate: "0",
                    }),
                    "CFA: invalid flow rate"
                );
            });

            it("#1.2.5 should not update with negative flow rate", async () => {
                await expectRevert(
                    t.sf.cfa.updateFlow({
                        superToken: superToken.address,
                        sender: t.aliases[sender],
                        receiver: t.aliases[receiver],
                        flowRate: "-1",
                    }),
                    "CFA: invalid flow rate"
                );
            });

            it("#1.2.6 should not update non existing flow", async () => {
                await expectRevert(
                    t.sf.cfa.updateFlow({
                        superToken: superToken.address,
                        sender: t.aliases[sender],
                        receiver: t.aliases[agent],
                        flowRate: FLOW_RATE1.toString(),
                    }),
                    "CFA: flow does not exist"
                );
            });

            it("#1.2.7 should not update non existing flow (self flow)", async () => {
                await expectRevert(
                    t.sf.cfa.updateFlow({
                        superToken: superToken.address,
                        sender: t.aliases[sender],
                        receiver: t.aliases[sender],
                        flowRate: FLOW_RATE1.toString(),
                    }),
                    "CFA: no self flow"
                );
            });

            it("#1.2.8 should reject when there is not enough balance", async () => {
                await expectRevert(
                    t.sf.cfa.updateFlow({
                        superToken: superToken.address,
                        sender: t.aliases[sender],
                        receiver: t.aliases[receiver],
                        flowRate: toBN(t.configs.INIT_BALANCE)
                            .div(toBN(LIQUIDATION_PERIOD).sub(toBN(60)))
                            .toString(),
                    }),
                    "CFA: not enough available balance"
                );
            });

            it("#1.2.9 should reject when overflow flow rate", async () => {
                await expectRevert(
                    t.sf.cfa.updateFlow({
                        superToken: superToken.address,
                        sender: t.aliases[sender],
                        receiver: t.aliases[receiver],
                        flowRate: MAXIMUM_FLOW_RATE.toString(),
                    }),
                    "CFA: deposit overflow"
                );
            });

            it("#1.2.10 should reject when receiver is zero address", async () => {
                await expectRevert(
                    t.sf.cfa.updateFlow({
                        superToken: superToken.address,
                        sender: t.aliases[sender],
                        receiver: ZERO_ADDRESS,
                        flowRate: FLOW_RATE1.toString(),
                    }),
                    "CFA: receiver is zero"
                );
            });
        });

        describe("#1.3 deleteFlow (non liquidation)", () => {
            beforeEach(async () => {
                // give admin some balance for liquidations
                await t.upgradeBalance("admin", t.configs.INIT_BALANCE);
                await t.upgradeBalance(sender, t.configs.INIT_BALANCE);
                await t.upgradeBalance(agent, t.configs.INIT_BALANCE);
                await shouldCreateFlow({
                    testenv: t,
                    superToken,
                    sender,
                    receiver,
                    flowRate: FLOW_RATE1,
                });
            });

            it("#1.3.1.a can delete existing flow by sender", async () => {
                await shouldDeleteFlow({
                    testenv: t,
                    superToken,
                    sender,
                    receiver,
                    by: sender,
                });

                await timeTravelOnceAndVerifyAll();
            });

            it("#1.3.1.b can delete existing flow by receiver", async () => {
                await shouldDeleteFlow({
                    testenv: t,
                    superToken,
                    sender,
                    receiver,
                    by: receiver,
                });

                await timeTravelOnceAndVerifyAll();
            });

            it("#1.3.2 can delete an updated flow", async () => {
                await shouldUpdateFlow({
                    testenv: t,
                    superToken,
                    sender,
                    receiver,
                    flowRate: FLOW_RATE1.mul(toBN(11)).div(toBN(10)),
                });
                await shouldDeleteFlow({
                    testenv: t,
                    superToken,
                    sender,
                    receiver,
                    by: sender,
                });

                await timeTravelOnceAndVerifyAll();
            });

            it("#1.3.3 should not delete non-existing flow", async () => {
                await expectRevert(
                    t.sf.cfa.deleteFlow({
                        superToken: superToken.address,
                        sender: t.aliases[sender],
                        receiver: t.aliases[agent],
                    }),
                    "CFA: flow does not exist"
                );
            });

            it("#1.3.4 should reject when receiver is zero address", async () => {
                await expectRevert(
                    t.sf.cfa.deleteFlow({
                        superToken: superToken.address,
                        sender: t.aliases[sender],
                        receiver: ZERO_ADDRESS,
                    }),
                    "CFA: receiver is zero"
                );
            });

            it("#1.3.5 should reject when sender is zero address", async () => {
                await expectRevert(
                    t.sf.cfa.deleteFlow({
                        superToken: superToken.address,
                        sender: ZERO_ADDRESS,
                        receiver: t.aliases[agent],
                        by: t.aliases[sender],
                    }),
                    "CFA: sender is zero"
                );
            });
        });

        describe("#1.4 deleteFlow (liquidations)", () => {
            beforeEach(async () => {
                // give admin some balance for liquidations
                await t.upgradeBalance("admin", t.configs.INIT_BALANCE);
                await t.upgradeBalance(sender, t.configs.INIT_BALANCE);
                await shouldCreateFlow({
                    testenv: t,
                    superToken,
                    sender,
                    receiver,
                    flowRate: FLOW_RATE1,
                });

                t.initializePlotData(true); // observing all accounts
            });

            it("#1.4.1 should reject when sender account is not critical", async () => {
                await expectRevert(
                    t.sf.cfa.deleteFlow({
                        superToken: superToken.address,
                        sender: t.aliases[sender],
                        receiver: t.aliases[receiver],
                        by: t.aliases[agent],
                    }),
                    "CFA: sender account is not critical"
                );
            });

            it("#1.4.2 should reject when sender is zero address", async () => {
                await expectRevert(
                    t.sf.cfa.deleteFlow({
                        superToken: superToken.address,
                        sender: ZERO_ADDRESS,
                        receiver: t.aliases[receiver],
                        by: t.aliases[agent],
                    }),
                    "CFA: sender is zero"
                );
            });

            it("#1.4.3 should reject when sender account is not critical", async () => {
                await expectRevert(
                    t.sf.cfa.deleteFlow({
                        superToken: superToken.address,
                        sender: t.aliases[sender],
                        receiver: t.aliases[receiver],
                        by: t.aliases[agent],
                    }),
                    "CFA: sender account is not critical"
                );
            });

            context(
                "#1.4.4 with reward address as admin (agent is liquidator)",
                () => {
                    beforeEach(async () => {
                        await web3tx(
                            governance.setRewardAddress,
                            "set reward address to admin"
                        )(superfluid.address, ZERO_ADDRESS, admin);
                    });
                    shouldCreateSolventLiquidationTest({
                        titlePrefix: "#1.4.4",
                        superToken,
                        sender,
                        receiver,
                        by: agent,
                        seconds: 60,
                    });
                    shouldCreateBailoutTest({
                        titlePrefix: "#1.4.4",
                        superToken,
                        sender,
                        receiver,
                        by: agent,
                        seconds: 60,
                    });
                }
            );

            context(
                "#1.4.5 with zero reward address (agent is liquidator)",
                () => {
                    beforeEach(async () => {
                        await web3tx(
                            governance.setRewardAddress,
                            "set reward address to zero"
                        )(superfluid.address, ZERO_ADDRESS, ZERO_ADDRESS);
                    });
                    shouldCreateSolventLiquidationTest({
                        titlePrefix: "#1.4.5",
                        superToken,
                        sender,
                        receiver,
                        by: agent,
                        seconds: 60,
                    });
                    shouldCreateBailoutTest({
                        titlePrefix: "#1.4.5",
                        superToken,
                        sender,
                        receiver,
                        by: agent,
                        // thanks for bailing every one out, dan :)
                        allowCriticalAccount: true,
                        seconds: 60,
                    });
                }
            );

            context(
                "#1.4.6 with reward address as admin (sender is liquidator)",
                () => {
                    beforeEach(async () => {
                        await web3tx(
                            governance.setRewardAddress,
                            "set reward address to admin"
                        )(superfluid.address, ZERO_ADDRESS, admin);
                    });
                    shouldCreateSolventLiquidationTest({
                        titlePrefix: "#1.4.6",
                        superToken,
                        sender,
                        receiver,
                        by: sender,
                        seconds: 60,
                    });
                    shouldCreateBailoutTest({
                        titlePrefix: "#1.4.6",
                        superToken,
                        sender,
                        receiver,
                        by: sender,
                        allowCriticalAccount: true,
                        seconds: 60,
                    });
                }
            );

            context(
                "#1.4.7 with zero reward address (sender is liquidator)",
                () => {
                    beforeEach(async () => {
                        await web3tx(
                            governance.setRewardAddress,
                            "set reward address to zero"
                        )(superfluid.address, ZERO_ADDRESS, ZERO_ADDRESS);
                    });
                    shouldCreateSolventLiquidationTest({
                        titlePrefix: "#1.4.7",
                        superToken,
                        sender,
                        receiver,
                        by: sender,
                        seconds: 60,
                    });
                    shouldCreateBailoutTest({
                        titlePrefix: "#1.4.7",
                        superToken,
                        sender,
                        receiver,
                        by: sender,
                        // no one will bail you out, alice :(
                        allowCriticalAccount: true,
                        seconds: 60,
                    });
                }
            );

            context(
                "#1.4.8 test agent liquidation out of patrician period",
                () => {
                    beforeEach(async () => {
                        await web3tx(
                            governance.setRewardAddress,
                            "set reward address to admin"
                        )(superfluid.address, ZERO_ADDRESS, admin);
                    });
                    shouldCreateSolventLiquidationTest({
                        titlePrefix: "#1.4.8",
                        superToken,
                        sender,
                        receiver,
                        by: agent,
                        seconds: t.configs.PATRICIAN_PERIOD + 1,
                    });
                    shouldCreateBailoutTest({
                        titlePrefix: "#1.4.8",
                        superToken,
                        sender,
                        receiver,
                        by: agent,
                        // thanks for bailing every one out, dan :)
                        allowCriticalAccount: true,
                        seconds: t.configs.PATRICIAN_PERIOD + 1,
                    });
                }
            );

            context(
                "#1.4.9 test sender reward account liquidation out of patrician period",
                () => {
                    beforeEach(async () => {
                        await web3tx(
                            governance.setRewardAddress,
                            "set reward address to sender"
                        )(superfluid.address, ZERO_ADDRESS, t.aliases[sender]);
                    });
                    shouldCreateSolventLiquidationTest({
                        titlePrefix: "#1.4.9",
                        superToken,
                        sender,
                        receiver,
                        by: sender,
                        seconds: t.configs.PATRICIAN_PERIOD + 1,
                    });
                    shouldCreateBailoutTest({
                        titlePrefix: "#1.4.9",
                        superToken,
                        sender,
                        receiver,
                        by: sender,
                        // thanks for bailing every one out, alice :)
                        allowCriticalAccount: true,
                        seconds: t.configs.PATRICIAN_PERIOD + 1,
                    });
                }
            );

            context(
                "#1.4.10 test reward account liquidation out of patrician period",
                () => {
                    beforeEach(async () => {
                        await web3tx(
                            governance.setRewardAddress,
                            "set reward address to agent"
                        )(superfluid.address, ZERO_ADDRESS, t.aliases[agent]);
                    });
                    shouldCreateSolventLiquidationTest({
                        titlePrefix: "#1.4.10",
                        superToken,
                        sender,
                        receiver,
                        by: agent,
                        seconds: t.configs.PATRICIAN_PERIOD + 1,
                    });
                    shouldCreateBailoutTest({
                        titlePrefix: "#1.4.10",
                        superToken,
                        sender,
                        receiver,
                        by: agent,
                        // thanks for bailing every one out, dan :)
                        allowCriticalAccount: true,
                        seconds: t.configs.PATRICIAN_PERIOD + 1,
                    });
                }
            );

            context(
                "#1.4.11 with zero reward address out of patrician period",
                () => {
                    beforeEach(async () => {
                        await web3tx(
                            governance.setRewardAddress,
                            "set reward address to zero"
                        )(superfluid.address, ZERO_ADDRESS, ZERO_ADDRESS);
                    });
                    shouldCreateSolventLiquidationTest({
                        titlePrefix: "#1.4.11",
                        superToken,
                        sender,
                        receiver,
                        by: agent,
                        seconds: t.configs.PATRICIAN_PERIOD + 1,
                    });
                    shouldCreateBailoutTest({
                        titlePrefix: "#1.4.11",
                        superToken,
                        sender,
                        receiver,
                        by: agent,
                        // thanks for bailing every one out, dan :)
                        allowCriticalAccount: true,
                        seconds: t.configs.PATRICIAN_PERIOD + 1,
                    });
                }
            );

            context(
                "#1.4.12 with receiver as liquidator out of patrician period",
                () => {
                    beforeEach(async () => {
                        await web3tx(
                            governance.setRewardAddress,
                            "set reward address to agent"
                        )(superfluid.address, ZERO_ADDRESS, t.aliases[agent]);

                        t.initializePlotData(true); // observing all accounts
                    });
                    shouldCreateSolventLiquidationTest({
                        titlePrefix: "#1.4.12",
                        superToken,
                        sender,
                        receiver,
                        by: receiver,
                        seconds: t.configs.PATRICIAN_PERIOD + 1,
                    });
                    shouldCreateBailoutTest({
                        titlePrefix: "#1.4.12",
                        superToken,
                        sender,
                        receiver,
                        by: receiver,
                        // thanks for bailing every one out, dan :)
                        allowCriticalAccount: true,
                        seconds: t.configs.PATRICIAN_PERIOD + 1,
                    });
                }
            );

            it("#1.4.13 allow liquidation with sender positive net flowrate", async () => {
                // drain the sender into criticality
                await timeTravelOnce(
                    t.configs.INIT_BALANCE.div(FLOW_RATE1).toNumber()
                );
                assert.isTrue(
                    await superToken.isAccountCriticalNow(t.aliases[sender])
                );

                // start a reverse flow leading to a slightly positive sender net flowrate
                await t.sf.cfa.createFlow({
                    superToken: superToken.address,
                    sender: t.aliases[receiver],
                    receiver: t.aliases[sender],
                    flowRate: FLOW_RATE1.add(toBN(1)).toString(),
                });

                assert.isTrue(
                    (
                        await cfa.getNetFlow(
                            superToken.address,
                            t.aliases[sender]
                        )
                    ).gt(toBN(0))
                );
                assert.isTrue(
                    await superToken.isAccountCriticalNow(t.aliases[sender])
                );

                // account still critical, should be possible to liquidate
                await t.sf.cfa.deleteFlow({
                    superToken: superToken.address,
                    sender: t.aliases[sender],
                    receiver: t.aliases[receiver],
                    by: t.aliases[agent],
                });
            });

            it("#1.4.14a correct reward attribution for patrician period", async () => {
                const adminInitBal = (
                    await superToken.realtimeBalanceOfNow(admin)
                ).availableBalance;
                const agentInitBal = (
                    await superToken.realtimeBalanceOfNow(t.aliases[agent])
                ).availableBalance;

                // drain the sender into patrician territory
                await timeTravelOnce(
                    t.configs.INIT_BALANCE.div(FLOW_RATE1).toNumber() -
                        t.configs.LIQUIDATION_PERIOD +
                        1
                );

                // agent liquidates
                const r = await t.sf.cfa.deleteFlow({
                    superToken: superToken.address,
                    sender: t.aliases[sender],
                    receiver: t.aliases[receiver],
                    by: t.aliases[agent],
                });

                // rewards should go to the rewardAddress
                await expectEvent.inTransaction(
                    r.tx,
                    t.sf.contracts.ISuperToken,
                    "AgreementLiquidatedV2",
                    {rewardAccount: admin}
                );

                // reward account (here: admin) should have received the deposit
                const adminPostBal = (
                    await superToken.realtimeBalanceOfNow(admin)
                ).availableBalance;
                const agentPostBal = (
                    await superToken.realtimeBalanceOfNow(t.aliases[agent])
                ).availableBalance;
                assert.notEqual(
                    adminPostBal.toString(),
                    adminInitBal.toString()
                );

                assert.equal(agentPostBal.toString(), agentInitBal.toString());
            });

            it("#1.4.14b correct reward attribution for patrician period with two-way flows", async () => {
                const adminInitBal = (
                    await superToken.realtimeBalanceOfNow(admin)
                ).availableBalance;
                const agentInitBal = (
                    await superToken.realtimeBalanceOfNow(t.aliases[agent])
                ).availableBalance;

                // drain the sender into patrician territory
                await timeTravelOnce(
                    t.configs.INIT_BALANCE.div(FLOW_RATE1).toNumber() -
                        t.configs.LIQUIDATION_PERIOD +
                        1
                );

                // start a reverse flow leading to a near-zero negative sender net flowrate
                await t.sf.cfa.createFlow({
                    superToken: superToken.address,
                    sender: t.aliases[receiver],
                    receiver: t.aliases[sender],
                    flowRate: FLOW_RATE1.sub(toBN(1)).toString(),
                });

                // agent liquidates
                const r = await t.sf.cfa.deleteFlow({
                    superToken: superToken.address,
                    sender: t.aliases[sender],
                    receiver: t.aliases[receiver],
                    by: t.aliases[agent],
                });

                // rewards should go to the rewardAddress
                await expectEvent.inTransaction(
                    r.tx,
                    t.sf.contracts.ISuperToken,
                    "AgreementLiquidatedV2",
                    {rewardAccount: admin}
                );

                // reward account (here: admin) should have received the deposit
                const adminPostBal = (
                    await superToken.realtimeBalanceOfNow(admin)
                ).availableBalance;
                const agentPostBal = (
                    await superToken.realtimeBalanceOfNow(t.aliases[agent])
                ).availableBalance;
                assert.notEqual(
                    adminPostBal.toString(),
                    adminInitBal.toString()
                );

                assert.equal(agentPostBal.toString(), agentInitBal.toString());
            });

            it("#1.4.14c correct reward attribution for patrician period with multiple outflows", async () => {
                // start another, larger, outflow
                await t.sf.cfa.createFlow({
                    superToken: superToken.address,
                    sender: t.aliases[sender],
                    receiver: t.aliases.carol,
                    flowRate: FLOW_RATE1.mul(toBN(5)).toString(),
                });

                const adminInitBal = (
                    await superToken.realtimeBalanceOfNow(admin)
                ).availableBalance;
                const agentInitBal = (
                    await superToken.realtimeBalanceOfNow(t.aliases[agent])
                ).availableBalance;

                // drain the sender into patrician territory
                await timeTravelOnce(
                    t.configs.INIT_BALANCE.div(
                        FLOW_RATE1.mul(toBN(6))
                    ).toNumber() -
                        t.configs.LIQUIDATION_PERIOD +
                        1
                );

                // start a reverse flow leading to a near-zero negative sender net flowrate
                await t.sf.cfa.createFlow({
                    superToken: superToken.address,
                    sender: t.aliases[receiver],
                    receiver: t.aliases[sender],
                    flowRate: FLOW_RATE1.sub(toBN(1)).toString(),
                });

                // agent liquidates
                const r = await t.sf.cfa.deleteFlow({
                    superToken: superToken.address,
                    sender: t.aliases[sender],
                    receiver: t.aliases[receiver],
                    by: t.aliases[agent],
                });

                // rewards should go to the rewardAddress
                await expectEvent.inTransaction(
                    r.tx,
                    t.sf.contracts.ISuperToken,
                    "AgreementLiquidatedV2",
                    {rewardAccount: admin}
                );

                // reward account (here: admin) should have received the deposit
                const adminPostBal = (
                    await superToken.realtimeBalanceOfNow(admin)
                ).availableBalance;
                const agentPostBal = (
                    await superToken.realtimeBalanceOfNow(t.aliases[agent])
                ).availableBalance;
                assert.notEqual(
                    adminPostBal.toString(),
                    adminInitBal.toString()
                );

                assert.equal(agentPostBal.toString(), agentInitBal.toString());
            });

            it("#1.4.15a correct reward attribution for plebs period", async () => {
                const adminInitBal = (
                    await superToken.realtimeBalanceOfNow(admin)
                ).availableBalance;
                const agentInitBal = (
                    await superToken.realtimeBalanceOfNow(t.aliases[agent])
                ).availableBalance;

                // drain the sender into plebs territory
                await timeTravelOnce(
                    t.configs.INIT_BALANCE.div(FLOW_RATE1).toNumber() -
                        t.configs.LIQUIDATION_PERIOD +
                        t.configs.PATRICIAN_PERIOD +
                        1
                );

                assert.isTrue(
                    await superToken.isAccountCriticalNow(t.aliases[sender])
                );
                assert.isTrue(
                    await superToken.isAccountSolventNow(t.aliases[sender])
                );

                // agent liquidates
                const r = await t.sf.cfa.deleteFlow({
                    superToken: superToken.address,
                    sender: t.aliases[sender],
                    receiver: t.aliases[receiver],
                    by: t.aliases[agent],
                });

                // rewards should go to the agent (plebs rule)
                await expectEvent.inTransaction(
                    r.tx,
                    t.sf.contracts.ISuperToken,
                    "AgreementLiquidatedV2",
                    {rewardAccount: t.aliases[agent]}
                );

                // reward account (here: agent) should have received the deposit
                const adminPostBal = (
                    await superToken.realtimeBalanceOfNow(admin)
                ).availableBalance;
                const agentPostBal = (
                    await superToken.realtimeBalanceOfNow(t.aliases[agent])
                ).availableBalance;
                assert.equal(adminPostBal.toString(), adminInitBal.toString());
                assert.notEqual(
                    agentPostBal.toString(),
                    agentInitBal.toString()
                );
            });

            it("#1.4.15b correct reward attribution for plebs period with two-way flows", async () => {
                const adminInitBal = (
                    await superToken.realtimeBalanceOfNow(admin)
                ).availableBalance;
                const agentInitBal = (
                    await superToken.realtimeBalanceOfNow(t.aliases[agent])
                ).availableBalance;

                // drain the sender into plebs territory
                await timeTravelOnce(
                    t.configs.INIT_BALANCE.div(FLOW_RATE1).toNumber() -
                        t.configs.LIQUIDATION_PERIOD +
                        t.configs.PATRICIAN_PERIOD +
                        1
                );

                assert.isTrue(
                    await superToken.isAccountCriticalNow(t.aliases[sender])
                );
                assert.isTrue(
                    await superToken.isAccountSolventNow(t.aliases[sender])
                );

                // start a reverse flow leading to a near-zero negative sender net flowrate
                await t.sf.cfa.createFlow({
                    superToken: superToken.address,
                    sender: t.aliases[receiver],
                    receiver: t.aliases[sender],
                    flowRate: FLOW_RATE1.sub(toBN(1)).toString(),
                });

                // agent liquidates
                const r = await t.sf.cfa.deleteFlow({
                    superToken: superToken.address,
                    sender: t.aliases[sender],
                    receiver: t.aliases[receiver],
                    by: t.aliases[agent],
                });

                // rewards should go to the agent (plebs rule)
                await expectEvent.inTransaction(
                    r.tx,
                    t.sf.contracts.ISuperToken,
                    "AgreementLiquidatedV2",
                    {rewardAccount: t.aliases[agent]}
                );

                // reward account (here: agent) should have received the deposit
                const adminPostBal = (
                    await superToken.realtimeBalanceOfNow(admin)
                ).availableBalance;
                const agentPostBal = (
                    await superToken.realtimeBalanceOfNow(t.aliases[agent])
                ).availableBalance;
                assert.equal(adminPostBal.toString(), adminInitBal.toString());
                assert.notEqual(
                    agentPostBal.toString(),
                    agentInitBal.toString()
                );
            });

            it("#1.4.15c correct reward attribution for plebs period with multiple outflows", async () => {
                // start another, larger, outflow
                await t.sf.cfa.createFlow({
                    superToken: superToken.address,
                    sender: t.aliases[sender],
                    receiver: t.aliases.carol,
                    flowRate: FLOW_RATE1.mul(toBN(5)).toString(),
                });

                const adminInitBal = (
                    await superToken.realtimeBalanceOfNow(admin)
                ).availableBalance;
                const agentInitBal = (
                    await superToken.realtimeBalanceOfNow(t.aliases[agent])
                ).availableBalance;

                // drain the sender into plebs territory
                await timeTravelOnce(
                    t.configs.INIT_BALANCE.div(
                        FLOW_RATE1.mul(toBN(6))
                    ).toNumber() -
                        t.configs.LIQUIDATION_PERIOD +
                        t.configs.PATRICIAN_PERIOD +
                        1
                );

                assert.isTrue(
                    await superToken.isAccountCriticalNow(t.aliases[sender])
                );
                assert.isTrue(
                    await superToken.isAccountSolventNow(t.aliases[sender])
                );

                // agent liquidates
                const r = await t.sf.cfa.deleteFlow({
                    superToken: superToken.address,
                    sender: t.aliases[sender],
                    receiver: t.aliases[receiver],
                    by: t.aliases[agent],
                });

                // rewards should go to the agent (plebs rule)
                await expectEvent.inTransaction(
                    r.tx,
                    t.sf.contracts.ISuperToken,
                    "AgreementLiquidatedV2",
                    {rewardAccount: t.aliases[agent]}
                );

                // reward account (here: agent) should have received the deposit
                const adminPostBal = (
                    await superToken.realtimeBalanceOfNow(admin)
                ).availableBalance;
                const agentPostBal = (
                    await superToken.realtimeBalanceOfNow(t.aliases[agent])
                ).availableBalance;
                assert.equal(adminPostBal.toString(), adminInitBal.toString());
                assert.notEqual(
                    agentPostBal.toString(),
                    agentInitBal.toString()
                );
            });

            it("#1.4.16a correct reward attribution for pirate period", async () => {
                const adminInitBal = (
                    await superToken.realtimeBalanceOfNow(admin)
                ).availableBalance;
                const agentInitBal = (
                    await superToken.realtimeBalanceOfNow(t.aliases[agent])
                ).availableBalance;

                // drain the sender into pirate territory
                await timeTravelOnce(
                    t.configs.INIT_BALANCE.div(FLOW_RATE1).toNumber() + 1
                );

                assert.isFalse(
                    await superToken.isAccountSolventNow(t.aliases[sender])
                );

                // agent liquidates
                const r = await t.sf.cfa.deleteFlow({
                    superToken: superToken.address,
                    sender: t.aliases[sender],
                    receiver: t.aliases[receiver],
                    by: t.aliases[agent],
                });

                // the agent should get the reward
                await expectEvent.inTransaction(
                    r.tx,
                    t.sf.contracts.ISuperToken,
                    "AgreementLiquidatedV2",
                    {rewardAccount: t.aliases[agent]}
                );

                // reward account (here: agent) should have received the deposit
                const adminPostBal = (
                    await superToken.realtimeBalanceOfNow(admin)
                ).availableBalance;
                const agentPostBal = (
                    await superToken.realtimeBalanceOfNow(t.aliases[agent])
                ).availableBalance;
                assert.equal(
                    adminPostBal.lt(adminInitBal),
                    true,
                    "reward account not affected by bailout as expected"
                );
                assert.notEqual(
                    agentPostBal.toString(),
                    agentInitBal.toString()
                );
            });

            it("#1.4.16b correct reward attribution for pirate period with two-way flows", async () => {
                // drain the sender into pirate territory
                await timeTravelOnce(
                    t.configs.INIT_BALANCE.div(FLOW_RATE1).toNumber() + 1
                );

                assert.isFalse(
                    await superToken.isAccountSolventNow(t.aliases[sender])
                );

                // start a reverse flow leading to a near-zero negative sender net flowrate
                await t.sf.cfa.createFlow({
                    superToken: superToken.address,
                    sender: t.aliases[receiver],
                    receiver: t.aliases[sender],
                    flowRate: FLOW_RATE1.sub(toBN(1)).toString(),
                });

                // agent liquidates
                const r = await t.sf.cfa.deleteFlow({
                    superToken: superToken.address,
                    sender: t.aliases[sender],
                    receiver: t.aliases[receiver],
                    by: t.aliases[agent],
                });

                // the agent should get the reward
                await expectEvent.inTransaction(
                    r.tx,
                    t.sf.contracts.ISuperToken,
                    "AgreementLiquidatedV2",
                    {rewardAccount: t.aliases[agent]}
                );
            });
        });

        describe("#1.5 multiple flow liquidations", () => {
            beforeEach(async () => {
                await web3tx(
                    governance.setRewardAddress,
                    "set reward address to admin"
                )(superfluid.address, ZERO_ADDRESS, admin);
                // give admin some balance for liquidations
                await t.upgradeBalance("admin", t.configs.INIT_BALANCE);
                await t.upgradeBalance(sender, t.configs.INIT_BALANCE);
                await t.upgradeBalance(agent, t.configs.INIT_BALANCE);
                await shouldCreateFlow({
                    testenv: t,
                    superToken,
                    sender,
                    receiver,
                    flowRate: FLOW_RATE1,
                });
                await shouldCreateFlow({
                    testenv: t,
                    superToken,
                    sender,
                    receiver: agent,
                    flowRate: FLOW_RATE1,
                });
                t.initializePlotData(true); // observing all accounts
            });

            it("#1.5.1 should be able to liquidate multiple flows when critical", async () => {
                // NOTE: the solvencyStatuses were added due to these multi flow tests because
                // the status of the accounts vary now due to the fact that there is more than
                // a single flow which the user has
                await _testLiquidation({
                    sender,
                    receiver,
                    by: agent,
                    seconds: 60,
                    allowCriticalAccount: true,
                    solvencyStatuses: {
                        preIsCritical: false,
                        preIsSolvent: true,
                        postIsCritical: true,
                        postIsSolvent: true,
                    },
                });
                await _testLiquidation({
                    sender,
                    receiver: agent,
                    by: receiver,
                    seconds: 60,
                    allowCriticalAccount: true,
                    solvencyStatuses: {
                        preIsCritical: true,
                        preIsSolvent: true,
                        postIsCritical: true,
                        postIsSolvent: false,
                    },
                });
            });

            it("#1.5.2 should be able to liquidate multiple flows when insolvent", async () => {
                await _testLiquidation({
                    isBailout: true,
                    sender,
                    receiver,
                    by: agent,
                    allowCriticalAccount: true,
                    seconds: 60,
                    solvencyStatuses: {
                        preIsCritical: false,
                        preIsSolvent: true,
                        postIsCritical: true,
                        postIsSolvent: false,
                    },
                });
                await _testLiquidation({
                    isBailout: true,
                    sender,
                    receiver: agent,
                    by: agent,
                    allowCriticalAccount: true,
                    seconds: 60,
                    solvencyStatuses: {
                        preIsCritical: true,
                        preIsSolvent: true,
                        postIsCritical: true,
                        postIsSolvent: false,
                    },
                });
            });

            it("#1.5.3 should be able to liquidate an insolvent flow and then a critical one", async () => {
                await _testLiquidation({
                    isBailout: true,
                    sender,
                    receiver,
                    by: agent,
                    allowCriticalAccount: true,
                    seconds: 60,
                    solvencyStatuses: {
                        preIsCritical: false,
                        preIsSolvent: true,
                        postIsCritical: true,
                        postIsSolvent: false,
                    },
                });
                await _testLiquidation({
                    sender,
                    receiver: agent,
                    by: agent,
                    seconds: 60,
                    allowCriticalAccount: true,
                    solvencyStatuses: {
                        preIsCritical: true,
                        preIsSolvent: true,
                        postIsCritical: true,
                        postIsSolvent: false,
                    },
                });
            });

            it("#1.5.4 should be able to liquidate a critical flow and then an insolvent one", async () => {
                await _testLiquidation({
                    sender,
                    receiver: agent,
                    by: agent,
                    seconds: 60,
                    allowCriticalAccount: true,
                    solvencyStatuses: {
                        preIsCritical: false,
                        preIsSolvent: true,
                        postIsCritical: true,
                        postIsSolvent: true,
                    },
                });

                await _testLiquidation({
                    isBailout: true,
                    sender,
                    receiver,
                    by: agent,
                    allowCriticalAccount: true,
                    seconds: 60,
                    solvencyStatuses: {
                        preIsCritical: true,
                        preIsSolvent: true,
                        postIsCritical: true,
                        postIsSolvent: false,
                    },
                });
            });

            it("#1.5.5 test agent multiple critical flow liquidations out of patrician period", async () => {
                await _testLiquidation({
                    sender,
                    receiver,
                    by: agent,
                    allowCriticalAccount: true,
                    seconds: t.configs.PATRICIAN_PERIOD + 1,
                    solvencyStatuses: {
                        preIsCritical: false,
                        preIsSolvent: true,
                        postIsCritical: true,
                        postIsSolvent: true,
                    },
                });

                await _testLiquidation({
                    sender,
                    receiver: agent,
                    by: agent,
                    seconds: t.configs.PATRICIAN_PERIOD + 1,
                    allowCriticalAccount: true,
                    solvencyStatuses: {
                        preIsCritical: true,
                        preIsSolvent: true,
                        postIsCritical: true,
                        postIsSolvent: false,
                    },
                });
            });

            it("#1.5.6 test agent multiple insolvent flow liquidations out of patrician period", async () => {
                await _testLiquidation({
                    isBailout: true,
                    sender,
                    receiver,
                    by: agent,
                    allowCriticalAccount: true,
                    seconds: t.configs.PATRICIAN_PERIOD + 1,
                    solvencyStatuses: {
                        preIsCritical: false,
                        preIsSolvent: true,
                        postIsCritical: true,
                        postIsSolvent: false,
                    },
                });

                await _testLiquidation({
                    isBailout: true,
                    sender,
                    receiver: agent,
                    by: agent,
                    seconds: t.configs.PATRICIAN_PERIOD + 1,
                    allowCriticalAccount: true,
                    solvencyStatuses: {
                        preIsCritical: true,
                        preIsSolvent: true,
                        postIsCritical: true,
                        postIsSolvent: false,
                    },
                });
            });

            it("#1.5.7 test agent critical then insolvent flow liquidations out of patrician period", async () => {
                await _testLiquidation({
                    sender,
                    receiver,
                    by: agent,
                    allowCriticalAccount: true,
                    seconds: t.configs.PATRICIAN_PERIOD + 1,
                    solvencyStatuses: {
                        preIsCritical: false,
                        preIsSolvent: true,
                        postIsCritical: true,
                        postIsSolvent: true,
                    },
                });

                await _testLiquidation({
                    isBailout: true,
                    sender,
                    receiver: agent,
                    by: agent,
                    seconds: t.configs.PATRICIAN_PERIOD + 1,
                    allowCriticalAccount: true,
                    solvencyStatuses: {
                        preIsCritical: true,
                        preIsSolvent: true,
                        postIsCritical: true,
                        postIsSolvent: false,
                    },
                });
            });

            it("#1.5.8 test agent insolvent then critical flow liquidations out of patrician period", async () => {
                await _testLiquidation({
                    isBailout: true,
                    sender,
                    receiver: agent,
                    by: agent,
                    seconds: t.configs.PATRICIAN_PERIOD + 1,
                    allowCriticalAccount: true,
                    solvencyStatuses: {
                        preIsCritical: false,
                        preIsSolvent: true,
                        postIsCritical: true,
                        postIsSolvent: false,
                    },
                });

                await _testLiquidation({
                    sender,
                    receiver,
                    by: agent,
                    allowCriticalAccount: true,
                    seconds: t.configs.PATRICIAN_PERIOD + 1,
                    solvencyStatuses: {
                        preIsCritical: true,
                        preIsSolvent: true,
                        postIsCritical: true,
                        postIsSolvent: false,
                    },
                });
            });
        });

        describe("#1.6 sender multi flow with inflow liquidations", () => {
            beforeEach(async () => {
                await web3tx(
                    governance.setRewardAddress,
                    "set reward address to admin"
                )(superfluid.address, ZERO_ADDRESS, admin);
                // give admin some balance for liquidations
                await t.upgradeBalance("admin", t.configs.INIT_BALANCE);
                await t.upgradeBalance(sender, t.configs.INIT_BALANCE);
                await t.upgradeBalance(agent, t.configs.INIT_BALANCE);
                /**
                 * Sender => Receiver @ 1.1
                 * Sender => Agent @ 1
                 * Agent => Sender @ 1
                 */
                await shouldCreateFlow({
                    testenv: t,
                    superToken,
                    sender,
                    receiver,
                    flowRate: FLOW_RATE1.mul(toBN(11)).div(toBN(10)),
                });
                await shouldCreateFlow({
                    testenv: t,
                    superToken,
                    sender,
                    receiver: agent,
                    flowRate: FLOW_RATE1,
                });
                await shouldCreateFlow({
                    sender: agent,
                    receiver: sender,
                    superToken,
                    testenv: t,
                    flowRate: FLOW_RATE1,
                });
                t.initializePlotData(true); // observing all accounts
            });

            it("#1.6.1 should be able to liquidate multiple critical flows with an inflow", async () => {
                await _testLiquidation({
                    sender,
                    receiver: agent,
                    by: agent,
                    seconds: 60,
                    allowCriticalAccount: true,
                    solvencyStatuses: {
                        preIsCritical: false,
                        preIsSolvent: true,
                        postIsCritical: true,
                        postIsSolvent: true,
                    },
                });
                await _testLiquidation({
                    sender,
                    receiver,
                    by: agent,
                    seconds: 60,
                    allowCriticalAccount: true,
                    solvencyStatuses: {
                        preIsCritical: true,
                        preIsSolvent: true,
                        postIsCritical: true,
                        postIsSolvent: false,
                    },
                });
            });

            it("#1.6.2 should be able to liquidate multiple insolvent flows with an inflow", async () => {
                await _testLiquidation({
                    isBailout: true,
                    sender,
                    receiver: agent,
                    by: agent,
                    seconds: 60,
                    allowCriticalAccount: true,
                    solvencyStatuses: {
                        preIsCritical: false,
                        preIsSolvent: true,
                        postIsCritical: true,
                        postIsSolvent: false,
                    },
                });
                await _testLiquidation({
                    isBailout: true,
                    sender,
                    receiver,
                    by: agent,
                    seconds: 60,
                    allowCriticalAccount: true,
                    solvencyStatuses: {
                        preIsCritical: true,
                        preIsSolvent: true,
                        postIsCritical: true,
                        postIsSolvent: false,
                    },
                });
            });

            it("#1.6.3 should be able to liquidate insolvent flow then critical flow with an inflow", async () => {
                await _testLiquidation({
                    isBailout: true,
                    sender,
                    receiver: agent,
                    by: agent,
                    seconds: 60,
                    allowCriticalAccount: true,
                    solvencyStatuses: {
                        preIsCritical: false,
                        preIsSolvent: true,
                        postIsCritical: true,
                        postIsSolvent: false,
                    },
                });
                await _testLiquidation({
                    sender,
                    receiver,
                    by: agent,
                    seconds: 60,
                    allowCriticalAccount: true,
                    solvencyStatuses: {
                        preIsCritical: true,
                        preIsSolvent: true,
                        postIsCritical: true,
                        postIsSolvent: false,
                    },
                });
            });

            it("#1.6.4 should be able to liquidate critical flow then insolvent flow with an inflow", async () => {
                await _testLiquidation({
                    sender,
                    receiver: agent,
                    by: agent,
                    seconds: 60,
                    allowCriticalAccount: true,
                    solvencyStatuses: {
                        preIsCritical: false,
                        preIsSolvent: true,
                        postIsCritical: true,
                        postIsSolvent: true,
                    },
                });
                await _testLiquidation({
                    isBailout: true,
                    sender,
                    receiver,
                    by: agent,
                    seconds: 60,
                    allowCriticalAccount: true,
                    solvencyStatuses: {
                        preIsCritical: true,
                        preIsSolvent: true,
                        postIsCritical: true,
                        postIsSolvent: false,
                    },
                });
            });

            it(`#1.6.5 should be able to liquidate a user with a negative
                 AB and a net flow rate of 0 (crit->crit)`, async () => {
                await _testLiquidation({
                    sender,
                    receiver,
                    by: agent,
                    seconds: 60,
                    allowCriticalAccount: true,
                    solvencyStatuses: {
                        preIsCritical: false,
                        preIsSolvent: true,
                        postIsCritical: true,
                        postIsSolvent: true,
                    },
                });
                await _testLiquidation({
                    sender,
                    receiver: agent,
                    by: agent,
                    seconds: 60,
                    allowCriticalAccount: true,
                    solvencyStatuses: {
                        preIsCritical: true,
                        preIsSolvent: true,
                        postIsCritical: true,
                        postIsSolvent: true,
                    },
                });
            });

            it("#1.6.6 should reject when account is not critical", async () => {
                await expectRevert(
                    t.sf.cfa.deleteFlow({
                        superToken: superToken.address,
                        sender: t.aliases[sender],
                        receiver: t.aliases[receiver],
                        by: t.aliases[agent],
                    }),
                    "CFA: sender account is not critical"
                );

                await expectRevert(
                    t.sf.cfa.deleteFlow({
                        superToken: superToken.address,
                        sender: t.aliases[sender],
                        receiver: t.aliases[agent],
                        by: t.aliases[receiver],
                    }),
                    "CFA: sender account is not critical"
                );

                await expectRevert(
                    t.sf.cfa.deleteFlow({
                        superToken: superToken.address,
                        sender: t.aliases[agent],
                        receiver: t.aliases[sender],
                        by: t.aliases[receiver],
                    }),
                    "CFA: sender account is not critical"
                );
            });

            it("#1.6.7 should reject when account is not critical after a bailout", async () => {
                await _testLiquidation({
                    isBailout: true,
                    sender,
                    receiver,
                    by: agent,
                    seconds: 60,
                    allowCriticalAccount: true,
                    solvencyStatuses: {
                        preIsCritical: false,
                        preIsSolvent: true,
                        postIsCritical: true,
                        postIsSolvent: false,
                    },
                });

                await shouldUpdateFlow({
                    sender: agent,
                    receiver: sender,
                    superToken,
                    testenv: t,
                    flowRate: FLOW_RATE1.mul(toBN(2)),
                });

                const accountFlowInfo = await t.sf.cfa.getAccountFlowInfo({
                    superToken: superToken.address,
                    account: t.aliases[sender],
                });
                const netFlowRate = toBN(accountFlowInfo.flowRate);
                const balanceData = await superToken.realtimeBalanceOfNow(
                    t.aliases[sender]
                );

                // bring the user back to a non-critical state
                await timeTravelOnceAndVerifyAll({
                    time: Math.round(
                        balanceData.availableBalance
                            .mul(toBN(-1))
                            .div(netFlowRate)
                            .toNumber() * 1.1
                    ),
                    allowCriticalAccount: true,
                });

                await expectRevert(
                    t.sf.cfa.deleteFlow({
                        superToken: superToken.address,
                        sender: t.aliases[sender],
                        receiver: t.aliases[agent],
                        by: t.aliases[receiver],
                    }),
                    "CFA: sender account is not critical"
                );
            });

            it("#1.6.8 should reject when account is not critical after a liquidation", async () => {
                await _testLiquidation({
                    sender,
                    receiver,
                    by: agent,
                    seconds: 60,
                    allowCriticalAccount: true,
                    solvencyStatuses: {
                        preIsCritical: false,
                        preIsSolvent: true,
                        postIsCritical: true,
                        postIsSolvent: true,
                    },
                });

                await shouldUpdateFlow({
                    sender: agent,
                    receiver: sender,
                    superToken,
                    testenv: t,
                    flowRate: FLOW_RATE1.mul(toBN(2)),
                });

                const accountFlowInfo = await t.sf.cfa.getAccountFlowInfo({
                    superToken: superToken.address,
                    account: t.aliases[sender],
                });
                const netFlowRate = toBN(accountFlowInfo.flowRate);
                const balanceData = await superToken.realtimeBalanceOfNow(
                    t.aliases[sender]
                );

                // bring the user back to a non-critical state
                await timeTravelOnceAndVerifyAll({
                    time: Math.round(
                        balanceData.availableBalance
                            .mul(toBN(-1))
                            .div(netFlowRate)
                            .toNumber() * 1.1
                    ),
                    allowCriticalAccount: true,
                });

                await expectRevert(
                    t.sf.cfa.deleteFlow({
                        superToken: superToken.address,
                        sender: t.aliases[sender],
                        receiver: t.aliases[agent],
                        by: t.aliases[receiver],
                    }),
                    "CFA: sender account is not critical"
                );
            });
        });

        describe("#1.7 real-time balance", () => {
            //TODO should be able to downgrade full balance
        });

        describe("#1.8 misc", () => {
            it("#1.8.1 getNetflow should return net flow rate", async () => {
                await t.upgradeBalance("alice", t.configs.INIT_BALANCE);
                await t.upgradeBalance("bob", t.configs.INIT_BALANCE);

                await shouldCreateFlow({
                    testenv: t,
                    superToken,
                    sender: "alice",
                    receiver: "bob",
                    flowRate: FLOW_RATE1,
                });
                await expectNetFlow("alice", FLOW_RATE1.mul(toBN(-1)));
                await expectNetFlow("bob", FLOW_RATE1);

                const flowRate2 = FLOW_RATE1.divn(3);
                await shouldCreateFlow({
                    testenv: t,
                    superToken,
                    sender: "bob",
                    receiver: "alice",
                    flowRate: flowRate2,
                });
                await expectNetFlow(
                    "alice",
                    FLOW_RATE1.mul(toBN(-1)).add(flowRate2)
                );
                await expectNetFlow("bob", FLOW_RATE1.sub(flowRate2));
            });

            it("#1.8.2 getMaximumFlowRateFromDeposit", async () => {
                const test = async (deposit) => {
                    const flowRate =
                        await cfa.getMaximumFlowRateFromDeposit.call(
                            superToken.address,
                            deposit.toString()
                        );
                    const expectedFlowRate = CFADataModel.clipDepositNumber(
                        toBN(deposit),
                        true /* rounding down */
                    ).div(toBN(LIQUIDATION_PERIOD));
                    console.log(
                        `f(${deposit.toString()}) = ${expectedFlowRate.toString()} ?`
                    );
                    assert.equal(
                        flowRate.toString(),
                        expectedFlowRate.toString(),
                        `getMaximumFlowRateFromDeposit(${deposit.toString()})`
                    );
                };
                await test(0);
                await test(1);
                await test("10000000000000");
                const maxDeposit = toBN(1).shln(95).subn(1);
                await test(maxDeposit);
                expectRevert(
                    test(maxDeposit.addn(1)),
                    "CFA: deposit number too big"
                );
            });

            it("#1.8.3 getDepositRequiredForFlowRate", async () => {
                const test = async (flowRate) => {
                    const deposit =
                        await cfa.getDepositRequiredForFlowRate.call(
                            superToken.address,
                            flowRate.toString()
                        );
                    let expectedDeposit = CFADataModel.clipDepositNumber(
                        toBN(flowRate).mul(toBN(LIQUIDATION_PERIOD))
                    );
                    expectedDeposit =
                        expectedDeposit.lt(t.configs.MINIMUM_DEPOSIT) &&
                        toBN(flowRate).gt(toBN(0))
                            ? t.configs.MINIMUM_DEPOSIT
                            : expectedDeposit;
                    console.log(
                        `f(${flowRate.toString()}) = ${expectedDeposit.toString()} ?`
                    );
                    assert.equal(
                        deposit.toString(),
                        expectedDeposit.toString(),
                        `getDepositRequiredForFlowRate(${flowRate.toString()})`
                    );
                };
                await test(0);
                await test(1);
                await test("10000000000000");
                await expectRevert(
                    cfa.getDepositRequiredForFlowRate.call(
                        superToken.address,
                        toBN("-100000000000000")
                    ),
                    "CFA: not for negative flow rate"
                );
                const maxFlowRate = toBN(1)
                    .shln(95)
                    .div(toBN(LIQUIDATION_PERIOD));
                await test(maxFlowRate);
                await expectRevert(
                    test(maxFlowRate.addn(1)),
                    "CFA: flow rate too big"
                );
            });

            it("#1.8.4 only authorized host can access token", async () => {
                const FakeSuperfluidMock =
                    artifacts.require("FakeSuperfluidMock");
                const fakeHost = await FakeSuperfluidMock.new();
                await expectRevert(
                    fakeHost.callAgreement(
                        cfa.address,
                        cfa.contract.methods
                            .createFlow(superToken.address, bob, 1, "0x")
                            .encodeABI(),
                        {from: alice}
                    ),
                    "unauthorized host"
                );
                await expectRevert(
                    fakeHost.callAgreement(
                        cfa.address,
                        cfa.contract.methods
                            .updateFlow(superToken.address, bob, 1, "0x")
                            .encodeABI(),
                        {from: alice}
                    ),
                    "unauthorized host"
                );
                await expectRevert(
                    fakeHost.callAgreement(
                        cfa.address,
                        cfa.contract.methods
                            .deleteFlow(superToken.address, alice, bob, "0x")
                            .encodeABI(),
                        {from: alice}
                    ),
                    "unauthorized host"
                );
            });
        });

        describe("#1.10 should support different flow rates", () => {
            [
                ["small", toBN(2)],
                ["typical", FLOW_RATE1],
                ["large", toWad(42).div(toBN(3600))],
                ["maximum", MAXIMUM_FLOW_RATE.div(toBN(LIQUIDATION_PERIOD))],
            ].forEach(([label, flowRate], i) => {
                it(`#1.10.${i} should support ${label} flow rate (${flowRate})`, async () => {
                    // sufficient liquidity for the test case
                    // - it needs 1x liquidation period
                    // - it adds an additional 60 seconds as extra safe margin
                    const marginalLiquidity = flowRate.mul(toBN(60));
                    const sufficientLiquidity = BN.max(
                        MINIMUM_DEPOSIT.add(marginalLiquidity),
                        flowRate
                            .mul(toBN(LIQUIDATION_PERIOD))
                            .add(marginalLiquidity)
                    );
                    await testToken.mint(t.aliases.alice, sufficientLiquidity, {
                        from: t.aliases.alice,
                    });
                    await t.upgradeBalance(sender, sufficientLiquidity);

                    await shouldCreateFlow({
                        testenv: t,
                        superToken,
                        sender,
                        receiver,
                        flowRate: flowRate.div(toBN(2)),
                    });

                    await shouldUpdateFlow({
                        testenv: t,
                        superToken,
                        sender,
                        receiver,
                        flowRate: flowRate,
                    });

                    await timeTravelOnceAndVerifyAll({
                        allowCriticalAccount: true,
                    });
                });
            });
        });

        describe("#1.11 should properly handle minimum deposit", () => {
            beforeEach(async () => {
                // give admin some balance for liquidations
                await t.upgradeBalance(sender, t.configs.INIT_BALANCE);
            });
            const flowRateAtMinDeposit = t.configs.MINIMUM_DEPOSIT.div(
                toBN(t.configs.LIQUIDATION_PERIOD)
            );

            // calcDeposit = flowRate * t.configs.LIQUIDATION_PERIOD
            context(
                "#1.11.1 should be able to create flow where calcDeposit < min deposit.",
                () => {
                    beforeEach(async () => {
                        await shouldCreateFlow({
                            testenv: t,
                            superToken,
                            sender,
                            receiver,
                            flowRate: flowRateAtMinDeposit.div(toBN(2)),
                        });
                    });

                    it("#1.11.1.a should handle update flow where calcDeposit < min deposit.", async () => {
                        await shouldUpdateFlow({
                            testenv: t,
                            superToken,
                            sender,
                            receiver,
                            flowRate: flowRateAtMinDeposit.div(toBN(4)),
                        });
                    });

                    it("#1.11.1.b should be able to create flow where calcDeposit > min deposit.", async () => {
                        await shouldUpdateFlow({
                            testenv: t,
                            superToken,
                            sender,
                            receiver,
                            flowRate: flowRateAtMinDeposit.mul(toBN(2)),
                        });
                    });

                    it("#1.11.1.c should be able to create flow where calcDeposit = min deposit.", async () => {
                        await shouldUpdateFlow({
                            testenv: t,
                            superToken,
                            sender,
                            receiver,
                            flowRate: flowRateAtMinDeposit,
                        });
                    });
                }
            );

            context(
                "#1.11.2 should be able to create flow where calcDeposit > min deposit.",
                () => {
                    beforeEach(async () => {
                        await shouldCreateFlow({
                            testenv: t,
                            superToken,
                            sender,
                            receiver,
                            flowRate: flowRateAtMinDeposit.mul(toBN(2)),
                        });
                    });

                    it("#1.11.2.a should handle update flow where calcDeposit < min deposit.", async () => {
                        await shouldUpdateFlow({
                            testenv: t,
                            superToken,
                            sender,
                            receiver,
                            flowRate: flowRateAtMinDeposit.div(toBN(2)),
                        });
                    });

                    it("#1.11.2.b should be able to update flow where calcDeposit > min deposit.", async () => {
                        await shouldUpdateFlow({
                            testenv: t,
                            superToken,
                            sender,
                            receiver,
                            flowRate: flowRateAtMinDeposit.mul(toBN(4)),
                        });
                    });

                    it("#1.11.2.c should be able to update flow where calcDeposit = min deposit.", async () => {
                        await shouldUpdateFlow({
                            testenv: t,
                            superToken,
                            sender,
                            receiver,
                            flowRate: flowRateAtMinDeposit,
                        });
                    });
                }
            );

            context(
                "#1.11.3 should be able to create flow where calcDeposit = min deposit.",
                () => {
                    beforeEach(async () => {
                        await shouldCreateFlow({
                            testenv: t,
                            superToken,
                            sender,
                            receiver,
                            flowRate: flowRateAtMinDeposit,
                        });
                    });

                    it("#1.11.3.a should handle update flow where calcDeposit < min deposit.", async () => {
                        await shouldUpdateFlow({
                            testenv: t,
                            superToken,
                            sender,
                            receiver,
                            flowRate: flowRateAtMinDeposit.div(toBN(2)),
                        });
                    });

                    it("#1.11.3.b should be able to update flow where calcDeposit > min deposit.", async () => {
                        await shouldUpdateFlow({
                            testenv: t,
                            superToken,
                            sender,
                            receiver,
                            flowRate: flowRateAtMinDeposit.mul(toBN(2)),
                        });
                    });

                    it("#1.11.3.c should be able to update flow where calcDeposit = min deposit.", async () => {
                        await shouldUpdateFlow({
                            testenv: t,
                            superToken,
                            sender,
                            receiver,
                            flowRate: flowRateAtMinDeposit,
                        });
                    });
                }
            );

            it("#1.11.4 should revert if trying to create a flow without enough minimum deposit.", async () => {
                // transfer balance - (minimumDeposit + 1 away)
                await t.transferBalance(
                    sender,
                    receiver,
                    t.configs.INIT_BALANCE.sub(
                        t.configs.MINIMUM_DEPOSIT.add(toBN(1))
                    )
                );
                await expectRevert(
                    shouldCreateFlow({
                        testenv: t,
                        superToken,
                        sender,
                        receiver,
                        flowRate: FLOW_RATE1,
                    }),
                    "CFA: not enough available balance"
                );
            });
        });
    });

    context("#2 multi flows super app scenarios", () => {
        const MultiFlowApp = artifacts.require("MultiFlowApp");

        const sender = "alice";
        const receiver1 = "bob";
        const receiver2 = "carol";
        const lowFlowRate = FLOW_RATE1.mul(toBN(9)).div(toBN(10));
        const highFlowRate = FLOW_RATE1.mul(toBN(11)).div(toBN(10));
        //const receiver2 = "carol";
        //const agent = "dan";
        let app;

        beforeEach(async () => {
            app = await web3tx(MultiFlowApp.new, "MultiApp.new")(
                cfa.address,
                superfluid.address
            );
            t.addAlias("mfa", app.address);
        });

        // due to clipping of flow rate, mfa outgoing flow rate is always equal or less
        // then the sender's rate
        function mfaFlowRate(flowRate, pct = 100) {
            return CFADataModel.clipDepositNumber(
                toBN(flowRate)
                    .mul(toBN(LIQUIDATION_PERIOD))
                    .muln(pct)
                    .divn(100),
                true
            ).div(toBN(LIQUIDATION_PERIOD));
        }

        it("#2.1 mfa-1to1_100pct_create-full_updates-full_delete", async () => {
            await t.upgradeBalance(sender, t.configs.INIT_BALANCE);

            const mfa = {
                ratioPct: 100,
                sender,
                receivers: {
                    [receiver1]: {
                        proportion: 1,
                    },
                },
            };

            await shouldCreateFlow({
                testenv: t,
                superToken,
                sender,
                receiver: "mfa",
                mfa,
                flowRate: FLOW_RATE1,
            });
            await expectNetFlow(sender, toBN(0).sub(FLOW_RATE1));
            await expectNetFlow("mfa", FLOW_RATE1.sub(mfaFlowRate(FLOW_RATE1)));
            await expectNetFlow(receiver1, mfaFlowRate(FLOW_RATE1));
            await timeTravelOnceAndVerifyAll();

            await shouldUpdateFlow({
                testenv: t,
                superToken,
                sender,
                receiver: "mfa",
                mfa,
                flowRate: lowFlowRate,
            });
            await expectNetFlow(sender, toBN(0).sub(lowFlowRate));
            await expectNetFlow(
                "mfa",
                lowFlowRate.sub(mfaFlowRate(lowFlowRate))
            );
            await expectNetFlow(receiver1, mfaFlowRate(lowFlowRate));
            await timeTravelOnceAndVerifyAll();

            await shouldUpdateFlow({
                testenv: t,
                superToken,
                sender,
                receiver: "mfa",
                mfa,
                flowRate: highFlowRate,
            });
            await expectNetFlow(sender, toBN(0).sub(highFlowRate));
            await expectNetFlow(
                "mfa",
                highFlowRate.sub(mfaFlowRate(highFlowRate))
            );
            await expectNetFlow(receiver1, mfaFlowRate(highFlowRate));
            await timeTravelOnceAndVerifyAll();

            // fully delete everything
            await shouldDeleteFlow({
                testenv: t,
                superToken,
                sender,
                receiver: "mfa",
                mfa,
                by: sender,
            });
            await expectNetFlow(sender, "0");
            await expectNetFlow("mfa", "0");
            await expectNetFlow(receiver1, "0");
            await timeTravelOnceAndVerifyAll();
        });

        it("#2.2 mfa-1to0_create-updates-delete", async () => {
            await t.upgradeBalance(sender, t.configs.INIT_BALANCE);

            const mfa = {
                ratioPct: 0,
                sender,
                receivers: {},
            };

            await shouldCreateFlow({
                testenv: t,
                superToken,
                sender,
                receiver: "mfa",
                mfa,
                flowRate: FLOW_RATE1,
            });
            await expectNetFlow(sender, toBN(0).sub(FLOW_RATE1));
            await expectNetFlow("mfa", FLOW_RATE1);
            await timeTravelOnceAndVerifyAll();

            await shouldUpdateFlow({
                testenv: t,
                superToken,
                sender,
                receiver: "mfa",
                mfa,
                flowRate: lowFlowRate,
            });
            await expectNetFlow(sender, toBN(0).sub(lowFlowRate));
            await expectNetFlow("mfa", lowFlowRate);
            await timeTravelOnceAndVerifyAll();

            await shouldUpdateFlow({
                testenv: t,
                superToken,
                sender,
                receiver: "mfa",
                mfa,
                flowRate: highFlowRate,
            });
            await expectNetFlow(sender, toBN(0).sub(highFlowRate));
            await expectNetFlow("mfa", highFlowRate);
            await timeTravelOnceAndVerifyAll();

            // fully delete everything
            await shouldDeleteFlow({
                testenv: t,
                superToken,
                sender,
                receiver: "mfa",
                mfa,
                by: sender,
            });
            await expectNetFlow(sender, "0");
            await expectNetFlow("mfa", "0");
            await timeTravelOnceAndVerifyAll();
        });

        it("#2.3 mfa-1to2[50,50]_100pct_create-full_updates-full_delete", async () => {
            await t.upgradeBalance(sender, t.configs.INIT_BALANCE);

            const mfa = {
                ratioPct: 100,
                sender,
                receivers: {
                    [receiver1]: {
                        proportion: 1,
                    },
                    [receiver2]: {
                        proportion: 1,
                    },
                },
            };

            await shouldCreateFlow({
                testenv: t,
                superToken,
                sender,
                receiver: "mfa",
                mfa,
                flowRate: FLOW_RATE1,
            });
            await expectNetFlow(sender, toBN(0).sub(FLOW_RATE1));
            await expectNetFlow(
                "mfa",
                FLOW_RATE1.sub(mfaFlowRate(FLOW_RATE1, 50).muln(2))
            );
            await expectNetFlow(receiver1, mfaFlowRate(FLOW_RATE1, 50));
            await expectNetFlow(receiver2, mfaFlowRate(FLOW_RATE1, 50));
            await timeTravelOnceAndVerifyAll();

            await shouldUpdateFlow({
                testenv: t,
                superToken,
                sender,
                receiver: "mfa",
                mfa,
                flowRate: lowFlowRate,
            });
            await expectNetFlow(sender, toBN(0).sub(lowFlowRate));
            await expectNetFlow(
                "mfa",
                lowFlowRate.sub(mfaFlowRate(lowFlowRate, 50).muln(2))
            );
            await expectNetFlow(receiver1, mfaFlowRate(lowFlowRate, 50));
            await expectNetFlow(receiver2, mfaFlowRate(lowFlowRate, 50));
            await timeTravelOnceAndVerifyAll();

            await shouldUpdateFlow({
                testenv: t,
                superToken,
                sender,
                receiver: "mfa",
                mfa,
                flowRate: highFlowRate,
            });
            await expectNetFlow(sender, toBN(0).sub(highFlowRate));
            await expectNetFlow(
                "mfa",
                highFlowRate.sub(mfaFlowRate(highFlowRate, 50).muln(2))
            );
            await expectNetFlow(receiver1, mfaFlowRate(highFlowRate, 50));
            await expectNetFlow(receiver2, mfaFlowRate(highFlowRate, 50));
            await timeTravelOnceAndVerifyAll();

            await shouldDeleteFlow({
                testenv: t,
                superToken,
                sender,
                receiver: "mfa",
                mfa,
                by: sender,
            });
            await expectNetFlow(sender, "0");
            await expectNetFlow("mfa", "0");
            await expectNetFlow(receiver1, "0");
            await expectNetFlow(receiver2, "0");
            await timeTravelOnceAndVerifyAll();
        });

        it("#2.4 mfa-1to2[50,50]_50pct_create-full_updates-full_delete", async () => {
            await t.upgradeBalance(sender, t.configs.INIT_BALANCE);

            const mfa = {
                ratioPct: 50,
                sender,
                receivers: {
                    [receiver1]: {
                        proportion: 1,
                    },
                    [receiver2]: {
                        proportion: 1,
                    },
                },
            };

            await shouldCreateFlow({
                testenv: t,
                superToken,
                sender,
                receiver: "mfa",
                mfa,
                flowRate: FLOW_RATE1,
            });
            await expectNetFlow(sender, toBN(0).sub(FLOW_RATE1));
            await expectNetFlow(
                "mfa",
                FLOW_RATE1.sub(mfaFlowRate(FLOW_RATE1, 25).muln(2))
            );
            await expectNetFlow(receiver1, mfaFlowRate(FLOW_RATE1, 25));
            await expectNetFlow(receiver2, mfaFlowRate(FLOW_RATE1, 25));
            await timeTravelOnceAndVerifyAll();

            await shouldUpdateFlow({
                testenv: t,
                superToken,
                sender,
                receiver: "mfa",
                mfa,
                flowRate: lowFlowRate,
            });
            await expectNetFlow(sender, toBN(0).sub(lowFlowRate));
            await expectNetFlow(
                "mfa",
                lowFlowRate.sub(mfaFlowRate(lowFlowRate, 25).muln(2))
            );
            await expectNetFlow(receiver1, mfaFlowRate(lowFlowRate, 25));
            await expectNetFlow(receiver2, mfaFlowRate(lowFlowRate, 25));
            await timeTravelOnceAndVerifyAll();

            await shouldUpdateFlow({
                testenv: t,
                superToken,
                sender,
                receiver: "mfa",
                mfa,
                flowRate: highFlowRate,
            });
            await expectNetFlow(sender, toBN(0).sub(highFlowRate));
            await expectNetFlow(
                "mfa",
                highFlowRate.sub(mfaFlowRate(highFlowRate, 25).muln(2))
            );
            await expectNetFlow(receiver1, mfaFlowRate(highFlowRate, 25));
            await expectNetFlow(receiver2, mfaFlowRate(highFlowRate, 25));
            await timeTravelOnceAndVerifyAll();

            await shouldDeleteFlow({
                testenv: t,
                superToken,
                sender,
                receiver: "mfa",
                mfa,
                by: sender,
            });
            await expectNetFlow(sender, "0");
            await expectNetFlow("mfa", "0");
            await expectNetFlow(receiver1, "0");
            await expectNetFlow(receiver2, "0");
            await timeTravelOnceAndVerifyAll();
        });

        it("#2.5 mfa-1to2[50,50]_150pct_create-full_updates-full_delete", async () => {
            // double the amount since it's a "bigger" flow
            await t.upgradeBalance(sender, t.configs.INIT_BALANCE.muln(2));
            await t.transferBalance(sender, "mfa", toWad(50));

            const mfa = {
                ratioPct: 150,
                sender,
                receivers: {
                    [receiver1]: {
                        proportion: 1,
                    },
                    [receiver2]: {
                        proportion: 1,
                    },
                },
            };

            await shouldCreateFlow({
                testenv: t,
                superToken,
                sender,
                receiver: "mfa",
                mfa,
                flowRate: FLOW_RATE1,
            });
            await expectNetFlow(sender, toBN(0).sub(FLOW_RATE1));
            await expectNetFlow(
                "mfa",
                FLOW_RATE1.sub(mfaFlowRate(FLOW_RATE1, 75).muln(2))
            );
            await expectNetFlow(receiver1, mfaFlowRate(FLOW_RATE1, 75));
            await expectNetFlow(receiver2, mfaFlowRate(FLOW_RATE1, 75));
            await timeTravelOnceAndVerifyAll();

            await shouldUpdateFlow({
                testenv: t,
                superToken,
                sender,
                receiver: "mfa",
                mfa,
                flowRate: lowFlowRate,
            });
            await expectNetFlow(sender, toBN(0).sub(lowFlowRate));
            await expectNetFlow(
                "mfa",
                lowFlowRate.sub(mfaFlowRate(lowFlowRate, 75).muln(2))
            );
            await expectNetFlow(receiver1, mfaFlowRate(lowFlowRate, 75));
            await expectNetFlow(receiver2, mfaFlowRate(lowFlowRate, 75));
            await timeTravelOnceAndVerifyAll();

            await shouldUpdateFlow({
                testenv: t,
                superToken,
                sender,
                receiver: "mfa",
                mfa,
                flowRate: highFlowRate,
            });
            await expectNetFlow(sender, toBN(0).sub(highFlowRate));
            await expectNetFlow(
                "mfa",
                highFlowRate.sub(mfaFlowRate(highFlowRate, 75).muln(2))
            );
            await expectNetFlow(receiver1, mfaFlowRate(highFlowRate, 75));
            await expectNetFlow(receiver2, mfaFlowRate(highFlowRate, 75));
            await timeTravelOnceAndVerifyAll();

            await shouldDeleteFlow({
                testenv: t,
                superToken,
                sender,
                receiver: "mfa",
                mfa,
                by: sender,
            });
            await expectNetFlow(sender, "0");
            await expectNetFlow("mfa", "0");
            await expectNetFlow(receiver1, "0");
            await expectNetFlow(receiver2, "0");
            await timeTravelOnceAndVerifyAll();
        });

        it("#2.6 mfa-1to1-101pct_create-should-fail-without-extra-funds", async () => {
            const mfa = {
                ratioPct: 101,
                sender,
                receivers: {
                    [receiver1]: {
                        proportion: 1,
                    },
                },
            };

            await expectRevert(
                shouldCreateFlow({
                    testenv: t,
                    superToken,
                    sender,
                    receiver: "mfa",
                    mfa,
                    flowRate: FLOW_RATE1,
                }),
                "CFA: APP_RULE_NO_CRITICAL_RECEIVER_ACCOUNT"
            );
            await timeTravelOnceAndVerifyAll();
        });

        it("#2.7 mfa-1to2[50,50]_100pct_create-partial_delete", async () => {
            await t.upgradeBalance(sender, t.configs.INIT_BALANCE.muln(2));
            await t.transferBalance(sender, "mfa", toWad(50));

            let mfa = {
                ratioPct: 100,
                sender,
                receivers: {
                    [receiver1]: {
                        proportion: 1,
                    },
                    [receiver2]: {
                        proportion: 1,
                    },
                },
            };

            await shouldCreateFlow({
                testenv: t,
                superToken,
                sender,
                receiver: "mfa",
                mfa,
                flowRate: FLOW_RATE1,
            });
            await expectNetFlow(sender, toBN(0).sub(FLOW_RATE1));
            await expectNetFlow(
                "mfa",
                FLOW_RATE1.sub(mfaFlowRate(FLOW_RATE1, 50).muln(2))
            );
            await expectNetFlow(receiver1, mfaFlowRate(FLOW_RATE1, 50));
            await expectNetFlow(receiver2, mfaFlowRate(FLOW_RATE1, 50));
            await timeTravelOnceAndVerifyAll();

            // delete flow of receiver 1
            mfa = {
                ratioPct: 100,
                sender,
                receivers: {
                    [receiver1]: {
                        proportion: 1,
                    },
                    [receiver2]: {
                        proportion: 0,
                    },
                },
            };
            await shouldDeleteFlow({
                testenv: t,
                superToken,
                sender,
                receiver: "mfa",
                mfa,
                by: sender,
            });
            await expectNetFlow(sender, "0");
            await expectNetFlow(
                "mfa",
                toBN(0).sub(mfaFlowRate(FLOW_RATE1, 50))
            );
            await expectNetFlow(receiver1, "0");
            await expectNetFlow(receiver2, mfaFlowRate(FLOW_RATE1, 50));
        });

        it("#2.8 mfa-loopback-100pct", async () => {
            await t.upgradeBalance(sender, t.configs.INIT_BALANCE);

            let mfa = {
                ratioPct: 100,
                sender,
                receivers: {
                    [sender]: {
                        proportion: 1,
                    },
                },
            };

            await shouldCreateFlow({
                testenv: t,
                superToken,
                sender,
                receiver: "mfa",
                mfa,
                flowRate: FLOW_RATE1,
            });
            await expectNetFlow(
                sender,
                mfaFlowRate(FLOW_RATE1).sub(FLOW_RATE1)
            );
            await expectNetFlow("mfa", FLOW_RATE1.sub(mfaFlowRate(FLOW_RATE1)));
            await timeTravelOnceAndVerifyAll();

            // shouldDeleteFlow doesn't support loopback mode for now, let's use the sf directly
            await web3tx(
                t.sf.cfa.deleteFlow,
                "delete the mfa loopback flow"
            )({
                superToken: superToken.address,
                sender: t.getAddress(sender),
                receiver: app.address,
                userData: web3.eth.abi.encodeParameters(
                    ["address", "uint256", "address[]", "uint256[]"],
                    [
                        t.getAddress(sender),
                        mfa.ratioPct,
                        [t.getAddress(sender)],
                        [1],
                    ]
                ),
            });
            await t.validateSystemInvariance();
            assert.isFalse(
                await t.contracts.superfluid.isAppJailed(app.address)
            );
            await expectNetFlow(sender, "0");
            await expectNetFlow("mfa", "0");
        });

        it("#2.9 mfa-1to2[50,50]_100pct_create_full_delete_by_receiver", async () => {
            await t.upgradeBalance(sender, t.configs.INIT_BALANCE);

            const mfa = {
                ratioPct: 100,
                sender,
                receivers: {
                    [receiver1]: {
                        proportion: 1,
                    },
                    [receiver2]: {
                        proportion: 1,
                    },
                },
            };

            await shouldCreateFlow({
                testenv: t,
                superToken,
                sender,
                receiver: "mfa",
                mfa,
                flowRate: FLOW_RATE1,
            });
            await expectNetFlow(sender, toBN(0).sub(FLOW_RATE1));
            await expectNetFlow(
                "mfa",
                FLOW_RATE1.sub(mfaFlowRate(FLOW_RATE1, 50).muln(2))
            );
            await expectNetFlow(receiver1, mfaFlowRate(FLOW_RATE1, 50));
            await expectNetFlow(receiver2, mfaFlowRate(FLOW_RATE1, 50));
            await timeTravelOnceAndVerifyAll();

            // fully delete everything by receiver1
            await shouldDeleteFlow({
                testenv: t,
                superToken,
                sender: "mfa",
                receiver: receiver1,
                by: receiver1,
                mfa,
            });
            await expectNetFlow(sender, "0");
            await expectNetFlow("mfa", "0");
            await expectNetFlow(receiver1, "0");
            await expectNetFlow(receiver2, "0");
            await timeTravelOnceAndVerifyAll();
        });

        it("#2.10 mfa-1to1_100pct_create_full_delete_mfa_sender_flow_by_liquidator", async () => {
            await t.upgradeBalance(sender, t.configs.INIT_BALANCE);

            const mfa = {
                ratioPct: 100,
                sender,
                receivers: {
                    [receiver1]: {
                        proportion: 1,
                    },
                    [receiver2]: {
                        proportion: 1,
                    },
                },
            };

            await shouldCreateFlow({
                testenv: t,
                superToken,
                sender,
                receiver: "mfa",
                mfa,
                flowRate: FLOW_RATE1,
            });
            await expectNetFlow(sender, toBN(0).sub(FLOW_RATE1));
            await expectNetFlow(
                "mfa",
                FLOW_RATE1.sub(mfaFlowRate(FLOW_RATE1, 50).muln(2))
            );
            await expectNetFlow(receiver1, mfaFlowRate(FLOW_RATE1, 50));
            await expectNetFlow(receiver2, mfaFlowRate(FLOW_RATE1, 50));

            await expectRevert(
                t.sf.cfa.deleteFlow({
                    superToken: superToken.address,
                    sender: t.aliases[sender],
                    receiver: app.address,
                    by: dan,
                }),
                "CFA: sender account is not critical"
            );

            const accountFlowInfo = await t.sf.cfa.getAccountFlowInfo({
                superToken: superToken.address,
                account: t.aliases[sender],
            });
            await timeTravelOnceAndVerifyAll({
                time:
                    t.configs.INIT_BALANCE.div(FLOW_RATE1).toNumber() -
                    LIQUIDATION_PERIOD +
                    60,
                allowCriticalAccount: true,
            });

            const balanceData = await superToken.realtimeBalanceOfNow(
                t.aliases[sender]
            );
            const timeInDeficit = balanceData.availableBalance.div(
                toBN(0).sub(FLOW_RATE1)
            );

            await shouldDeleteFlow({
                testenv: t,
                superToken,
                sender,
                receiver: "mfa",
                by: "dan",
                mfa,
                time: timeInDeficit,
                accountFlowInfo,
            });
            assert.isFalse(await superfluid.isAppJailed(app.address));
            await expectNetFlow(sender, "0");
            await expectNetFlow("mfa", "0");
            await expectNetFlow(receiver1, "0");
            await expectNetFlow(receiver2, "0");
            await timeTravelOnceAndVerifyAll();
            t.writePlotDataIntoCSVFile(
                this.ctx.test.title.split(" ").join("_"),
                superToken.address
            );
        });

        it("#2.11 mfa-1to1_150pct_create_full_delete_mfa_receiver_flow_by_liquidator", async () => {
            await t.upgradeBalance(sender, t.configs.INIT_BALANCE.muln(2));
            t.initializePlotData(true); // observing all accounts
            await t.transferBalance(sender, "mfa", toWad(50));

            const mfa = {
                ratioPct: 150,
                sender,
                receivers: {
                    [receiver1]: {
                        proportion: 1,
                    },
                    [receiver2]: {
                        proportion: 1,
                    },
                },
            };

            await shouldCreateFlow({
                testenv: t,
                superToken,
                sender,
                receiver: "mfa",
                mfa,
                flowRate: FLOW_RATE1,
            });
            const mfaNetFlowRate = FLOW_RATE1.sub(
                mfaFlowRate(FLOW_RATE1, 75).muln(2)
            );
            await expectNetFlow(sender, toBN(0).sub(FLOW_RATE1));
            await expectNetFlow("mfa", mfaNetFlowRate);
            await expectNetFlow(receiver1, mfaFlowRate(FLOW_RATE1, 75));
            await expectNetFlow(receiver2, mfaFlowRate(FLOW_RATE1, 75));

            await expectRevert(
                t.sf.cfa.deleteFlow({
                    superToken: superToken.address,
                    sender: app.address,
                    receiver: t.getAddress(receiver1),
                    by: dan,
                }),
                "CFA: sender account is not critical"
            );

            await timeTravelOnceAndVerifyAll({
                time:
                    -toWad(50).div(mfaNetFlowRate).toNumber() -
                    LIQUIDATION_PERIOD +
                    60,
                allowCriticalAccount: true,
            });

            await web3tx(
                t.sf.cfa.deleteFlow,
                "liquidate the mfa receiver1 flow"
            )({
                superToken: superToken.address,
                sender: app.address,
                receiver: t.getAddress(receiver1),
                by: dan,
            });
            await expectJailed(
                app.address,
                11 /* APP_RULE_NO_CRITICAL_SENDER_ACCOUNT */
            );
            await expectNetFlow(sender, toBN(0).sub(FLOW_RATE1));
            await expectNetFlow(
                "mfa",
                FLOW_RATE1.sub(mfaFlowRate(FLOW_RATE1, 75))
            );
            await expectNetFlow(receiver1, "0");
            await expectNetFlow(receiver2, mfaFlowRate(FLOW_RATE1, 75));

            // try to rescue the app, but it's already in jail
            await t.transferBalance(sender, "mfa", toWad(10));
            assert.isTrue((await superToken.balanceOf(app.address)) > 0);

            await web3tx(
                t.sf.cfa.deleteFlow,
                "liquidate the mfa receiver2 flow"
            )({
                superToken: superToken.address,
                sender: app.address,
                receiver: t.getAddress(receiver2),
                by: dan,
            });
            await expectJailed(
                app.address,
                11 /* APP_RULE_NO_CRITICAL_SENDER_ACCOUNT */
            );
            await expectNetFlow(sender, toBN(0).sub(FLOW_RATE1));
            await expectNetFlow("mfa", FLOW_RATE1);
            await expectNetFlow(receiver1, "0");
            await expectNetFlow(receiver2, "0");

            await web3tx(
                t.sf.cfa.deleteFlow,
                "liquidate the mfa sender flow"
            )({
                superToken: superToken.address,
                sender: t.getAddress(sender),
                receiver: app.address,
                by: dan,
            });
            await expectJailed(
                app.address,
                11 /* APP_RULE_NO_CRITICAL_SENDER_ACCOUNT */
            );
            await expectNetFlow(sender, "0");
            await expectNetFlow("mfa", "0");
            await expectNetFlow(receiver1, "0");
            await expectNetFlow(receiver2, "0");
            await t.validateSystemInvariance();
            t.writePlotDataIntoCSVFile(
                this.ctx.test.title.split(" ").join("_"),
                superToken.address
            );
        });

        it("#2.12 mfa-1to2[50,50]_100pct_create-partial_delete-negative_app_balance", async () => {
            await t.upgradeBalance(sender, t.configs.INIT_BALANCE);

            let mfa = {
                ratioPct: 100,
                sender,
                receivers: {
                    [receiver1]: {
                        proportion: 1,
                    },
                    [receiver2]: {
                        proportion: 1,
                    },
                },
            };

            await shouldCreateFlow({
                testenv: t,
                superToken,
                sender,
                receiver: "mfa",
                mfa,
                flowRate: FLOW_RATE1,
            });
            await expectNetFlow(sender, toBN(0).sub(FLOW_RATE1));
            await expectNetFlow(
                "mfa",
                FLOW_RATE1.sub(mfaFlowRate(FLOW_RATE1, 50).muln(2))
            );
            await expectNetFlow(receiver1, mfaFlowRate(FLOW_RATE1, 50));
            await expectNetFlow(receiver2, mfaFlowRate(FLOW_RATE1, 50));

            // delete flow of receiver 1
            await web3tx(
                t.sf.cfa.deleteFlow,
                "delete the mfa flows partially"
            )({
                superToken: superToken.address,
                sender: t.getAddress(sender),
                receiver: app.address,
                userData: web3.eth.abi.encodeParameters(
                    ["address", "uint256", "address[]", "uint256[]"],
                    [
                        t.getAddress(sender),
                        mfa.ratioPct,
                        [t.getAddress(receiver1)],
                        [1],
                    ]
                ),
            });
            await expectJailed(
                app.address,
                12 /* APP_RULE_NO_CRITICAL_RECEIVER_ACCOUNT */
            );
            await t.validateSystemInvariance();
            await expectNetFlow(sender, "0");
            await expectNetFlow(
                "mfa",
                toBN(0).sub(mfaFlowRate(FLOW_RATE1, 50))
            );
            await expectNetFlow(receiver1, "0");
            await expectNetFlow(receiver2, mfaFlowRate(FLOW_RATE1, 50));
        });

        it("#2.20 createFlow via app action should respect deposit rule", async () => {
            await expectRevert(
                t.sf.host.callAppAction(
                    app.address,
                    app.contract.methods
                        .createFlow(
                            superToken.address,
                            bob,
                            FLOW_RATE1.toString(),
                            "0x"
                        )
                        .encodeABI()
                ),
                "CFA: not enough available balance"
            );
        });

        it("#2.21 mfa-1to2[50,50]_150pct_create-full should fail without app balance", async () => {
            // double the amount since it's a "bigger" flow
            await t.upgradeBalance(sender, t.configs.INIT_BALANCE);

            const mfa = {
                ratioPct: 150,
                sender,
                receivers: {
                    [receiver1]: {
                        proportion: 1,
                    },
                    [receiver2]: {
                        proportion: 1,
                    },
                },
            };

            await expectRevert(
                shouldCreateFlow({
                    testenv: t,
                    superToken,
                    sender,
                    receiver: "mfa",
                    mfa,
                    flowRate: FLOW_RATE1,
                }),
                "CFA: APP_RULE_NO_CRITICAL_RECEIVER_ACCOUNT"
            );
        });
    });

    context("#3 callbacks", () => {
        it("#3.1 ExclusiveInflowTestApp", async () => {
            const ExclusiveInflowTestApp = artifacts.require(
                "ExclusiveInflowTestApp"
            );
            const app = await web3tx(
                ExclusiveInflowTestApp.new,
                "ExclusiveInflowTestApp.new"
            )(cfa.address, superfluid.address);
            t.addAlias("app", app.address);

            await t.upgradeBalance("alice", t.configs.INIT_BALANCE);
            await t.upgradeBalance("bob", t.configs.INIT_BALANCE);

            await web3tx(
                t.sf.cfa.createFlow,
                "alice -> app"
            )({
                superToken: superToken.address,
                sender: alice,
                receiver: app.address,
                flowRate: FLOW_RATE1.toString(),
            });
            await expectNetFlow("alice", toBN(0).sub(FLOW_RATE1).toString());
            await expectNetFlow("bob", "0");
            await expectNetFlow("app", FLOW_RATE1.toString());
            await timeTravelOnceAndValidateSystemInvariance();

            await web3tx(
                t.sf.cfa.createFlow,
                "bob -> app"
            )({
                superToken: superToken.address,
                sender: bob,
                receiver: app.address,
                flowRate: FLOW_RATE1.muln(2).toString(),
            });
            await expectNetFlow("alice", "0");
            await expectNetFlow(
                "bob",
                toBN(0).sub(FLOW_RATE1.muln(2)).toString()
            );
            await expectNetFlow("app", FLOW_RATE1.muln(2)).toString();
            await timeTravelOnceAndValidateSystemInvariance();

            await web3tx(
                t.sf.cfa.deleteFlow,
                "bob -> app"
            )({
                superToken: superToken.address,
                sender: bob,
                receiver: app.address,
            });
            await expectNetFlow("alice", "0");
            await expectNetFlow("bob", "0");
            await expectNetFlow("app", "0");
            await timeTravelOnceAndValidateSystemInvariance();
        });

        it("#3.2 NonClosableOutflowTestApp", async () => {
            const NonClosableOutflowTestApp = artifacts.require(
                "NonClosableOutflowTestApp"
            );
            const app = await web3tx(
                NonClosableOutflowTestApp.new,
                "NonClosableOutflowTestApp.new"
            )(cfa.address, superfluid.address);
            t.addAlias("app", app.address);

            await t.upgradeBalance("alice", t.configs.INIT_BALANCE);
            await t.transferBalance("alice", "app", t.configs.INIT_BALANCE);

            await web3tx(app.setupOutflow, "app.setupOutflow")(
                superToken.address,
                alice,
                FLOW_RATE1.toString()
            );
            assert.equal(
                (
                    await t.sf.cfa.getFlow({
                        superToken: superToken.address,
                        sender: app.address,
                        receiver: alice,
                    })
                ).flowRate,
                FLOW_RATE1.toString()
            );
            await expectNetFlow("alice", FLOW_RATE1.toString());
            await expectNetFlow("app", toBN(0).sub(FLOW_RATE1).toString());
            await timeTravelOnceAndValidateSystemInvariance();

            await web3tx(
                t.sf.cfa.deleteFlow,
                "app -> alice by alice"
            )({
                superToken: superToken.address,
                sender: app.address,
                receiver: alice,
                by: alice,
            });
            assert.equal(
                (
                    await t.sf.cfa.getFlow({
                        superToken: superToken.address,
                        sender: app.address,
                        receiver: alice,
                    })
                ).flowRate,
                FLOW_RATE1.toString()
            );
            await expectNetFlow("alice", FLOW_RATE1.toString());
            await expectNetFlow("app", toBN(0).sub(FLOW_RATE1).toString());
            await timeTravelOnceAndValidateSystemInvariance();
        });

        it("#3.3 SelfDeletingFlowTestApp", async () => {
            const SelfDeletingFlowTestApp = artifacts.require(
                "SelfDeletingFlowTestApp"
            );
            const app = await web3tx(
                SelfDeletingFlowTestApp.new,
                "NonClosableOutflowTestApp.new"
            )(cfa.address, superfluid.address);
            t.addAlias("app", app.address);

            await t.upgradeBalance("alice", t.configs.INIT_BALANCE);

            await web3tx(
                t.sf.cfa.createFlow,
                "alice -> app"
            )({
                superToken: superToken.address,
                sender: alice,
                receiver: app.address,
                flowRate: FLOW_RATE1.toString(),
            });
            assert.equal(
                (
                    await t.sf.cfa.getFlow({
                        superToken: superToken.address,
                        sender: alice,
                        receiver: app.address,
                    })
                ).flowRate,
                "0"
            );
            await expectNetFlow("alice", "0");
            await expectNetFlow("app", "0");
            await timeTravelOnceAndValidateSystemInvariance();
        });

        it("#3.4 ClosingOnUpdateFlowTestApp", async () => {
            const ClosingOnUpdateFlowTestApp = artifacts.require(
                "ClosingOnUpdateFlowTestApp"
            );
            const app = await web3tx(
                ClosingOnUpdateFlowTestApp.new,
                "ClosingOnUpdateFlowTestApp.new"
            )(cfa.address, superfluid.address);
            t.addAlias("app", app.address);

            await t.upgradeBalance("alice", t.configs.INIT_BALANCE);

            await web3tx(
                t.sf.cfa.createFlow,
                "alice -> app"
            )({
                superToken: superToken.address,
                sender: alice,
                receiver: app.address,
                flowRate: FLOW_RATE1.toString(),
            });
            await expectNetFlow("alice", toBN(0).sub(FLOW_RATE1).toString());
            await expectNetFlow("bob", "0");
            await expectNetFlow("app", FLOW_RATE1.toString());
            await timeTravelOnceAndValidateSystemInvariance();

            await web3tx(
                t.sf.cfa.updateFlow,
                "alice -> app"
            )({
                superToken: superToken.address,
                sender: alice,
                receiver: app.address,
                flowRate: FLOW_RATE1.muln(2).toString(),
            });
            assert.equal(
                (
                    await t.sf.cfa.getFlow({
                        superToken: superToken.address,
                        sender: alice,
                        receiver: app.address,
                    })
                ).flowRate,
                "0"
            );
            await expectNetFlow("alice", "0");
            await expectNetFlow("app", "0");
            await timeTravelOnceAndValidateSystemInvariance();
        });

        it("#3.5 FlowExchangeTestApp", async () => {
            await t.upgradeBalance("alice", t.configs.INIT_BALANCE);

            const {superToken: superToken2} = await t.deployNewToken("TEST2", {
                doUpgrade: true,
                isTruffle: true,
            });
            const FlowExchangeTestApp = artifacts.require(
                "FlowExchangeTestApp"
            );
            const app = await web3tx(
                FlowExchangeTestApp.new,
                "FlowExchangeTestApp.new"
            )(cfa.address, superfluid.address, superToken2.address);
            t.addAlias("app", app.address);

            await expectRevert(
                web3tx(
                    t.sf.cfa.createFlow,
                    "alice -> app"
                )({
                    superToken: superToken.address,
                    sender: alice,
                    receiver: app.address,
                    flowRate: FLOW_RATE1.toString(),
                }),
                "CFA: not enough available balance."
            );

            // fund the app with
            await superToken2.transfer(app.address, t.configs.INIT_BALANCE, {
                from: alice,
            });
            await web3tx(
                t.sf.cfa.createFlow,
                "alice -> app"
            )({
                superToken: superToken.address,
                sender: alice,
                receiver: app.address,
                flowRate: FLOW_RATE1.toString(),
            });
            let flow1, flow2;
            flow1 = await cfa.getFlow(superToken.address, alice, app.address);
            flow2 = await cfa.getFlow(superToken2.address, app.address, alice);
            const deposit = CFADataModel.clipDepositNumber(
                FLOW_RATE1.muln(LIQUIDATION_PERIOD)
            ).toString();
            console.log(
                "Flow: alice -> app (token1)",
                flow1.flowRate.toString(),
                flow1.deposit.toString(),
                flow1.owedDeposit.toString()
            );
            assert.equal(flow1.flowRate.toString(), FLOW_RATE1.toString());
            assert.equal(flow1.deposit.toString(), deposit);
            assert.equal(flow1.owedDeposit.toString(), "0");
            console.log(
                "Flow: app -> alice (token2)",
                flow2.flowRate.toString(),
                flow2.deposit.toString(),
                flow2.owedDeposit.toString()
            );
            assert.equal(flow2.flowRate.toString(), FLOW_RATE1.toString());
            assert.equal(flow2.deposit.toString(), deposit);
            assert.equal(flow2.owedDeposit.toString(), "0");
            console.log(
                "App balances",
                (await superToken.balanceOf(app.address)).toString(),
                (await superToken2.balanceOf(app.address)).toString()
            );

            await timeTravelOnceAndValidateSystemInvariance();

            await web3tx(
                t.sf.cfa.deleteFlow,
                "alice -> app"
            )({
                superToken: superToken.address,
                sender: alice,
                receiver: app.address,
            });
            flow1 = await cfa.getFlow(superToken.address, alice, app.address);
            flow2 = await cfa.getFlow(superToken2.address, app.address, alice);
            console.log(
                "Flow: alice -> app (token1)",
                flow1.flowRate.toString(),
                flow1.deposit.toString(),
                flow1.owedDeposit.toString()
            );
            assert.equal(flow1.flowRate.toString(), "0");
            assert.equal(flow1.deposit.toString(), "0");
            assert.equal(flow1.owedDeposit.toString(), "0");
            console.log(
                "Flow: app -> alice (token2)",
                flow2.flowRate.toString(),
                flow2.deposit.toString(),
                flow2.owedDeposit.toString()
            );
            assert.equal(flow2.flowRate.toString(), FLOW_RATE1.toString());
            assert.equal(flow2.deposit.toString(), deposit);
            assert.equal(flow2.owedDeposit.toString(), "0");
            console.log(
                "App balances",
                (await superToken.balanceOf(app.address)).toString(),
                (await superToken2.balanceOf(app.address)).toString()
            );
            assert.equal(
                toBN(await superToken2.balanceOf(app.address))
                    .add(toBN(await superToken2.balanceOf(alice)))
                    .add(toBN(deposit))
                    .toString(),
                t.configs.INIT_BALANCE.toString()
            );

            await timeTravelOnceAndValidateSystemInvariance();
            assert.isFalse(
                await t.contracts.superfluid.isAppJailed(app.address)
            );
        });
    });

    context("#4 Access Control List", () => {
        let aliceSenderBaseData;
        let aliceSenderAdminFlowOperator;

        beforeEach(async () => {
            await t.upgradeBalance("admin", t.configs.INIT_BALANCE);
            await t.upgradeBalance("alice", t.configs.INIT_BALANCE);
            await t.upgradeBalance("bob", t.configs.INIT_BALANCE);
            await t.upgradeBalance("dan", t.configs.INIT_BALANCE);

            aliceSenderBaseData = {
                testenv: t,
                token: superToken.address,
                sender: alice,
                ctx: "0x",
            };
            aliceSenderAdminFlowOperator = {
                ...aliceSenderBaseData,
                flowOperator: admin,
                from: alice,
            };
        });

        it("#4.1 should revert if attempting to encode unclean permissions", async () => {
            /// anything greater than 7 (1 1 1)
            await shouldRevertUpdateFlowOperatorPermissions({
                ...aliceSenderAdminFlowOperator,
                permissions: "69",
                flowRateAllowance: "42069",
                expectedErrorString: "CFA: Unclean permissions",
            });
            await shouldRevertUpdateFlowOperatorPermissions({
                ...aliceSenderAdminFlowOperator,
                permissions: "8",
                flowRateAllowance: "42069",
                expectedErrorString: "CFA: Unclean permissions",
            });
        });

        it("#4.2 should revert on unauthorized update of flow operator permissions", async () => {
            // admin trying to grant themselves permission to alice
            await shouldRevertUpdateFlowOperatorPermissions({
                ...aliceSenderBaseData,
                flowOperator: admin,
                permissions: "7",
                flowRateAllowance: "99999999999999",
                from: admin,
                expectedErrorString: "CFA: E_NO_PERMISSIONS_UPDATE",
            });
        });

        it("#4.3 should properly update flow operator permissions with same flowRateAllowance", async () => {
            let permissions = ALLOW_CREATE;
            // allow create
            await shouldUpdateFlowOperatorPermissionsAndValidateEvent({
                ...aliceSenderAdminFlowOperator,
                permissions: permissions.toString(),
                flowRateAllowance: "42069",
            });

            // allow update
            permissions = ALLOW_UPDATE;
            await shouldUpdateFlowOperatorPermissionsAndValidateEvent({
                ...aliceSenderAdminFlowOperator,
                permissions: permissions.toString(),
                flowRateAllowance: "42069",
            });

            // allow delete
            // can set flowRateAllowance with just delete as well
            permissions = ALLOW_DELETE;
            await shouldUpdateFlowOperatorPermissionsAndValidateEvent({
                ...aliceSenderAdminFlowOperator,
                permissions: permissions.toString(),
                flowRateAllowance: "42069",
            });
        });

        it("#4.4 should properly update one flow operator permission with different flowRateAllowance", async () => {
            let permissions = ALLOW_CREATE;
            await shouldUpdateFlowOperatorPermissionsAndValidateEvent({
                ...aliceSenderAdminFlowOperator,
                permissions: permissions.toString(),
                flowRateAllowance: "42069",
            });

            await shouldUpdateFlowOperatorPermissionsAndValidateEvent({
                ...aliceSenderAdminFlowOperator,
                permissions: permissions.toString(),
                flowRateAllowance: "3388",
            });
        });

        it("#4.5 should properly update flow operator permissions with different flowRateAllowance", async () => {
            // stack the permissions
            let permissions = ALLOW_CREATE;
            await shouldUpdateFlowOperatorPermissionsAndValidateEvent({
                ...aliceSenderAdminFlowOperator,
                permissions: permissions.toString(),
                flowRateAllowance: "42069",
            });

            permissions = permissions | ALLOW_UPDATE;
            await shouldUpdateFlowOperatorPermissionsAndValidateEvent({
                ...aliceSenderAdminFlowOperator,
                permissions: permissions.toString(),
                flowRateAllowance: "3388",
            });

            permissions = permissions | ALLOW_DELETE;
            await shouldUpdateFlowOperatorPermissionsAndValidateEvent({
                ...aliceSenderAdminFlowOperator,
                permissions: permissions.toString(),
                flowRateAllowance: "123456",
            });
        });

        it("#4.6 should properly update one flow operator permission with same flowRateAllowance", async () => {
            let permissions = ALLOW_CREATE;
            await shouldUpdateFlowOperatorPermissionsAndValidateEvent({
                ...aliceSenderAdminFlowOperator,
                permissions: permissions.toString(),
                flowRateAllowance: "42069",
            });
            await shouldUpdateFlowOperatorPermissionsAndValidateEvent({
                ...aliceSenderAdminFlowOperator,
                permissions: permissions.toString(),
                flowRateAllowance: "42069",
            });
        });

        it("#4.7 should be able to set permissions whilst setting flowRateAllowance as 0", async () => {
            let permissions = ALLOW_CREATE;
            await shouldUpdateFlowOperatorPermissionsAndValidateEvent({
                ...aliceSenderAdminFlowOperator,
                permissions: permissions.toString(),
                flowRateAllowance: "0",
            });
        });

        it("#4.8 should be able to set flowRateAllowance whilst not settings permissions", async () => {
            await shouldUpdateFlowOperatorPermissionsAndValidateEvent({
                ...aliceSenderAdminFlowOperator,
                permissions: "0",
                flowRateAllowance: "42069",
            });
        });

        it("#4.9 should be able to authorize flow operator with full control", async () => {
            // authorize a flow operator with full control from scratch
            await shouldUpdateFlowOperatorPermissionsAndValidateEvent({
                ...aliceSenderAdminFlowOperator,
                permissions: "0",
                flowRateAllowance: "0",
                isFullControl: true,
            });
            // authorize a flow operator with full control after authorizing some permissions
            let permissions = ALLOW_CREATE;
            await shouldUpdateFlowOperatorPermissionsAndValidateEvent({
                testenv: t,
                token: superToken.address,
                sender: bob,
                flowOperator: admin,
                permissions: permissions.toString(),
                flowRateAllowance: "42069",
                ctx: "0x",
                from: bob,
            });
            await shouldUpdateFlowOperatorPermissionsAndValidateEvent({
                testenv: t,
                token: superToken.address,
                sender: bob,
                flowOperator: admin,
                ctx: "0x",
                from: bob,
                isFullControl: true,
            });
        });

        it("#4.10 should be able to revoke flow operator with full control", async () => {
            const sharedData = {
                testenv: t,
                token: superToken.address,
                sender: bob,
                flowOperator: admin,
                ctx: "0x",
                from: bob,
                permissions: "0",
                flowRateAllowance: "0",
            };

            // should be able to revoke a flow operator with full control even though none exists
            await shouldUpdateFlowOperatorPermissionsAndValidateEvent({
                ...sharedData,
                isFullControlRevoke: true,
            });

            let permissions = ALLOW_CREATE;
            // should be able to revoke a flow operator with full control after authorizing some
            await shouldUpdateFlowOperatorPermissionsAndValidateEvent({
                ...sharedData,
                permissions: permissions.toString(),
                flowRateAllowance: "42069",
            });
            await shouldUpdateFlowOperatorPermissionsAndValidateEvent({
                ...sharedData,
                isFullControlRevoke: true,
            });

            // should be able to revoke after authorizing full control
            await shouldUpdateFlowOperatorPermissionsAndValidateEvent({
                ...sharedData,
                isFullControl: true,
            });
            await shouldUpdateFlowOperatorPermissionsAndValidateEvent({
                ...sharedData,
                isFullControlRevoke: true,
            });
        });

        it("#4.11 should revert if attempting to create/update/delete without permissions to do so", async () => {
            await shouldRevertChangeFlowByOperator({
                ...aliceSenderBaseData,
                methodSignature: "createFlowByOperator",
                receiver: bob,
                flowOperator: admin,
                flowRate: "1738",
                expectedErrorString: "CFA: E_NO_OPERATOR_CREATE_FLOW",
            });

            await shouldRevertChangeFlowByOperator({
                ...aliceSenderBaseData,
                methodSignature: "updateFlowByOperator",
                receiver: bob,
                flowOperator: admin,
                flowRate: "1738",
                expectedErrorString: "E_NO_OPERATOR_UPDATE_FLOW",
            });

            await shouldCreateFlow({
                testenv: t,
                superToken,
                sender: "alice",
                receiver: "bob",
                flowRate: FLOW_RATE1,
            });

            await shouldRevertChangeFlowByOperator({
                ...aliceSenderBaseData,
                methodSignature: "deleteFlowByOperator",
                receiver: bob,
                flowOperator: admin,
                flowRate: "0",
                expectedErrorString: "E_NO_OPERATOR_DELETE_FLOW",
            });
        });

        it("#4.12 should revert if attempting to call create/update/delete flowByOperator as the sender", async () => {
            await shouldRevertChangeFlowByOperator({
                ...aliceSenderBaseData,
                methodSignature: "createFlowByOperator",
                receiver: bob,
                flowOperator: alice,
                flowRate: "1738",
                expectedErrorString: "CFA: E_NO_SENDER_CREATE",
            });

            await shouldRevertChangeFlowByOperator({
                ...aliceSenderBaseData,
                methodSignature: "updateFlowByOperator",
                receiver: bob,
                flowOperator: alice,
                flowRate: "1738",
                expectedErrorString: "CFA: E_NO_SENDER_UPDATE",
            });

            await shouldRevertChangeFlowByOperator({
                ...aliceSenderBaseData,
                methodSignature: "deleteFlowByOperator",
                receiver: bob,
                flowOperator: alice,
                flowRate: FLOW_RATE1,
                expectedErrorString: "E_NO_OPERATOR_DELETE_FLOW",
            });
        });

        it("#4.13 should revert if create/update with flow rate exceeding flowRateAllowance", async () => {
            const flowRateAllowance = FLOW_RATE1.mul(toBN(3));
            await shouldUpdateFlowOperatorPermissionsAndValidateEvent({
                ...aliceSenderAdminFlowOperator,
                permissions: (ALLOW_CREATE | ALLOW_UPDATE).toString(),
                flowRateAllowance: flowRateAllowance,
            });

            // should revert when attempting to create one big flow
            await shouldRevertChangeFlowByOperator({
                ...aliceSenderBaseData,
                methodSignature: "createFlowByOperator",
                receiver: dan,
                flowOperator: admin,
                flowRate: flowRateAllowance.add(toBN(1)),
                expectedErrorString: "CFA: E_EXCEED_FLOW_RATE_ALLOWANCE",
            });

            // should revert when attempting to create flows where allowance is exceeded
            // (SUM OF FLOWS > flowRateAllowance)
            await shouldCreateFlowByOperator({
                testenv: t,
                superToken,
                sender: "alice",
                receiver: "bob",
                flowRate: FLOW_RATE1,
                flowOperator: "admin",
            });
            await shouldRevertChangeFlowByOperator({
                ...aliceSenderBaseData,
                methodSignature: "createFlowByOperator",
                receiver: dan,
                flowOperator: admin,
                flowRate: flowRateAllowance,
                expectedErrorString: "CFA: E_EXCEED_FLOW_RATE_ALLOWANCE",
            });

            // should be able to update to the max
            await shouldUpdateFlowByOperator({
                testenv: t,
                superToken,
                sender: "alice",
                receiver: "bob",
                flowRate: flowRateAllowance,
                flowOperator: "admin",
            });

            // should revert when attempting to updating when allowance is out
            await shouldRevertChangeFlowByOperator({
                ...aliceSenderBaseData,
                methodSignature: "updateFlowByOperator",
                receiver: bob,
                flowOperator: admin,
                flowRate: flowRateAllowance.add(toBN(1)),
                expectedErrorString: "CFA: E_EXCEED_FLOW_RATE_ALLOWANCE",
            });
        });

        it("#4.14 should allow creating/updating/deleting flow rate as approved flow operator", async () => {
            await shouldUpdateFlowOperatorPermissionsAndValidateEvent({
                ...aliceSenderAdminFlowOperator,
                permissions: ALLOW_CREATE.toString(),
                flowRateAllowance: FLOW_RATE1.mul(toBN(5)),
            });
            // should be able to create flow now
            await shouldCreateFlowByOperator({
                testenv: t,
                superToken,
                sender: "alice",
                receiver: "bob",
                flowRate: FLOW_RATE1,
                flowOperator: "admin",
            });
            // attempts to update/delete should revert (only create allowed)
            await shouldRevertChangeFlowByOperator({
                ...aliceSenderBaseData,
                methodSignature: "updateFlowByOperator",
                receiver: bob,
                flowOperator: admin,
                flowRate: FLOW_RATE1,
                expectedErrorString: "E_NO_OPERATOR_UPDATE_FLOW",
            });
            await shouldRevertChangeFlowByOperator({
                ...aliceSenderBaseData,
                methodSignature: "deleteFlowByOperator",
                receiver: bob,
                flowOperator: admin,
                flowRate: FLOW_RATE1,
                expectedErrorString: "E_NO_OPERATOR_DELETE_FLOW",
            });

            await shouldUpdateFlowOperatorPermissionsAndValidateEvent({
                ...aliceSenderAdminFlowOperator,
                permissions: (ALLOW_CREATE | ALLOW_UPDATE).toString(),
                flowRateAllowance: FLOW_RATE1.mul(toBN(2)),
            });
            // should be able to update flow now
            await shouldUpdateFlowByOperator({
                testenv: t,
                superToken,
                sender: "alice",
                receiver: "bob",
                flowRate: FLOW_RATE1,
                flowOperator: "admin",
            });
            await shouldRevertChangeFlowByOperator({
                ...aliceSenderBaseData,
                methodSignature: "deleteFlowByOperator",
                receiver: bob,
                flowOperator: admin,
                flowRate: FLOW_RATE1,
                expectedErrorString: "E_NO_OPERATOR_DELETE_FLOW",
            });

            await shouldUpdateFlowOperatorPermissionsAndValidateEvent({
                ...aliceSenderAdminFlowOperator,
                permissions: (
                    ALLOW_CREATE |
                    ALLOW_UPDATE |
                    ALLOW_DELETE
                ).toString(),
                flowRateAllowance: FLOW_RATE1,
            });

            // should be able to delete flow now
            await shouldDeleteFlowByOperator({
                testenv: t,
                superToken,
                sender: "alice",
                receiver: "bob",
                flowOperator: "admin",
            });
        });

        it("#4.15 should allow creating/updating/deleting flow rate as full control flow operator", async () => {
            await shouldUpdateFlowOperatorPermissionsAndValidateEvent({
                ...aliceSenderAdminFlowOperator,
                isFullControl: true,
            });

            // should be able to create flow now
            await shouldCreateFlowByOperator({
                testenv: t,
                superToken,
                sender: "alice",
                receiver: "bob",
                flowRate: FLOW_RATE1.div(toBN(10)),
                flowOperator: "admin",
            });

            // should be able to update flow now
            await shouldUpdateFlowByOperator({
                testenv: t,
                superToken,
                sender: "alice",
                receiver: "bob",
                flowRate: FLOW_RATE1.div(toBN(8)),
                flowOperator: "admin",
            });

            // should be able to update flow now
            await shouldDeleteFlowByOperator({
                testenv: t,
                superToken,
                sender: "alice",
                receiver: "bob",
                flowOperator: "admin",
            });
        });

        it("#4.16 shouldn't decrease flowRateAllowance if it is type(int96).max", async () => {
            await shouldUpdateFlowOperatorPermissionsAndValidateEvent({
                ...aliceSenderBaseData,
                flowOperator: admin,
                permissions: ALLOW_CREATE.toString(),
                flowRateAllowance: MAXIMUM_FLOW_RATE,
                from: alice,
            });
            // should be able to create flow now
            await shouldCreateFlowByOperator({
                testenv: t,
                superToken,
                sender: "alice",
                receiver: "bob",
                flowRate: FLOW_RATE1.div(toBN(10)),
                flowOperator: "admin",
            });
            // flowRateAllowance should still equal MAXIMUM_FLOW_RATE
            const flowOperatorData = await cfa.getFlowOperatorData(
                superToken.address,
                alice,
                admin
            );
            assert.equal(
                flowOperatorData.flowRateAllowance.toString(),
                MAXIMUM_FLOW_RATE.toString()
            );
        });

        it("#4.17 shouldn't decrease flowRateAllowance if the user updates to an equal or lower flowRate", async () => {
            await shouldUpdateFlowOperatorPermissionsAndValidateEvent({
                ...aliceSenderAdminFlowOperator,
                permissions: (ALLOW_CREATE | ALLOW_UPDATE).toString(),
                flowRateAllowance: FLOW_RATE1,
            });
            // should be able to create flow now
            await shouldCreateFlowByOperator({
                testenv: t,
                superToken,
                sender: "alice",
                receiver: "bob",
                flowRate: FLOW_RATE1.div(toBN(8)),
                flowOperator: "admin",
            });
            // we check that flowRateAllowance is lower now
            // flowRateAllowance should be lower now (FLOW_RATE1 - FLOW_RATE1.div(toBN(8)))
            let flowOperatorData = await cfa.getFlowOperatorData(
                superToken.address,
                alice,
                admin
            );
            assert.equal(
                flowOperatorData.flowRateAllowance.toString(),
                FLOW_RATE1.sub(FLOW_RATE1.div(toBN(8))).toString()
            );
            let updatedFlowRateAllowance = flowOperatorData.flowRateAllowance;

            let lowerSameFlowRate = FLOW_RATE1.div(toBN(10));

            // update flow to lower flow rate
            await shouldUpdateFlowByOperator({
                testenv: t,
                superToken,
                sender: "alice",
                receiver: "bob",
                flowRate: lowerSameFlowRate,
                flowOperator: "admin",
            });

            // flowRateAllowance should remain unchanged
            flowOperatorData = await cfa.getFlowOperatorData(
                superToken.address,
                alice,
                admin
            );
            updatedFlowRateAllowance = flowOperatorData.flowRateAllowance;
            assert.equal(
                flowOperatorData.flowRateAllowance.toString(),
                updatedFlowRateAllowance.toString()
            );

            // update flow to same flow rate
            await shouldUpdateFlowByOperator({
                testenv: t,
                superToken,
                sender: "alice",
                receiver: "bob",
                flowRate: lowerSameFlowRate,
                flowOperator: "admin",
            });

            // flowRateAllowance should remain unchanged
            flowOperatorData = await cfa.getFlowOperatorData(
                superToken.address,
                alice,
                admin
            );
            updatedFlowRateAllowance = flowOperatorData.flowRateAllowance;
            assert.equal(
                flowOperatorData.flowRateAllowance.toString(),
                updatedFlowRateAllowance.toString()
            );
        });

        it("#4.18 should reset flowRateAllowance properly if the user updates the flowOperatorData", async () => {
            await shouldUpdateFlowOperatorPermissionsAndValidateEvent({
                ...aliceSenderAdminFlowOperator,
                permissions: (ALLOW_CREATE | ALLOW_UPDATE).toString(),
                flowRateAllowance: FLOW_RATE1,
            });
            // should be able to create flow now
            await shouldCreateFlowByOperator({
                testenv: t,
                superToken,
                sender: "alice",
                receiver: "bob",
                flowRate: FLOW_RATE1.div(toBN(8)),
                flowOperator: "admin",
            });

            // we check that flowRateAllowance is lower now
            // flowRateAllowance should be lower now (FLOW_RATE1 - FLOW_RATE1.div(toBN(8)))
            let flowOperatorData = await cfa.getFlowOperatorData(
                superToken.address,
                alice,
                admin
            );
            assert.equal(
                flowOperatorData.flowRateAllowance.toString(),
                FLOW_RATE1.sub(FLOW_RATE1.div(toBN(8))).toString()
            );

            // we validate that the flowRateAllowance is FLOW_RATE1 in this function
            await shouldUpdateFlowOperatorPermissionsAndValidateEvent({
                ...aliceSenderAdminFlowOperator,
                permissions: (ALLOW_CREATE | ALLOW_UPDATE).toString(),
                flowRateAllowance: FLOW_RATE1,
            });
        });

        it("#4.19 flowRateAllowance should remain unchanged if operator deletes a flow", async () => {
            await shouldUpdateFlowOperatorPermissionsAndValidateEvent({
                ...aliceSenderAdminFlowOperator,
                permissions: (ALLOW_CREATE | ALLOW_DELETE).toString(),
                flowRateAllowance: FLOW_RATE1,
            });
            // should be able to create flow now
            await shouldCreateFlowByOperator({
                testenv: t,
                superToken,
                sender: "alice",
                receiver: "bob",
                flowRate: FLOW_RATE1.div(toBN(10)),
                flowOperator: "admin",
            });

            // we check that flowRateAllowance is lower now
            // flowRateAllowance should be lower now (FLOW_RATE1 - FLOW_RATE1.div(toBN(10)))
            let flowOperatorData = await cfa.getFlowOperatorData(
                superToken.address,
                alice,
                admin
            );
            const lowerSameFlowRateAllowance = FLOW_RATE1.sub(
                FLOW_RATE1.div(toBN(10))
            ).toString();
            assert.equal(
                flowOperatorData.flowRateAllowance.toString(),
                lowerSameFlowRateAllowance
            );

            // should be able to delete flow now
            await shouldDeleteFlowByOperator({
                testenv: t,
                superToken,
                sender: "alice",
                receiver: "bob",
                flowOperator: "admin",
            });

            // flowRateAllowance should remain unchanged
            flowOperatorData = await cfa.getFlowOperatorData(
                superToken.address,
                alice,
                admin
            );
            assert.equal(
                flowOperatorData.flowRateAllowance.toString(),
                lowerSameFlowRateAllowance
            );
        });

        it("#4.20 should decrease flowRateAllowance if operator updates to a higher flowRate", async () => {
            await shouldUpdateFlowOperatorPermissionsAndValidateEvent({
                ...aliceSenderAdminFlowOperator,
                permissions: (ALLOW_CREATE | ALLOW_UPDATE).toString(),
                flowRateAllowance: FLOW_RATE1,
            });
            // should be able to create flow now
            await shouldCreateFlowByOperator({
                testenv: t,
                superToken,
                sender: "alice",
                receiver: "bob",
                flowRate: FLOW_RATE1.div(toBN(10)),
                flowOperator: "admin",
            });

            // we check that flowRateAllowance is lower now
            // flowRateAllowance should be lower now (FLOW_RATE1 - FLOW_RATE1.div(toBN(10)))
            let flowOperatorData = await cfa.getFlowOperatorData(
                superToken.address,
                alice,
                admin
            );
            assert.equal(
                flowOperatorData.flowRateAllowance.toString(),
                FLOW_RATE1.sub(FLOW_RATE1.div(toBN(10))).toString()
            );
            let updatedFlowRateAllowance = flowOperatorData.flowRateAllowance;

            // update flow to higher flow rate and properly update flowRateAllowance
            await shouldUpdateFlowByOperator({
                testenv: t,
                superToken,
                sender: "alice",
                receiver: "bob",
                flowRate: FLOW_RATE1.div(toBN(8)),
                flowOperator: "admin",
            });
            flowOperatorData = await cfa.getFlowOperatorData(
                superToken.address,
                alice,
                admin
            );
            assert.equal(
                flowOperatorData.flowRateAllowance.toString(),
                updatedFlowRateAllowance
                    .sub(FLOW_RATE1.div(toBN(8)).sub(FLOW_RATE1.div(toBN(10))))
                    .toString()
            );
            updatedFlowRateAllowance = flowOperatorData.flowRateAllowance;
        });

        it("#4.21 flowRateAllowance should remain unchanged if sender creates/updates/deletes flow", async () => {
            await shouldUpdateFlowOperatorPermissionsAndValidateEvent({
                ...aliceSenderAdminFlowOperator,
                permissions: (ALLOW_CREATE | ALLOW_DELETE).toString(),
                flowRateAllowance: FLOW_RATE1,
            });

            let flowOperatorData = await cfa.getFlowOperatorData(
                superToken.address,
                alice,
                admin
            );
            assert.equal(
                flowOperatorData.flowRateAllowance.toString(),
                FLOW_RATE1.toString()
            );

            const sharedData = {
                testenv: t,
                superToken,
                sender: "alice",
                receiver: "bob",
            };

            await shouldCreateFlow({
                ...sharedData,
                flowRate: FLOW_RATE1.mul(toBN(2)),
            });

            assert.equal(
                flowOperatorData.flowRateAllowance.toString(),
                FLOW_RATE1.toString()
            );

            await shouldUpdateFlow({
                ...sharedData,
                flowRate: FLOW_RATE1.mul(toBN(4)),
            });

            assert.equal(
                flowOperatorData.flowRateAllowance.toString(),
                FLOW_RATE1.toString()
            );

            await shouldDeleteFlow({
                ...sharedData,
                by: "alice",
            });
        });

        it("#4.22 should be able to set multiple flow operators", async () => {
            await shouldUpdateFlowOperatorPermissionsAndValidateEvent({
                ...aliceSenderAdminFlowOperator,
                permissions: (ALLOW_CREATE | ALLOW_UPDATE).toString(),
                flowRateAllowance: FLOW_RATE1,
            });
            await shouldUpdateFlowOperatorPermissionsAndValidateEvent({
                ...aliceSenderBaseData,
                flowOperator: bob,
                permissions: ALLOW_UPDATE.toString(),
                flowRateAllowance: FLOW_RATE1,
                from: alice,
            });
            await shouldUpdateFlowOperatorPermissionsAndValidateEvent({
                ...aliceSenderBaseData,
                flowOperator: dan,
                permissions: ALLOW_DELETE.toString(),
                flowRateAllowance: FLOW_RATE1,
                from: alice,
            });
        });

        it("#4.23 You should not be able to set yourself as a flowOperator", async () => {
            await shouldRevertUpdateFlowOperatorPermissions({
                ...aliceSenderBaseData,
                flowOperator: alice,
                permissions: "7",
                flowRateAllowance: "42069",
                from: alice,
                expectedErrorString: "CFA: E_NO_SENDER_FLOW_OPERATOR",
            });
        });

        it("#4.24 Should allow multiple flowOperators to create/update/delete", async () => {
            const ALL_PERMISSIONS = ALLOW_CREATE | ALLOW_UPDATE | ALLOW_DELETE;
            const permissionsSharedData = {
                ...aliceSenderBaseData,
                permissions: ALL_PERMISSIONS.toString(),
                from: alice,
            };
            await shouldUpdateFlowOperatorPermissionsAndValidateEvent({
                ...permissionsSharedData,
                flowOperator: admin,
                flowRateAllowance: FLOW_RATE1,
            });
            await shouldUpdateFlowOperatorPermissionsAndValidateEvent({
                ...permissionsSharedData,
                flowOperator: bob,
                flowRateAllowance: FLOW_RATE1.mul(toBN(2)),
            });
            await shouldUpdateFlowOperatorPermissionsAndValidateEvent({
                ...permissionsSharedData,
                flowOperator: dan,
                flowRateAllowance: FLOW_RATE1.div(toBN(2)),
            });

            const changeFlowSharedData = {
                testenv: t,
                superToken,
                sender: "alice",
            };

            // create alice -> bob by admin
            await shouldCreateFlowByOperator({
                ...changeFlowSharedData,
                receiver: "bob",
                flowRate: FLOW_RATE1.div(toBN(10)),
                flowOperator: "admin",
            });

            // update alice -> bob by dan
            await shouldUpdateFlowByOperator({
                ...changeFlowSharedData,
                receiver: "bob",
                flowRate: FLOW_RATE1.div(toBN(4)),
                flowOperator: "dan",
            });

            // create alice -> dan by bob
            await shouldCreateFlowByOperator({
                ...changeFlowSharedData,
                receiver: "dan",
                flowRate: FLOW_RATE1.div(toBN(10)),
                flowOperator: "bob",
            });

            // delete alice -> dan by admin
            await shouldDeleteFlowByOperator({
                ...changeFlowSharedData,
                receiver: "dan",
                flowOperator: "admin",
            });
        });

        it("#4.25 Should allow flowOperator to update/delete a flow they didn't create", async () => {
            const sharedData = {
                testenv: t,
                superToken,
                sender: "alice",
                receiver: "bob",
            };

            await shouldUpdateFlowOperatorPermissionsAndValidateEvent({
                ...aliceSenderAdminFlowOperator,
                permissions: (
                    ALLOW_CREATE |
                    ALLOW_UPDATE |
                    ALLOW_DELETE
                ).toString(),
                flowRateAllowance: FLOW_RATE1,
            });

            // alice -> bob by alice
            await shouldCreateFlow({
                ...sharedData,
                flowRate: FLOW_RATE1.mul(toBN(2)),
            });

            // update alice -> bob by admin
            await shouldUpdateFlowByOperator({
                ...sharedData,
                flowRate: FLOW_RATE1.div(toBN(4)),
                flowOperator: "admin",
            });

            // delete alice -> bob by admin
            await shouldDeleteFlowByOperator({
                ...sharedData,
                flowOperator: "admin",
            });
        });

        it("#4.26 Should getFlowOperatorDataByID", async () => {
            const permissions = (
                ALLOW_CREATE |
                ALLOW_UPDATE |
                ALLOW_DELETE
            ).toString();
            await shouldUpdateFlowOperatorPermissionsAndValidateEvent({
                ...aliceSenderAdminFlowOperator,
                permissions: permissions,
                flowRateAllowance: FLOW_RATE1,
            });
            const flowOperatorId = t.getFlowOperatorId(alice, admin);

            const data = await cfa.getFlowOperatorDataByID(
                superToken.address,
                flowOperatorId
            );

            assert.equal(data.permissions.toString(), permissions);
            assert.equal(
                data.flowRateAllowance.toString(),
                FLOW_RATE1.toString()
            );
        });

        it("#4.27 Should allow a flowOperator to create/update multiple flows", async () => {
            const changeFlowSharedData = {
                testenv: t,
                superToken,
                sender: "alice",
            };
            await shouldUpdateFlowOperatorPermissionsAndValidateEvent({
                ...aliceSenderAdminFlowOperator,
                permissions: (
                    ALLOW_CREATE |
                    ALLOW_UPDATE |
                    ALLOW_DELETE
                ).toString(),
                flowRateAllowance: FLOW_RATE1.mul(toBN(5)),
            });

            // create alice -> bob by admin
            await shouldCreateFlowByOperator({
                ...changeFlowSharedData,
                receiver: "bob",
                flowRate: FLOW_RATE1,
                flowOperator: "admin",
            });

            const flowOperatorId = t.getFlowOperatorId(alice, admin);

            let data = await cfa.getFlowOperatorDataByID(
                superToken.address,
                flowOperatorId
            );
            assert.equal(
                data.flowRateAllowance.toString(),
                FLOW_RATE1.mul(toBN(5)).sub(FLOW_RATE1).toString()
            );

            // create alice -> dan by admin
            await shouldCreateFlowByOperator({
                ...changeFlowSharedData,
                receiver: "dan",
                flowRate: FLOW_RATE1,
                flowOperator: "admin",
            });
            data = await cfa.getFlowOperatorDataByID(
                superToken.address,
                flowOperatorId
            );
            assert.equal(
                data.flowRateAllowance.toString(),
                FLOW_RATE1.mul(toBN(4)).sub(FLOW_RATE1).toString()
            );

            // update alice -> bob by admin
            await shouldUpdateFlowByOperator({
                ...changeFlowSharedData,
                receiver: "bob",
                flowRate: FLOW_RATE1.mul(toBN(2)),
                flowOperator: "admin",
            });
            data = await cfa.getFlowOperatorDataByID(
                superToken.address,
                flowOperatorId
            );
            assert.equal(
                data.flowRateAllowance.toString(),
                FLOW_RATE1.mul(toBN(3)).sub(FLOW_RATE1).toString()
            );

            // update alice -> dan by admin
            await shouldUpdateFlowByOperator({
                ...changeFlowSharedData,
                receiver: "dan",
                flowRate: FLOW_RATE1.mul(toBN(2)),
                flowOperator: "admin",
            });
            data = await cfa.getFlowOperatorDataByID(
                superToken.address,
                flowOperatorId
            );
            assert.equal(
                data.flowRateAllowance.toString(),
                FLOW_RATE1.mul(toBN(2)).sub(FLOW_RATE1).toString()
            );
            // delete alice -> bob by admin
            await shouldDeleteFlowByOperator({
                ...changeFlowSharedData,
                receiver: "bob",
                flowOperator: "admin",
            });
            assert.equal(
                data.flowRateAllowance.toString(),
                FLOW_RATE1.toString()
            );
            // delete alice -> dan by admin
            await shouldDeleteFlowByOperator({
                ...changeFlowSharedData,
                receiver: "dan",
                flowOperator: "admin",
            });
            assert.equal(
                data.flowRateAllowance.toString(),
                FLOW_RATE1.toString()
            );
        });
<<<<<<< HEAD
=======

        it("#4.28 Should revert when trying to upate flow operator permissions with negative allowance", async () => {
            await shouldRevertUpdateFlowOperatorPermissions({
                ...aliceSenderAdminFlowOperator,
                permissions: ALLOW_CREATE.toString(),
                flowRateAllowance: "-1",
                expectedErrorString: "CFA: E_NO_NEGATIVE_ALLOWANCE",
            });
        });
>>>>>>> ce1e30c5
    });

    context("#10 scenarios", () => {
        it("#10.1 two accounts sending to each other with the same flow rate", async () => {
            await t.upgradeBalance("alice", t.configs.INIT_BALANCE);

            await shouldCreateFlow({
                testenv: t,
                superToken,
                sender: "alice",
                receiver: "bob",
                flowRate: FLOW_RATE1,
            });
            await expectNetFlow("alice", FLOW_RATE1.mul(toBN(-1)));
            await expectNetFlow("bob", FLOW_RATE1);
            await timeTravelOnceAndVerifyAll();

            await shouldCreateFlow({
                testenv: t,
                superToken,
                sender: "bob",
                receiver: "alice",
                flowRate: FLOW_RATE1,
            });
            await expectNetFlow("alice", "0");
            await expectNetFlow("bob", "0");
            await timeTravelOnceAndVerifyAll();
        });

        it("#10.2 three accounts forming a flow loop", async () => {
            // alice -> bob -> carol
            //   ^---------------|
            await t.upgradeBalance("alice", t.configs.INIT_BALANCE);

            const flowRateBC = FLOW_RATE1.muln(2).divn(3);
            const flowRateCA = FLOW_RATE1.divn(3);

            await shouldCreateFlow({
                testenv: t,
                superToken,
                sender: "alice",
                receiver: "bob",
                flowRate: FLOW_RATE1,
            });
            await expectNetFlow("alice", toBN(0).sub(FLOW_RATE1));
            await expectNetFlow("bob", FLOW_RATE1);
            await expectNetFlow("carol", "0");
            await timeTravelOnceAndVerifyAll();

            await shouldCreateFlow({
                testenv: t,
                superToken,
                sender: "bob",
                receiver: "carol",
                flowRate: flowRateBC,
            });
            await expectNetFlow("alice", toBN(0).sub(FLOW_RATE1));
            await expectNetFlow("bob", FLOW_RATE1.sub(flowRateBC));
            await expectNetFlow("carol", flowRateBC);
            await timeTravelOnceAndVerifyAll();

            await shouldCreateFlow({
                testenv: t,
                superToken,
                sender: "carol",
                receiver: "alice",
                flowRate: flowRateCA,
            });
            await expectNetFlow("alice", toBN(flowRateCA).sub(FLOW_RATE1));
            await expectNetFlow("bob", FLOW_RATE1.sub(flowRateBC));
            await expectNetFlow("carol", flowRateBC.sub(flowRateCA));
            await timeTravelOnceAndVerifyAll();
        });

        it("#10.3 a slight complex flow map", async () => {
            await t.upgradeBalance("alice", t.configs.INIT_BALANCE.muln(2));

            const flowRateBD = FLOW_RATE1.muln(2).divn(3);
            const flowRateDC = FLOW_RATE1.divn(3);
            //const flowRate;

            await shouldCreateFlow({
                testenv: t,
                superToken,
                sender: "alice",
                receiver: "bob",
                flowRate: FLOW_RATE1,
            });
            await shouldCreateFlow({
                testenv: t,
                superToken,
                sender: "alice",
                receiver: "carol",
                flowRate: FLOW_RATE1,
            });
            await expectNetFlow("alice", toBN(0).sub(FLOW_RATE1.muln(2)));
            await expectNetFlow("bob", FLOW_RATE1);
            await expectNetFlow("carol", FLOW_RATE1);
            await expectNetFlow("dan", "0");
            await timeTravelOnceAndVerifyAll();

            await shouldCreateFlow({
                testenv: t,
                superToken,
                sender: "bob",
                receiver: "dan",
                flowRate: flowRateBD,
            });
            await expectNetFlow("alice", toBN(0).sub(FLOW_RATE1.muln(2)));
            await expectNetFlow("bob", FLOW_RATE1.sub(flowRateBD));
            await expectNetFlow("carol", FLOW_RATE1);
            await expectNetFlow("dan", flowRateBD);
            await timeTravelOnceAndVerifyAll();

            await shouldCreateFlow({
                testenv: t,
                superToken,
                sender: "dan",
                receiver: "carol",
                flowRate: flowRateDC,
            });
            await expectNetFlow("alice", toBN(0).sub(FLOW_RATE1.muln(2)));
            await expectNetFlow("bob", FLOW_RATE1.sub(flowRateBD));
            await expectNetFlow("carol", FLOW_RATE1.add(flowRateDC));
            await expectNetFlow("dan", flowRateBD.sub(flowRateDC));
            await timeTravelOnceAndVerifyAll();
        });

        it("#10.4 ctx should not be exploited", async () => {
            await expectRevert(
                superfluid.callAgreement(
                    cfa.address,
                    cfa.contract.methods
                        .createFlow(
                            superToken.address,
                            alice,
                            FLOW_RATE1,
                            web3.eth.abi.encodeParameters(
                                ["bytes", "bytes"],
                                ["0xdeadbeef", "0x"]
                            )
                        )
                        .encodeABI(),
                    "0x",
                    {
                        from: alice,
                    }
                ),
                "invalid ctx"
            );
        });
    });
});<|MERGE_RESOLUTION|>--- conflicted
+++ resolved
@@ -4640,8 +4640,6 @@
                 FLOW_RATE1.toString()
             );
         });
-<<<<<<< HEAD
-=======
 
         it("#4.28 Should revert when trying to upate flow operator permissions with negative allowance", async () => {
             await shouldRevertUpdateFlowOperatorPermissions({
@@ -4651,7 +4649,6 @@
                 expectedErrorString: "CFA: E_NO_NEGATIVE_ALLOWANCE",
             });
         });
->>>>>>> ce1e30c5
     });
 
     context("#10 scenarios", () => {
