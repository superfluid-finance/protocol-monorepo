--- conflicted
+++ resolved
@@ -113,7 +113,6 @@
         assert.equal(events[0].args.reason.toString(), reasonCode.toString());
     }
 
-<<<<<<< HEAD
     function shouldCreateSolventLiquidationTest({
         titlePrefix,
         sender,
@@ -183,10 +182,6 @@
                 await superToken.isAccountCriticalNow(t.aliases[sender])
             );
         } else {
-=======
-    function shouldTestLiquidationByAgent({titlePrefix, sender, receiver, by}) {
-        it(`${titlePrefix}.a should be liquidated by agent when critical but solvent`, async () => {
->>>>>>> 3d58c4c9
             assert.isFalse(
                 await superToken.isAccountCriticalNow(t.aliases[sender])
             );
@@ -333,7 +328,6 @@
             );
         }
 
-<<<<<<< HEAD
         const balanceData = await superToken.realtimeBalanceOfNow(
             t.aliases[sender]
         );
@@ -351,9 +345,6 @@
             by,
             time: timeInDeficit,
             accountFlowInfo,
-=======
-            await verifyAll({allowCriticalAccount});
->>>>>>> 3d58c4c9
         });
 
         await verifyAll({ allowCriticalAccount });
