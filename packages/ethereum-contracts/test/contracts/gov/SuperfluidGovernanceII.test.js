const {expectRevert} = require("@openzeppelin/test-helpers");
const {web3tx} = require("@decentral.ee/web3-helpers");
const SuperfluidGovernanceIIProxy = artifacts.require(
    "SuperfluidGovernanceIIProxy"
);
const SuperfluidGovernanceII = artifacts.require("SuperfluidGovernanceII");

const TestEnvironment = require("../../TestEnvironment");

describe("Superfluid Ownable Governance Contract", function () {
    this.timeout(300e3);
    const t = TestEnvironment.getSingleton();

    const {ZERO_ADDRESS} = t.constants;
    const FAKE_TOKEN_ADDRESS1 = "0x" + "e".repeat(40);
    const FAKE_TOKEN_ADDRESS2 = "0x" + "f".repeat(40);
    const FAKE_ADDRESS1 = "0x" + "1".repeat(40);
    const FAKE_ADDRESS2 = "0x" + "2".repeat(40);
    const onlyOwnerReason = "SFGovII: only owner is authorized";

    let alice;
    let superfluid;
    let governance;

    before(async () => {
        await t.beforeTestSuite({
            isTruffle: true,
            nAccounts: 2,
        });

        ({alice} = t.aliases);
        ({superfluid, governance} = t.contracts);

        const newGovProxy = await SuperfluidGovernanceIIProxy.new({
            from: alice,
        });
        const newGovLogic = await SuperfluidGovernanceII.new();
        await newGovProxy.initializeProxy(newGovLogic.address);
        await web3tx(
            governance.replaceGovernance,
            "governance.replaceGovernance"
        )(superfluid.address, newGovProxy.address);
        assert.equal(
            await superfluid.getGovernance.call(),
            newGovProxy.address
        );
        governance = await SuperfluidGovernanceII.at(newGovProxy.address);
    });

    it("#0.1 authorization checks", async () => {
        await expectRevert(
            governance.replaceGovernance(superfluid.address, ZERO_ADDRESS),
            onlyOwnerReason
        );
        await expectRevert(
            governance.registerAgreementClass(superfluid.address, ZERO_ADDRESS),
            onlyOwnerReason
        );
        await expectRevert(
            governance.updateContracts(
                superfluid.address,
                ZERO_ADDRESS,
                [],
                ZERO_ADDRESS
            ),
            onlyOwnerReason
        );
        await expectRevert(
            governance.batchUpdateSuperTokenLogic(superfluid.address, [
                ZERO_ADDRESS,
            ]),
            onlyOwnerReason
        );

        await expectRevert(
            governance.updateCode(FAKE_ADDRESS1),
            onlyOwnerReason
        );
    });

    describe("#1 upgradability", () => {
        it("#1.1 storage layout", async () => {
            const T = artifacts.require(
                "SuperfluidGovernanceIIUpgradabilityTester"
            );
            const tester = await T.new();
            await tester.validateStorageLayout.call();
        });

        it("#1.2 proxiable info", async () => {
            assert.equal(
                await governance.proxiableUUID.call(),
                web3.utils.sha3(
                    "org.superfluid-finance.contracts.SuperfluidGovernanceII.implementation"
                )
            );
        });

        it("#1.3 update the code", async () => {
            const newLogic = await SuperfluidGovernanceII.new();

            await web3tx(
                governance.updateCode,
                "governance.updateCode to new logic contract"
            )(newLogic.address, {from: alice});
            assert.equal(await governance.getCodeAddress(), newLogic.address);
        });

        it("#1.4 initializeProxy can't be invoked again", async () => {
            const govProxy = await SuperfluidGovernanceIIProxy.at(
                governance.address
            );
            const newGovLogic = await SuperfluidGovernanceII.new();
            await expectRevert(
                govProxy.initializeProxy(newGovLogic.address),
                "UUPSProxy: already initialized"
            );
        });
    });

    describe("#2 configurations", () => {
        it("#2.1 RewardAddress", async () => {
            await expectRevert(
                governance.setRewardAddress(
                    superfluid.address,
                    ZERO_ADDRESS,
                    FAKE_ADDRESS1
                ),
                onlyOwnerReason
            );
            await expectRevert(
                governance.clearRewardAddress(superfluid.address, ZERO_ADDRESS),
                onlyOwnerReason
            );

            await web3tx(
                governance.setRewardAddress,
                "governance.setRewardAddress DEFAULT FAKE_ADDRESS1"
            )(superfluid.address, ZERO_ADDRESS, FAKE_ADDRESS1, {from: alice});
            await web3tx(
                governance.setRewardAddress,
                "governance.setRewardAddress FAKE_TOKEN_ADDRESS1 FAKE_ADDRESS2"
            )(superfluid.address, FAKE_TOKEN_ADDRESS1, FAKE_ADDRESS2, {
                from: alice,
            });
            assert.equal(
                await governance.getRewardAddress(
                    superfluid.address,
                    FAKE_TOKEN_ADDRESS1
                ),
                FAKE_ADDRESS2
            );
            assert.equal(
                await governance.getRewardAddress(
                    superfluid.address,
                    FAKE_TOKEN_ADDRESS2
                ),
                FAKE_ADDRESS1
            );

            await web3tx(
                governance.clearRewardAddress,
                "governance.clearRewardAddress FAKE_TOKEN_ADDRESS1"
            )(superfluid.address, FAKE_TOKEN_ADDRESS1, {from: alice});
            assert.equal(
                await governance.getRewardAddress(
                    superfluid.address,
                    FAKE_TOKEN_ADDRESS1
                ),
                FAKE_ADDRESS1
            );
        });

        it("#2.2 CFAv1LiquidationPeriod", async () => {
            await expectRevert(
                governance.setCFAv1LiquidationPeriod(
                    superfluid.address,
                    ZERO_ADDRESS,
                    42
                ),
                onlyOwnerReason
            );
            await expectRevert(
                governance.clearCFAv1LiquidationPeriod(
                    superfluid.address,
                    ZERO_ADDRESS
                ),
                onlyOwnerReason
            );

            await web3tx(
                governance.setCFAv1LiquidationPeriod,
                "governance.setCFAv1LiquidationPeriod DEFAULT 42"
            )(superfluid.address, ZERO_ADDRESS, 42, {from: alice});
            await web3tx(
                governance.setCFAv1LiquidationPeriod,
                "governance.setCFAv1LiquidationPeriod FAKE_TOKEN_ADDRESS1 888"
            )(superfluid.address, FAKE_TOKEN_ADDRESS1, 888, {
                from: alice,
            });
            assert.equal(
                (
                    await governance.getCFAv1LiquidationPeriod(
                        superfluid.address,
                        FAKE_TOKEN_ADDRESS1
                    )
                ).toString(),
                "888"
            );
            assert.equal(
                (
                    await governance.getCFAv1LiquidationPeriod(
                        superfluid.address,
                        FAKE_TOKEN_ADDRESS2
                    )
                ).toString(),
                "42"
            );

            await web3tx(
                governance.clearCFAv1LiquidationPeriod,
                "governance.clearCFAv1LiquidationPeriod FAKE_TOKEN_ADDRESS1"
            )(superfluid.address, FAKE_TOKEN_ADDRESS1, {from: alice});
            assert.equal(
                (
                    await governance.getCFAv1LiquidationPeriod(
                        superfluid.address,
                        FAKE_TOKEN_ADDRESS1
                    )
                ).toString(),
                "42"
            );
        });

        it("#2.3 TrustedForwarders", async () => {
            await expectRevert(
                governance.enableTrustedForwarder(
                    superfluid.address,
                    ZERO_ADDRESS,
                    FAKE_ADDRESS1
                ),
                onlyOwnerReason
            );
            await expectRevert(
                governance.clearTrustedForwarder(
                    superfluid.address,
                    ZERO_ADDRESS,
                    FAKE_ADDRESS1
                ),
                onlyOwnerReason
            );

            await web3tx(
                governance.enableTrustedForwarder,
                "governance.enableTrustedForwarder DEFAULT FAKE_ADDRESS1"
            )(superfluid.address, ZERO_ADDRESS, FAKE_ADDRESS1, {from: alice});
            await web3tx(
                governance.enableTrustedForwarder,
                "governance.enableTrustedForwarder FAKE_TOKEN_ADDRESS1 FAKE_ADDRESS2"
            )(superfluid.address, FAKE_TOKEN_ADDRESS1, FAKE_ADDRESS2, {
                from: alice,
            });
            assert.isTrue(
                await governance.isTrustedForwarder(
                    superfluid.address,
                    FAKE_TOKEN_ADDRESS1,
                    FAKE_ADDRESS1
                )
            );
            assert.isTrue(
                await governance.isTrustedForwarder(
                    superfluid.address,
                    FAKE_TOKEN_ADDRESS1,
                    FAKE_ADDRESS2
                )
            );
            assert.isTrue(
                await governance.isTrustedForwarder(
                    superfluid.address,
                    FAKE_TOKEN_ADDRESS2,
                    FAKE_ADDRESS1
                )
            );
            assert.isFalse(
                await governance.isTrustedForwarder(
                    superfluid.address,
                    FAKE_TOKEN_ADDRESS2,
                    FAKE_ADDRESS2
                )
            );

            await web3tx(
                governance.clearTrustedForwarder,
                "governance.clearTrustedForwarder FAKE_TOKEN_ADDRESS1 FAKE_ADDRESS2"
            )(superfluid.address, FAKE_TOKEN_ADDRESS1, FAKE_ADDRESS2, {
                from: alice,
            });
            assert.isTrue(
                await governance.isTrustedForwarder(
                    superfluid.address,
                    FAKE_TOKEN_ADDRESS1,
                    FAKE_ADDRESS1
                )
            );
            assert.isFalse(
                await governance.isTrustedForwarder(
                    superfluid.address,
                    FAKE_TOKEN_ADDRESS1,
                    FAKE_ADDRESS2
                )
            );
            assert.isTrue(
                await governance.isTrustedForwarder(
                    superfluid.address,
                    FAKE_TOKEN_ADDRESS2,
                    FAKE_ADDRESS1
                )
            );
            assert.isFalse(
                await governance.isTrustedForwarder(
                    superfluid.address,
                    FAKE_TOKEN_ADDRESS2,
                    FAKE_ADDRESS2
                )
            );

            await web3tx(
                governance.disableTrustedForwarder,
                "governance.disableTrustedForwarder DEFAULT FAKE_ADDRESS1"
            )(superfluid.address, ZERO_ADDRESS, FAKE_ADDRESS1, {from: alice});
            assert.isFalse(
                await governance.isTrustedForwarder(
                    superfluid.address,
                    FAKE_TOKEN_ADDRESS1,
                    FAKE_ADDRESS1
                )
            );
            assert.isFalse(
                await governance.isTrustedForwarder(
                    superfluid.address,
                    FAKE_TOKEN_ADDRESS1,
                    FAKE_ADDRESS2
                )
            );
            assert.isFalse(
                await governance.isTrustedForwarder(
                    superfluid.address,
                    FAKE_TOKEN_ADDRESS2,
                    FAKE_ADDRESS1
                )
            );
            assert.isFalse(
                await governance.isTrustedForwarder(
                    superfluid.address,
                    FAKE_TOKEN_ADDRESS2,
                    FAKE_ADDRESS2
                )
            );
        });

<<<<<<< HEAD
        it("#2.4 ThreePsConfig", async () => {
            await expectRevert(
                governance.setThreePsConfig(
                    superfluid.address,
                    ZERO_ADDRESS,
                    420,
                    69
=======
        it("#2.4 SuperTokenMinimumDeposit", async () => {
            await expectRevert(
                governance.setSuperTokenMinimumDeposit(
                    superfluid.address,
                    ZERO_ADDRESS,
                    42069
>>>>>>> 652c1bb6
                ),
                onlyOwnerReason
            );
            await expectRevert(
<<<<<<< HEAD
                governance.clearThreePsConfig(superfluid.address, ZERO_ADDRESS),
                onlyOwnerReason
            );

            await web3tx(
                governance.setThreePsConfig,
                "governance.setThreePsConfig DEFAULT 420 69"
            )(superfluid.address, ZERO_ADDRESS, 420, 69, {from: alice});
            await web3tx(
                governance.setThreePsConfig,
                "governance.setThreePsConfig FAKE_TOKEN_ADDRESS1 888 33"
            )(superfluid.address, FAKE_TOKEN_ADDRESS1, 888, 33, {
                from: alice,
            });
            let fakeTokenAddress1ThreePsConfig =
                await governance.getThreePsConfig(
                    superfluid.address,
                    FAKE_TOKEN_ADDRESS1
                );
            const fakeTokenAddress2ThreePsConfig =
                await governance.getThreePsConfig(
                    superfluid.address,
                    FAKE_TOKEN_ADDRESS2
                );
            assert.equal(
                fakeTokenAddress1ThreePsConfig.liquidationPeriod.toString(),
                "888"
            );
            assert.equal(
                fakeTokenAddress1ThreePsConfig.patricianPeriod.toString(),
                "33"
            );
            assert.equal(
                fakeTokenAddress2ThreePsConfig.liquidationPeriod.toString(),
                "420"
            );
            assert.equal(
                fakeTokenAddress2ThreePsConfig.patricianPeriod.toString(),
                "69"
            );
            await web3tx(
                governance.clearThreePsConfig,
                "governance.clearThreePsConfig FAKE_TOKEN_ADDRESS1"
            )(superfluid.address, FAKE_TOKEN_ADDRESS1, {from: alice});
            fakeTokenAddress1ThreePsConfig = await governance.getThreePsConfig(
                superfluid.address,
                FAKE_TOKEN_ADDRESS1
            );
            assert.equal(
                fakeTokenAddress1ThreePsConfig.liquidationPeriod.toString(),
                "420"
            );
            assert.equal(
                fakeTokenAddress1ThreePsConfig.patricianPeriod.toString(),
                "69"
=======
                governance.clearSuperTokenMinimumDeposit(
                    superfluid.address,
                    ZERO_ADDRESS
                ),
                onlyOwnerReason
            );
            await web3tx(
                governance.setSuperTokenMinimumDeposit,
                "governance.setSuperTokenMinimumDeposit DEFAULT 42069"
            )(superfluid.address, ZERO_ADDRESS, 42069, {from: alice});
            await web3tx(
                governance.setSuperTokenMinimumDeposit,
                "governance.setSuperTokenMinimumDeposit FAKE_TOKEN_ADDRESS1 88833"
            )(superfluid.address, FAKE_TOKEN_ADDRESS1, 88833, {
                from: alice,
            });
            assert.equal(
                (
                    await governance.getSuperTokenMinimumDeposit(
                        superfluid.address,
                        FAKE_TOKEN_ADDRESS1
                    )
                ).toString(),
                "88833"
            );
            assert.equal(
                (
                    await governance.getSuperTokenMinimumDeposit(
                        superfluid.address,
                        FAKE_TOKEN_ADDRESS2
                    )
                ).toString(),
                "42069"
            );

            await web3tx(
                governance.clearSuperTokenMinimumDeposit,
                "governance.clearSuperTokenMinimumDeposit FAKE_TOKEN_ADDRESS1"
            )(superfluid.address, FAKE_TOKEN_ADDRESS1, {from: alice});
            assert.equal(
                (
                    await governance.getSuperTokenMinimumDeposit(
                        superfluid.address,
                        FAKE_TOKEN_ADDRESS1
                    )
                ).toString(),
                "42069"
            );

            await expectRevert(
                governance.batchUpdateSuperTokenMinimumDeposit(
                    superfluid.address,
                    [FAKE_TOKEN_ADDRESS1, FAKE_TOKEN_ADDRESS2],
                    [42033, 6988]
                ),
                onlyOwnerReason
            );
            await web3tx(
                governance.batchUpdateSuperTokenMinimumDeposit,
                "governance.batchUpdateSuperTokenMinimumDeposit FAKE_TOKEN_ADDRESS1, FAKE_TOKEN_ADDRESS_2"
            )(
                superfluid.address,
                [FAKE_TOKEN_ADDRESS1, FAKE_TOKEN_ADDRESS2],
                [42033, 6988],
                {from: alice}
            );

            assert.equal(
                (
                    await governance.getSuperTokenMinimumDeposit(
                        superfluid.address,
                        FAKE_TOKEN_ADDRESS1
                    )
                ).toString(),
                "42033"
            );
            assert.equal(
                (
                    await governance.getSuperTokenMinimumDeposit(
                        superfluid.address,
                        FAKE_TOKEN_ADDRESS2
                    )
                ).toString(),
                "6988"
>>>>>>> 652c1bb6
            );
        });

        it("#2.5 whiteListNewApp", async () => {
            await expectRevert(
                governance.whiteListNewApp(
                    superfluid.address,
                    web3.utils.sha3("test")
                ),
                onlyOwnerReason
            );
            await governance.whiteListNewApp(
                superfluid.address,
                web3.utils.sha3("test"),
                {
                    from: alice,
                }
            );
        });

        it("#2.6 authorizeAppFactory", async () => {
            const SuperAppFactoryMock = artifacts.require(
                "SuperAppFactoryMock"
            );
            const appFactory = await SuperAppFactoryMock.new();

            // checks for authorize
            await expectRevert(
                governance.authorizeAppFactory(
                    superfluid.address,
                    appFactory.address
                ),
                onlyOwnerReason
            );

            await expectRevert(
                governance.authorizeAppFactory(
                    superfluid.address,
                    FAKE_ADDRESS1,
                    {from: alice}
                ),
                "SFGov: factory must be a contract"
            );

            assert.isFalse(
                await governance.isAuthorizedAppFactory(
                    superfluid.address,
                    appFactory.address
                )
            );
            await governance.authorizeAppFactory(
                superfluid.address,
                appFactory.address,
                {from: alice}
            );
            assert.isTrue(
                await governance.isAuthorizedAppFactory(
                    superfluid.address,
                    appFactory.address
                )
            );

            // checks for unauthorize
            await expectRevert(
                governance.unauthorizeAppFactory(
                    superfluid.address,
                    appFactory.address
                ),
                onlyOwnerReason
            );
            await governance.unauthorizeAppFactory(
                superfluid.address,
                appFactory.address,
                {from: alice}
            );
            assert.isFalse(
                await governance.isAuthorizedAppFactory(
                    superfluid.address,
                    appFactory.address
                )
            );
        });
    });
});<|MERGE_RESOLUTION|>--- conflicted
+++ resolved
@@ -358,7 +358,6 @@
             );
         });
 
-<<<<<<< HEAD
         it("#2.4 ThreePsConfig", async () => {
             await expectRevert(
                 governance.setThreePsConfig(
@@ -366,19 +365,11 @@
                     ZERO_ADDRESS,
                     420,
                     69
-=======
-        it("#2.4 SuperTokenMinimumDeposit", async () => {
-            await expectRevert(
-                governance.setSuperTokenMinimumDeposit(
-                    superfluid.address,
-                    ZERO_ADDRESS,
-                    42069
->>>>>>> 652c1bb6
-                ),
-                onlyOwnerReason
-            );
-            await expectRevert(
-<<<<<<< HEAD
+                ),
+                onlyOwnerReason
+            );
+
+            await expectRevert(
                 governance.clearThreePsConfig(superfluid.address, ZERO_ADDRESS),
                 onlyOwnerReason
             );
@@ -434,7 +425,18 @@
             assert.equal(
                 fakeTokenAddress1ThreePsConfig.patricianPeriod.toString(),
                 "69"
-=======
+            );
+        });
+        it("#2.4 SuperTokenMinimumDeposit", async () => {
+            await expectRevert(
+                governance.setSuperTokenMinimumDeposit(
+                    superfluid.address,
+                    ZERO_ADDRESS,
+                    42069
+                ),
+                onlyOwnerReason
+            );
+            await expectRevert(
                 governance.clearSuperTokenMinimumDeposit(
                     superfluid.address,
                     ZERO_ADDRESS
@@ -519,7 +521,6 @@
                     )
                 ).toString(),
                 "6988"
->>>>>>> 652c1bb6
             );
         });
 
