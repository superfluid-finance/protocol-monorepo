const SuperfluidGovernanceII = artifacts.require("SuperfluidGovernanceII");
const {
    expectRevertedWith,
    expectCustomError,
} = require("../../utils/expectRevert");
const TestEnvironment = require("../../TestEnvironment");
const {ethers} = require("hardhat");

describe("Superfluid Ownable Governance Contract", function () {
    this.timeout(300e3);
    const t = TestEnvironment.getSingleton();

    const {ZERO_ADDRESS} = t.constants;
    const FAKE_TOKEN_ADDRESS1 = "0x" + "e".repeat(40);
    const FAKE_TOKEN_ADDRESS2 = "0x" + "f".repeat(40);
    const FAKE_ADDRESS1 = "0x" + "1".repeat(40);
    const FAKE_ADDRESS2 = "0x" + "2".repeat(40);
    const onlyOwnerReason = "SF_GOV_II_ONLY_OWNER";

    let alice;
    let aliceSigner;
    let superfluid;
    let governance;

    before(async () => {
        await t.beforeTestSuite({
            isTruffle: true,
            nAccounts: 2,
        });

        ({alice} = t.aliases);
        ({superfluid, governance} = t.contracts);
        aliceSigner = await ethers.getSigner(alice);

        let newGovProxy = await ethers.getContractFactory(
            "SuperfluidGovernanceIIProxy"
        );
        newGovProxy = await newGovProxy.connect(aliceSigner).deploy();
        let newGovLogic = await ethers.getContractFactory(
            "SuperfluidGovernanceII"
        );
        newGovLogic = await newGovLogic.deploy();
        await newGovProxy.initializeProxy(newGovLogic.address);

        console.log("governance.replaceGovernance");
        await governance.replaceGovernance(
            superfluid.address,
            newGovProxy.address
        );
        assert.equal(await superfluid.getGovernance(), newGovProxy.address);
        governance = await ethers.getContractAt(
            "SuperfluidGovernanceII",
            newGovProxy.address
        );
    });

    it("#0.1 authorization checks", async () => {
        await expectCustomError(
            governance.replaceGovernance(superfluid.address, ZERO_ADDRESS),
            governance,
            onlyOwnerReason
        );
        await expectCustomError(
            governance.registerAgreementClass(superfluid.address, ZERO_ADDRESS),
            governance,
            onlyOwnerReason
        );
        await expectCustomError(
            governance.updateContracts(
                superfluid.address,
                ZERO_ADDRESS,
                [],
                ZERO_ADDRESS
            ),
            governance,
            onlyOwnerReason
        );
        await expectCustomError(
            governance.batchUpdateSuperTokenLogic(superfluid.address, [
                ZERO_ADDRESS,
            ]),
            governance,
            onlyOwnerReason
        );

        await expectCustomError(
            governance.updateCode(FAKE_ADDRESS1),
            governance,
            onlyOwnerReason
        );
    });

    describe("#1 upgradability", () => {
        it("#1.1 storage layout", async () => {
            const T = artifacts.require(
                "SuperfluidGovernanceIIUpgradabilityTester"
            );
            const tester = await T.new();
            await tester.validateStorageLayout();
        });

        it("#1.2 proxiable info", async () => {
            assert.equal(
                await governance.proxiableUUID(),
                web3.utils.sha3(
                    "org.superfluid-finance.contracts.SuperfluidGovernanceII.implementation"
                )
            );
        });

        it("#1.3 update the code", async () => {
            const newLogic = await SuperfluidGovernanceII.new();

            console.log("governance.updateCode to new logic contract");
            await governance.connect(aliceSigner).updateCode(newLogic.address);
            assert.equal(await governance.getCodeAddress(), newLogic.address);
        });

        it("#1.4 initializeProxy can't be invoked again", async () => {
            const govProxy = await ethers.getContractAt(
                "SuperfluidGovernanceIIProxy",
                governance.address
            );
            const newGovLogic = await SuperfluidGovernanceII.new();
            await expectRevertedWith(
                govProxy.initializeProxy(newGovLogic.address),
                "UUPSProxy: already initialized"
            );
        });
    });

    describe("#2 configurations", () => {
        it("#2.1 RewardAddress", async () => {
            await expectCustomError(
                governance.setRewardAddress(
                    superfluid.address,
                    ZERO_ADDRESS,
                    FAKE_ADDRESS1
                ),
                governance,
                onlyOwnerReason
            );
            await expectCustomError(
                governance.clearRewardAddress(superfluid.address, ZERO_ADDRESS),
                governance,
                onlyOwnerReason
            );

            console.log("governance.setRewardAddress DEFAULT FAKE_ADDRESS1");
            await governance
                .connect(aliceSigner)
                .setRewardAddress(
                    superfluid.address,
                    ZERO_ADDRESS,
                    FAKE_ADDRESS1
                );
            console.log(
                "governance.setRewardAddress FAKE_TOKEN_ADDRESS1 FAKE_ADDRESS2"
            );
            await governance
                .connect(aliceSigner)
                .setRewardAddress(
                    superfluid.address,
                    FAKE_TOKEN_ADDRESS1,
                    FAKE_ADDRESS2
                );
            assert.equal(
                await governance.getRewardAddress(
                    superfluid.address,
                    FAKE_TOKEN_ADDRESS1
                ),
                FAKE_ADDRESS2
            );
            assert.equal(
                await governance.getRewardAddress(
                    superfluid.address,
                    FAKE_TOKEN_ADDRESS2
                ),
                FAKE_ADDRESS1
            );

            console.log("governance.clearRewardAddress FAKE_TOKEN_ADDRESS1");
            await governance
                .connect(aliceSigner)
                .clearRewardAddress(superfluid.address, FAKE_TOKEN_ADDRESS1);
            assert.equal(
                await governance.getRewardAddress(
                    superfluid.address,
                    FAKE_TOKEN_ADDRESS1
                ),
                FAKE_ADDRESS1
            );
        });

        it("#2.2 TrustedForwarders", async () => {
            await expectCustomError(
                governance.enableTrustedForwarder(
                    superfluid.address,
                    ZERO_ADDRESS,
                    FAKE_ADDRESS1
                ),
                governance,
                onlyOwnerReason
            );
<<<<<<< HEAD
            await expectCustomError(
                governance.clearTrustedForwarder(
=======
            await expectRevertedWith(
                governance.disableTrustedForwarder(
>>>>>>> 63a8be2f
                    superfluid.address,
                    ZERO_ADDRESS,
                    FAKE_ADDRESS1
                ),
                governance,
                onlyOwnerReason
            );

            console.log(
                "governance.enableTrustedForwarder DEFAULT FAKE_ADDRESS1"
            );
            await governance
                .connect(aliceSigner)
                .enableTrustedForwarder(
                    superfluid.address,
                    ZERO_ADDRESS,
                    FAKE_ADDRESS1
                );
            console.log(
                "governance.enableTrustedForwarder FAKE_TOKEN_ADDRESS1 FAKE_ADDRESS2"
            );
            await governance
                .connect(aliceSigner)
                .enableTrustedForwarder(
                    superfluid.address,
                    FAKE_TOKEN_ADDRESS1,
                    FAKE_ADDRESS2
                );
            assert.isTrue(
                await governance.isTrustedForwarder(
                    superfluid.address,
                    FAKE_TOKEN_ADDRESS1,
                    FAKE_ADDRESS1
                )
            );
            assert.isTrue(
                await governance.isTrustedForwarder(
                    superfluid.address,
                    FAKE_TOKEN_ADDRESS1,
                    FAKE_ADDRESS2
                )
            );
            assert.isTrue(
                await governance.isTrustedForwarder(
                    superfluid.address,
                    FAKE_TOKEN_ADDRESS2,
                    FAKE_ADDRESS1
                )
            );
            assert.isFalse(
                await governance.isTrustedForwarder(
                    superfluid.address,
                    FAKE_TOKEN_ADDRESS2,
                    FAKE_ADDRESS2
                )
            );

<<<<<<< HEAD
            console.log(
                "governance.clearTrustedForwarder FAKE_TOKEN_ADDRESS1 FAKE_ADDRESS2"
            );
            await governance
                .connect(aliceSigner)
                .clearTrustedForwarder(
                    superfluid.address,
                    FAKE_TOKEN_ADDRESS1,
                    FAKE_ADDRESS2
                );
=======
            await web3tx(
                governance.disableTrustedForwarder,
                "governance.disableTrustedForwarder FAKE_TOKEN_ADDRESS1 FAKE_ADDRESS2"
            )(superfluid.address, FAKE_TOKEN_ADDRESS1, FAKE_ADDRESS2, {
                from: alice,
            });
>>>>>>> 63a8be2f
            assert.isTrue(
                await governance.isTrustedForwarder(
                    superfluid.address,
                    FAKE_TOKEN_ADDRESS1,
                    FAKE_ADDRESS1
                )
            );
            assert.isFalse(
                await governance.isTrustedForwarder(
                    superfluid.address,
                    FAKE_TOKEN_ADDRESS1,
                    FAKE_ADDRESS2
                )
            );
            assert.isTrue(
                await governance.isTrustedForwarder(
                    superfluid.address,
                    FAKE_TOKEN_ADDRESS2,
                    FAKE_ADDRESS1
                )
            );
            assert.isFalse(
                await governance.isTrustedForwarder(
                    superfluid.address,
                    FAKE_TOKEN_ADDRESS2,
                    FAKE_ADDRESS2
                )
            );

            console.log(
                "governance.disableTrustedForwarder DEFAULT FAKE_ADDRESS1"
            );
            await governance
                .connect(aliceSigner)
                .disableTrustedForwarder(
                    superfluid.address,
                    ZERO_ADDRESS,
                    FAKE_ADDRESS1
                );
            assert.isFalse(
                await governance.isTrustedForwarder(
                    superfluid.address,
                    FAKE_TOKEN_ADDRESS1,
                    FAKE_ADDRESS1
                )
            );
            assert.isFalse(
                await governance.isTrustedForwarder(
                    superfluid.address,
                    FAKE_TOKEN_ADDRESS1,
                    FAKE_ADDRESS2
                )
            );
            assert.isFalse(
                await governance.isTrustedForwarder(
                    superfluid.address,
                    FAKE_TOKEN_ADDRESS2,
                    FAKE_ADDRESS1
                )
            );
            assert.isFalse(
                await governance.isTrustedForwarder(
                    superfluid.address,
                    FAKE_TOKEN_ADDRESS2,
                    FAKE_ADDRESS2
                )
            );
        });

        it("#2.3 PPPConfig", async () => {
            await expectCustomError(
                governance.setPPPConfig(
                    superfluid.address,
                    ZERO_ADDRESS,
                    420,
                    69
                ),
                governance,
                onlyOwnerReason
            );

            await expectCustomError(
                governance.clearPPPConfig(superfluid.address, ZERO_ADDRESS),
                governance,
                onlyOwnerReason
            );

            console.log("governance.setPPPConfig DEFAULT 420 69");
            await governance
                .connect(aliceSigner)
                .setPPPConfig(superfluid.address, ZERO_ADDRESS, 420, 69);
            console.log("governance.setPPPConfig FAKE_TOKEN_ADDRESS1 888 33");
            await governance
                .connect(aliceSigner)
                .setPPPConfig(superfluid.address, FAKE_TOKEN_ADDRESS1, 888, 33);
            let fakeTokenAddress1PPPConfig = await governance.getPPPConfig(
                superfluid.address,
                FAKE_TOKEN_ADDRESS1
            );
            const fakeTokenAddress2PPPConfig = await governance.getPPPConfig(
                superfluid.address,
                FAKE_TOKEN_ADDRESS2
            );
            assert.equal(
                fakeTokenAddress1PPPConfig.liquidationPeriod.toString(),
                "888"
            );
            assert.equal(
                fakeTokenAddress1PPPConfig.patricianPeriod.toString(),
                "33"
            );
            assert.equal(
                fakeTokenAddress2PPPConfig.liquidationPeriod.toString(),
                "420"
            );
            assert.equal(
                fakeTokenAddress2PPPConfig.patricianPeriod.toString(),
                "69"
            );
            console.log("governance.clearPPPConfig FAKE_TOKEN_ADDRESS1");
            await governance
                .connect(aliceSigner)
                .clearPPPConfig(superfluid.address, FAKE_TOKEN_ADDRESS1);
            fakeTokenAddress1PPPConfig = await governance.getPPPConfig(
                superfluid.address,
                FAKE_TOKEN_ADDRESS1
            );
            assert.equal(
                fakeTokenAddress1PPPConfig.liquidationPeriod.toString(),
                "420"
            );
            assert.equal(
                fakeTokenAddress1PPPConfig.patricianPeriod.toString(),
                "69"
            );
        });

        it("#2.4 SuperTokenMinimumDeposit", async () => {
            await expectCustomError(
                governance.setSuperTokenMinimumDeposit(
                    superfluid.address,
                    ZERO_ADDRESS,
                    42069
                ),
                governance,
                onlyOwnerReason
            );
            await expectCustomError(
                governance.clearSuperTokenMinimumDeposit(
                    superfluid.address,
                    ZERO_ADDRESS
                ),
                governance,
                onlyOwnerReason
            );
            console.log("governance.setSuperTokenMinimumDeposit DEFAULT 42069");
            await governance
                .connect(aliceSigner)
                .setSuperTokenMinimumDeposit(
                    superfluid.address,
                    ZERO_ADDRESS,
                    42069
                );
            console.log(
                "governance.setSuperTokenMinimumDeposit FAKE_TOKEN_ADDRESS1 88833"
            );
            await governance
                .connect(aliceSigner)
                .setSuperTokenMinimumDeposit(
                    superfluid.address,
                    FAKE_TOKEN_ADDRESS1,
                    88833
                );
            assert.equal(
                (
                    await governance.getSuperTokenMinimumDeposit(
                        superfluid.address,
                        FAKE_TOKEN_ADDRESS1
                    )
                ).toString(),
                "88833"
            );
            assert.equal(
                (
                    await governance.getSuperTokenMinimumDeposit(
                        superfluid.address,
                        FAKE_TOKEN_ADDRESS2
                    )
                ).toString(),
                "42069"
            );

            console.log(
                "governance.clearSuperTokenMinimumDeposit FAKE_TOKEN_ADDRESS1"
            );
            await governance
                .connect(aliceSigner)
                .clearSuperTokenMinimumDeposit(
                    superfluid.address,
                    FAKE_TOKEN_ADDRESS1
                );
            assert.equal(
                (
                    await governance.getSuperTokenMinimumDeposit(
                        superfluid.address,
                        FAKE_TOKEN_ADDRESS1
                    )
                ).toString(),
                "42069"
            );

            await expectCustomError(
                governance.batchUpdateSuperTokenMinimumDeposit(
                    superfluid.address,
                    [FAKE_TOKEN_ADDRESS1, FAKE_TOKEN_ADDRESS2],
                    [42033, 6988]
                ),
                governance,
                onlyOwnerReason
            );
            console.log(
                "governance.batchUpdateSuperTokenMinimumDeposit FAKE_TOKEN_ADDRESS1, FAKE_TOKEN_ADDRESS_2"
            );
            await governance
                .connect(aliceSigner)
                .batchUpdateSuperTokenMinimumDeposit(
                    superfluid.address,
                    [FAKE_TOKEN_ADDRESS1, FAKE_TOKEN_ADDRESS2],
                    [42033, 6988]
                );

            assert.equal(
                (
                    await governance.getSuperTokenMinimumDeposit(
                        superfluid.address,
                        FAKE_TOKEN_ADDRESS1
                    )
                ).toString(),
                "42033"
            );
            assert.equal(
                (
                    await governance.getSuperTokenMinimumDeposit(
                        superfluid.address,
                        FAKE_TOKEN_ADDRESS2
                    )
                ).toString(),
                "6988"
            );
        });

        it("#2.5 setAppRegistrationKey", async () => {
            const expirationTs = 4242424242; // year 2104 for extra future proofing
            await expectRevertedWith(
                governance.setAppRegistrationKey(
                    superfluid.address,
                    FAKE_ADDRESS1,
                    "test",
                    expirationTs
                ),
                onlyOwnerReason
            );
            await governance.setAppRegistrationKey(
                superfluid.address,
                FAKE_ADDRESS1,
                "test",
                expirationTs,
                {
                    from: alice,
                }
            );

            const regStatus = await governance.verifyAppRegistrationKey(
                superfluid.address,
                FAKE_ADDRESS1,
                "test"
            );
            assert.equal(regStatus.validNow, true);
            assert.equal(regStatus.expirationTs, expirationTs);

            await governance.clearAppRegistrationKey(
                superfluid.address,
                FAKE_ADDRESS1,
                "test",
                {
                    from: alice,
                }
            );

            const regStatus2 = await governance.verifyAppRegistrationKey(
                superfluid.address,
                FAKE_ADDRESS1,
                "test"
            );
            assert.equal(regStatus2.validNow, false);
            assert.equal(regStatus2.expirationTs, 0);
        });

        it("#2.6 authorizeAppFactory", async () => {
            const SuperAppFactoryMock = artifacts.require(
                "SuperAppFactoryMock"
            );
            const appFactory = await SuperAppFactoryMock.new();

            // checks for authorize
            await expectCustomError(
                governance.authorizeAppFactory(
                    superfluid.address,
                    appFactory.address
                ),
                governance,
                onlyOwnerReason
            );

            await expectCustomError(
                governance
                    .connect(aliceSigner)
                    .authorizeAppFactory(superfluid.address, FAKE_ADDRESS1),
                governance,
                "MUST_BE_CONTRACT",
                t.customErrorCode.SF_GOV_MUST_BE_CONTRACT
            );

            assert.isFalse(
                await governance.isAuthorizedAppFactory(
                    superfluid.address,
                    appFactory.address
                )
            );
            await governance
                .connect(aliceSigner)
                .authorizeAppFactory(superfluid.address, appFactory.address);
            assert.isTrue(
                await governance.isAuthorizedAppFactory(
                    superfluid.address,
                    appFactory.address
                )
            );

            // checks for unauthorize
            await expectCustomError(
                governance.unauthorizeAppFactory(
                    superfluid.address,
                    appFactory.address
                ),
                governance,
                onlyOwnerReason
            );
            await governance
                .connect(aliceSigner)
                .unauthorizeAppFactory(superfluid.address, appFactory.address);
            assert.isFalse(
                await governance.isAuthorizedAppFactory(
                    superfluid.address,
                    appFactory.address
                )
            );
        });

        it("#2.7 external set/clear config", async () => {
            const SUPERFLUID_REWARD_ADDRESS_CONFIG_KEY = web3.utils.keccak256(
                "org.superfluid-finance.superfluid.rewardAddress"
            );
            const SUPERTOKEN_MINIMUM_DEPOSIT_KEY = web3.utils.keccak256(
                "org.superfluid-finance.superfluid.superTokenMinimumDeposit"
            );

            // only owner can set config
            await expectCustomError(
                governance["setConfig(address,address,bytes32,address)"](
                    superfluid.address,
                    ZERO_ADDRESS,
                    SUPERFLUID_REWARD_ADDRESS_CONFIG_KEY,
                    FAKE_ADDRESS1
                ),
                governance,
                onlyOwnerReason
            );

            // only owner can clear config
            await expectCustomError(
                governance.clearConfig(
                    superfluid.address,
                    ZERO_ADDRESS,
                    SUPERFLUID_REWARD_ADDRESS_CONFIG_KEY
                ),
                governance,
                onlyOwnerReason
            );

            console.log(
                "governance.setConfig FAKE_TOKEN_ADDRESS1 SUPERFLUID_REWARD_ADDRESS_CONFIG_KEY FAKE_ADDRESS2"
            );
            await governance
                .connect(aliceSigner)
                ["setConfig(address,address,bytes32,address)"](
                    superfluid.address,
                    FAKE_TOKEN_ADDRESS1,
                    SUPERFLUID_REWARD_ADDRESS_CONFIG_KEY,
                    FAKE_ADDRESS2
                );

            assert.equal(
                await governance.getRewardAddress(
                    superfluid.address,
                    FAKE_TOKEN_ADDRESS1
                ),
                FAKE_ADDRESS2
            );
            assert.equal(
                await governance.getConfigAsAddress(
                    superfluid.address,
                    FAKE_TOKEN_ADDRESS1,
                    SUPERFLUID_REWARD_ADDRESS_CONFIG_KEY
                ),
                FAKE_ADDRESS2
            );

            // clear address value
            console.log(
                "governance.clearConfig FAKE_TOKEN_ADDRESS1 SUPERFLUID_REWARD_ADDRESS_CONFIG_KEY"
            );
            await governance
                .connect(aliceSigner)
                .clearConfig(
                    superfluid.address,
                    FAKE_TOKEN_ADDRESS1,
                    SUPERFLUID_REWARD_ADDRESS_CONFIG_KEY
                );

            assert.equal(
                await governance.getRewardAddress(
                    superfluid.address,
                    FAKE_TOKEN_ADDRESS1
                ),
                FAKE_ADDRESS1
            );

            assert.equal(
                await governance.getConfigAsAddress(
                    superfluid.address,
                    FAKE_TOKEN_ADDRESS1,
                    SUPERFLUID_REWARD_ADDRESS_CONFIG_KEY
                ),
                FAKE_ADDRESS1
            );

            // only owner can set config
            await expectCustomError(
                governance["setConfig(address,address,bytes32,uint256)"](
                    superfluid.address,
                    ZERO_ADDRESS,
                    SUPERTOKEN_MINIMUM_DEPOSIT_KEY,
                    42069
                ),
                governance,
                onlyOwnerReason
            );

            // only owner can clear config
            await expectCustomError(
                governance.clearConfig(
                    superfluid.address,
                    ZERO_ADDRESS,
                    SUPERTOKEN_MINIMUM_DEPOSIT_KEY
                ),
                governance,
                onlyOwnerReason
            );

            console.log(
                "governance.setConfig FAKE_TOKEN_ADDRESS1 SUPERTOKEN_MINIMUM_DEPOSIT_KEY 123456"
            );
            await governance
                .connect(aliceSigner)
                ["setConfig(address,address,bytes32,uint256)"](
                    superfluid.address,
                    FAKE_TOKEN_ADDRESS1,
                    SUPERTOKEN_MINIMUM_DEPOSIT_KEY,
                    123456
                );

            assert.equal(
                await governance.getConfigAsUint256(
                    superfluid.address,
                    FAKE_TOKEN_ADDRESS1,
                    SUPERTOKEN_MINIMUM_DEPOSIT_KEY
                ),
                123456
            );
            assert.equal(
                await governance.getSuperTokenMinimumDeposit(
                    superfluid.address,
                    FAKE_TOKEN_ADDRESS1
                ),
                123456
            );

            console.log(
                "governance.clearConfig FAKE_TOKEN_ADDRESS1 SUPERTOKEN_MINIMUM_DEPOSIT_KEY"
            );
            await governance
                .connect(aliceSigner)
                .clearConfig(
                    superfluid.address,
                    FAKE_TOKEN_ADDRESS1,
                    SUPERTOKEN_MINIMUM_DEPOSIT_KEY
                );
            assert.equal(
                await governance.getConfigAsUint256(
                    superfluid.address,
                    FAKE_TOKEN_ADDRESS1,
                    SUPERTOKEN_MINIMUM_DEPOSIT_KEY
                ),
                42069
            );
            assert.equal(
                await governance.getSuperTokenMinimumDeposit(
                    superfluid.address,
                    FAKE_TOKEN_ADDRESS1
                ),
                42069
            );
        });
    });
});<|MERGE_RESOLUTION|>--- conflicted
+++ resolved
@@ -202,13 +202,8 @@
                 governance,
                 onlyOwnerReason
             );
-<<<<<<< HEAD
-            await expectCustomError(
-                governance.clearTrustedForwarder(
-=======
-            await expectRevertedWith(
+            await expectCustomError(
                 governance.disableTrustedForwarder(
->>>>>>> 63a8be2f
                     superfluid.address,
                     ZERO_ADDRESS,
                     FAKE_ADDRESS1
@@ -266,25 +261,16 @@
                 )
             );
 
-<<<<<<< HEAD
-            console.log(
-                "governance.clearTrustedForwarder FAKE_TOKEN_ADDRESS1 FAKE_ADDRESS2"
-            );
-            await governance
-                .connect(aliceSigner)
-                .clearTrustedForwarder(
-                    superfluid.address,
-                    FAKE_TOKEN_ADDRESS1,
-                    FAKE_ADDRESS2
-                );
-=======
-            await web3tx(
-                governance.disableTrustedForwarder,
+            console.log(
                 "governance.disableTrustedForwarder FAKE_TOKEN_ADDRESS1 FAKE_ADDRESS2"
-            )(superfluid.address, FAKE_TOKEN_ADDRESS1, FAKE_ADDRESS2, {
-                from: alice,
-            });
->>>>>>> 63a8be2f
+            );
+            await governance
+                .connect(aliceSigner)
+                .disableTrustedForwarder(
+                    superfluid.address,
+                    FAKE_TOKEN_ADDRESS1,
+                    FAKE_ADDRESS2
+                );
             assert.isTrue(
                 await governance.isTrustedForwarder(
                     superfluid.address,
