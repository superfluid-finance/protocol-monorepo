const {expectEvent} = require("@openzeppelin/test-helpers");
const {
    expectRevertedWith,
    expectReverted,
} = require("../../utils/expectRevert");

const SuperfluidMock = artifacts.require("SuperfluidMock");
const AgreementMock = artifacts.require("AgreementMock");
const SuperAppMock = artifacts.require("SuperAppMock");
const SuperAppFactoryMock = artifacts.require("SuperAppFactoryMock");
const TestGovernance = artifacts.require("TestGovernance");
const SuperTokenFactoryHelper = artifacts.require("SuperTokenFactoryHelper");
const SuperTokenFactory = artifacts.require("SuperTokenFactory");

const TestEnvironment = require("../../TestEnvironment");

const {web3tx, toWad, toBN} = require("@decentral.ee/web3-helpers");

describe("Superfluid Host Contract", function () {
    this.timeout(300e3);
    const t = TestEnvironment.getSingleton();

    let admin, alice, bob;
    const {MAX_UINT256, ZERO_ADDRESS} = t.constants;

    context("Upgradable deployment", () => {
        let governance;
        let superfluid;

        before(async () => {
            await t.beforeTestSuite({
                isTruffle: true,
                nAccounts: 3,
            });

            ({admin, alice, bob} = t.aliases);
            ({superfluid, governance} = t.contracts);
        });

        beforeEach(async function () {
            await t.beforeEachTestCase();
        });

        function createAgreementMock(type, version) {
            return AgreementMock.new(superfluid.address, type, version);
        }

        describe("#1 upgradability", () => {
            it("#1.1 storage layout", async () => {
                const T = artifacts.require("SuperfluidUpgradabilityTester");
                const tester = await T.new();
                await tester.validateStorageLayout.call();
            });

            it("#1.2 proxiable info", async () => {
                assert.equal(
                    await superfluid.proxiableUUID.call(),
                    web3.utils.sha3(
                        "org.superfluid-finance.contracts.Superfluid.implementation"
                    )
                );
            });

            it("#1.3 only governance can update the code", async () => {
                await expectRevertedWith(
                    superfluid.updateCode(ZERO_ADDRESS),
                    "SF: only governance allowed"
                );
            });

            it("#1.4 only can be initialized once", async () => {
                await expectRevertedWith(
                    superfluid.initialize(ZERO_ADDRESS),
                    "Initializable: contract is already initialized"
                );
            });

            it("#1.5 update the code by governanc3", async () => {
                const mock1 = await SuperfluidMock.new(
                    false /* nonUpgradable */,
                    false /* appWhiteListingEnabled */
                );
                const mock2 = await SuperfluidMock.new(
                    true /* nonUpgradable */,
                    false /* appWhiteListingEnabled */
                );
                await governance.updateContracts(
                    superfluid.address,
                    mock1.address,
                    [],
                    ZERO_ADDRESS
                );
                assert.equal(await superfluid.getCodeAddress(), mock1.address);
                await expectRevertedWith(
                    governance.updateContracts(
                        superfluid.address,
                        mock2.address,
                        [],
                        ZERO_ADDRESS
                    ),
                    "SF: cannot downgrade to non upgradable"
                );
            });

            it("#1.6 context struct layout", async () => {
                const T = artifacts.require("SuperfluidUpgradabilityTester");
                const tester = await T.new();
                await tester.validateContextStructLayout.call();
            });
        });

        describe("#2 Agreement Whitelisting", async () => {
            it("#2.1 Agreement whitelisting operations", async () => {
                const N_DEFAULT_AGREEMENTS = (
                    await superfluid.mapAgreementClasses.call(MAX_UINT256)
                ).length;
                const typeA = web3.utils.sha3("typeA");
                const typeB = web3.utils.sha3("typeB");
                const mockA = await createAgreementMock(typeA, 1);
                const mockAFake = await createAgreementMock(typeA, 42);
                const mockB = await createAgreementMock(typeB, 1);
                const mockA2 = await createAgreementMock(typeA, 2);

                assert.isFalse(
                    await superfluid.isAgreementTypeListed.call(typeA)
                );
                assert.isFalse(
                    await superfluid.isAgreementTypeListed.call(typeB)
                );
                assert.equal(await mockA.agreementType.call(), typeA);

                // register typeA
                await governance.registerAgreementClass(
                    superfluid.address,
                    mockA.address
                );
                console.debug(
                    "Agreement classes",
                    await superfluid.mapAgreementClasses.call(MAX_UINT256)
                );
                const mockAProxy = await AgreementMock.at(
                    await superfluid.getAgreementClass.call(typeA)
                );
                assert.equal(await mockAProxy.version.call(), 1);
                assert.equal(
                    await mockA.agreementType.call(),
                    await mockAProxy.agreementType.call()
                );
                assert.isTrue(
                    await superfluid.isAgreementTypeListed.call(typeA)
                );
                assert.isTrue(
                    await superfluid.isAgreementClassListed.call(
                        mockAProxy.address
                    )
                );
                assert.isFalse(
                    await superfluid.isAgreementClassListed.call(mockA.address)
                );
                assert.isFalse(
                    await superfluid.isAgreementClassListed.call(
                        mockAFake.address
                    )
                );
                assert.isFalse(
                    await superfluid.isAgreementTypeListed.call(typeB)
                );
                assert.deepEqual(
                    (
                        await superfluid.mapAgreementClasses.call(MAX_UINT256)
                    ).slice(-1),
                    [mockAProxy.address]
                );

                // register typeB
                await web3tx(
                    governance.registerAgreementClass,
                    "registerAgreementClass typeB"
                )(superfluid.address, mockB.address);
                console.debug(
                    "Agreement classes",
                    await superfluid.mapAgreementClasses.call(MAX_UINT256)
                );
                const mockBProxy = await AgreementMock.at(
                    await superfluid.getAgreementClass.call(typeB)
                );
                assert.equal(await mockBProxy.version.call(), 1);
                assert.equal(
                    await mockB.agreementType.call(),
                    await mockBProxy.agreementType.call()
                );
                assert.isTrue(
                    await superfluid.isAgreementTypeListed.call(typeA)
                );
                assert.isTrue(
                    await superfluid.isAgreementClassListed.call(
                        mockAProxy.address
                    )
                );
                assert.isTrue(
                    await superfluid.isAgreementTypeListed.call(typeB)
                );
                assert.isTrue(
                    await superfluid.isAgreementClassListed.call(
                        mockBProxy.address
                    )
                );
                assert.deepEqual(
                    (
                        await superfluid.mapAgreementClasses.call(MAX_UINT256)
                    ).slice(-2),
                    [mockAProxy.address, mockBProxy.address]
                );

                // upgrade typeA
                await governance.updateContracts(
                    superfluid.address,
                    ZERO_ADDRESS,
                    [mockA2.address],
                    ZERO_ADDRESS
                );
                console.debug(
                    "Agreement classes",
                    await superfluid.mapAgreementClasses.call(MAX_UINT256)
                );
                const mockAProxy2 = await AgreementMock.at(
                    await superfluid.getAgreementClass.call(typeA)
                );
                assert.equal(mockAProxy2.address, mockAProxy.address);
                assert.equal(await mockAProxy2.version.call(), 2);

                // bitmap operations
                assert.equal(
                    toBN(MAX_UINT256)
                        .xor(
                            toBN(
                                await superfluid.removeFromAgreementClassesBitmap.call(
                                    MAX_UINT256,
                                    typeA
                                )
                            )
                        )
                        .toString(),
                    toBN(1).shln(N_DEFAULT_AGREEMENTS).toString()
                );
                assert.equal(
                    toBN(MAX_UINT256)
                        .xor(
                            toBN(
                                await superfluid.removeFromAgreementClassesBitmap.call(
                                    MAX_UINT256,
                                    typeB
                                )
                            )
                        )
                        .toString(),
                    toBN(1)
                        .shln(N_DEFAULT_AGREEMENTS + 1)
                        .toString()
                );
                assert.equal(
                    (
                        await superfluid.addToAgreementClassesBitmap(
                            (
                                await superfluid.removeFromAgreementClassesBitmap.call(
                                    MAX_UINT256,
                                    typeA
                                )
                            ).toString(),
                            typeA
                        )
                    ).toString(),
                    MAX_UINT256
                );
            });

            it("#2.2 only governance can update agreement listings", async () => {
                await expectRevertedWith(
                    superfluid.registerAgreementClass(ZERO_ADDRESS),
                    "SF: only governance allowed"
                );
                await expectRevertedWith(
                    superfluid.updateAgreementClass(ZERO_ADDRESS),
                    "SF: only governance allowed"
                );
            });

            it("#2.3 only host can update agreement code", async () => {
                await expectRevertedWith(
                    t.contracts.ida.updateCode(ZERO_ADDRESS),
                    "only host can update code"
                );
            });

            it("#2.4 agreement cannot be registered twice", async () => {
                const typeA = web3.utils.sha3("typeA");
                const mockA = await createAgreementMock(typeA, 1);
                const mockA2 = await createAgreementMock(typeA, 2);

                await governance.registerAgreementClass(
                    superfluid.address,
                    mockA.address
                );
                await expectRevertedWith(
                    governance.registerAgreementClass(
                        superfluid.address,
                        mockA2.address
                    ),
                    "SF: agreement class already registered"
                );
            });

            it("#2.5 cannot register more than 256 agreements", async function () {
                const mocks = [];
                mocks.push(t.contracts.cfa.address);
                mocks.push(t.contracts.ida.address);
                for (let i = 0; i < 254; ++i) {
                    process.stdout.write(".");
                    const typeN = web3.utils.sha3("type." + i);
                    const mock = await createAgreementMock(typeN, 1);
                    await governance.registerAgreementClass(
                        superfluid.address,
                        mock.address
                    );
                    mocks.push(await superfluid.getAgreementClass(typeN));
                }
                process.stdout.write("\n");

                const agreements = await superfluid.mapAgreementClasses.call(
                    MAX_UINT256
                );
                for (let i = 0; i < 256; ++i) {
                    assert.equal(
                        agreements[i],
                        mocks[i],
                        `agreement no.${i} mismatch`
                    );
                }

                const badMock = await createAgreementMock(
                    web3.utils.sha3("type.bad"),
                    1
                );
                await expectRevertedWith(
                    governance.registerAgreementClass(
                        superfluid.address,
                        badMock.address
                    ),
                    "SF: support up to 256 agreement classes"
                );
            });

            it("#2.6 agreement must be registered first", async () => {
                const typeA = web3.utils.sha3("typeA");
                const mockA = await createAgreementMock(typeA, 1);

                await expectRevertedWith(
                    governance.updateContracts(
                        superfluid.address,
                        ZERO_ADDRESS,
                        [mockA.address],
                        ZERO_ADDRESS
                    ),
                    "SF: agreement class not registered"
                );

                await expectRevertedWith(
                    superfluid.getAgreementClass(typeA),
                    "SF: agreement class not registered"
                );
                await expectRevertedWith(
                    superfluid.addToAgreementClassesBitmap(0, typeA),
                    "SF: agreement class not registered"
                );
                await expectRevertedWith(
                    superfluid.removeFromAgreementClassesBitmap(0, typeA),
                    "SF: agreement class not registered"
                );
            });

            it("#2.7 mapAgreementClasses", async () => {
                const agreements = await superfluid.mapAgreementClasses.call(1);
                assert.equal(agreements.length, 1);
                assert.equal(agreements[0], t.contracts.cfa.address);
            });
        });

        describe("#3 Super Token Factory", () => {
            it("#3.1 only governance can update super token factory", async () => {
                await expectRevertedWith(
                    superfluid.updateSuperTokenFactory(ZERO_ADDRESS),
                    "SF: only governance allowed"
                );
                await expectRevertedWith(
                    superfluid.updateSuperTokenLogic(ZERO_ADDRESS),
                    "SF: only governance allowed"
                );
            });

            it("#3.2 update super token factory", async () => {
                const factory = await superfluid.getSuperTokenFactory();
                const helper = await SuperTokenFactoryHelper.new();
                const factory2Logic = await SuperTokenFactory.new(
                    superfluid.address,
                    helper.address
                );
                await governance.updateContracts(
                    superfluid.address,
                    ZERO_ADDRESS,
                    [],
                    factory2Logic.address
                );
                assert.equal(
                    await superfluid.getSuperTokenFactory(),
                    factory,
                    "Upgradable factory address does not change"
                );
                assert.equal(
                    await superfluid.getSuperTokenFactoryLogic.call(),
                    factory2Logic.address,
                    "Upgradable factory logic address should change to the new one"
                );
            });
        });

        describe("#4 App Registry", () => {
            let app;

            beforeEach(async () => {
                app = await SuperAppMock.new(
                    superfluid.address,
                    1 /* APP_TYPE_FINAL_LEVEL */,
                    false
                );
            });

            it("#4.1 basic app info", async () => {
                assert.isFalse(await superfluid.isApp(governance.address));
                assert.isTrue(await superfluid.isApp(app.address));
                assert.isFalse(await superfluid.isAppJailed(app.address));
                assert.equal(await superfluid.getAppLevel(app.address), 1);
                const manifest = await superfluid.getAppManifest(app.address);
                assert.equal(manifest.isSuperApp, true);
                assert.equal(manifest.isJailed, false);
                assert.equal(manifest.noopMask, 0);
            });

            it("#4.2 app registration rules", async () => {
                await expectRevertedWith(
                    superfluid.registerApp(1, {from: admin}),
                    "SF: APP_RULE_NO_REGISTRATION_FOR_EOA"
                );
                await expectRevertedWith(
                    app.tryRegisterApp(0),
                    "SF: APP_RULE_REGISTRATION_ONLY_IN_CONSTRUCTOR"
                );
            });

            it("#4.3 app registration with bad config", async () => {
                const reason = "SF: invalid config word";
                await expectRevertedWith(
                    SuperAppMock.new(superfluid.address, 0, false),
                    reason
                );
                await expectRevertedWith(
                    SuperAppMock.new(
                        superfluid.address,
                        1 | (1 << 15) /* jail bit */,
                        false
                    ),
                    reason
                );
                await expectRevertedWith(
                    SuperAppMock.new(
                        superfluid.address,
                        1 | (1 << 16) /* garbage bit */,
                        false
                    ),
                    reason
                );
            });

            it("#4.4 app double registration should fail", async () => {
                await expectRevertedWith(
                    SuperAppMock.new(superfluid.address, 1, true),
                    "SF: app already registered"
                );
            });

            it("#4.5 allowCompositeApp", async () => {
                const app2 = await SuperAppMock.new(
                    superfluid.address,
                    2 /* APP_LEVEL_SECOND */,
                    false
                );
                await expectRevertedWith(
                    superfluid.allowCompositeApp(app.address),
                    "SF: sender is not an app"
                );
                await expectRevertedWith(
                    app.allowCompositeApp(alice),
                    "SF: target is not an app"
                );
                await expectRevertedWith(
                    app.allowCompositeApp(app2.address),
                    "SF: source app should have higher app level"
                );
                assert.isFalse(
                    await superfluid.isCompositeAppAllowed.call(
                        app.address,
                        app2.address
                    )
                );
                await app2.allowCompositeApp(app.address);
                assert.isTrue(
                    await superfluid.isCompositeAppAllowed.call(
                        app2.address,
                        app.address
                    )
                );
            });
        });

        describe("#5 Context Utilities", () => {
            it("#5.1 test replacePlaceholderCtx with testCtxFuncX", async () => {
                const testCtxFunc = async (ctxFuncX, args, ctx) => {
                    const result = (
                        await superfluid.testCtxFuncX(
                            superfluid.contract.methods[ctxFuncX](
                                ...args,
                                "0x"
                            ).encodeABI(),
                            ctx
                        )
                    ).slice(2);
                    const expectedResult = superfluid.contract.methods[
                        ctxFuncX
                    ](...args, ctx)
                        .encodeABI()
                        .slice(10);
                    assert.equal(result, expectedResult);
                };

                // test the boundary conditions
                for (let i = 0; i < 33; ++i) {
                    // with 32 bytes boundary padding
                    await testCtxFunc("ctxFunc1", [42], "0x" + "d".repeat(i));
                }

                // more complicated ABI
                await testCtxFunc(
                    "ctxFunc2",
                    [
                        governance.address,
                        t.contracts.ida.address,
                        "0x2020",
                        "0x" /* agreementData */,
                        "0x" /* cbdata */,
                    ],
                    "0x" + "dead".repeat(20)
                );
                await testCtxFunc(
                    "ctxFunc2",
                    [
                        governance.address,
                        t.contracts.ida.address,
                        "0x2020",
                        "0xdead" /* agreementData */,
                        "0xbeef" /* cbdata */,
                    ],
                    "0x" + "faec".repeat(20)
                );

                // error case
                await expectRevertedWith(
                    superfluid.testCtxFuncX(
                        superfluid.contract.methods
                            .ctxFunc1(42, "0xbad")
                            .encodeABI(),
                        "0xbeef"
                    ),
                    "SF: placerholder ctx should have zero length"
                );
            });
        });

        describe("#6 Agreement Framework", () => {
            let agreement;
            let app;
            let gasLimit;

            before(async () => {
                await t.useLastEvmSnapshot();

                gasLimit = (
                    await superfluid.CALLBACK_GAS_LIMIT.call()
                ).toString();
                agreement = await createAgreementMock(
                    web3.utils.sha3("MockAgreement"),
                    0
                );
                await governance.registerAgreementClass(
                    superfluid.address,
                    agreement.address
                );
                agreement = await AgreementMock.at(
                    await superfluid.getAgreementClass(
                        web3.utils.sha3("MockAgreement")
                    )
                );

                app = await SuperAppMock.new(
                    superfluid.address,
                    1 /* APP_TYPE_FINAL_LEVEL */,
                    false
                );

                await t.pushEvmSnapshot();
            });

            after(async () => {
                await t.popEvmSnapshot();
            });

            context("#6.x agreement framework access control", () => {
                it("#6.1 use agreement framework as an EOA", async () => {
                    await expectReverted(
                        superfluid.callAppBeforeCallback(
                            ZERO_ADDRESS,
                            "0x",
                            false,
                            "0x"
                        )
                    );
                    await expectReverted(
                        superfluid.callAppAfterCallback(
                            ZERO_ADDRESS,
                            "0x",
                            false,
                            "0x"
                        )
                    );
                    await expectReverted(
                        superfluid.appCallbackPush(
                            "0x",
                            ZERO_ADDRESS,
                            0,
                            0,
                            ZERO_ADDRESS
                        )
                    );
                    await expectReverted(superfluid.appCallbackPop("0x", 0));
                    await expectReverted(
                        superfluid.ctxUseAllowance("0x", 0, 0)
                    );
                });

<<<<<<< HEAD
                it("#6.2 use agreement framework as an unregisterred agreement", async () => {
                    const reason = "SF: sender is not listed agreeement";

                    // call from an unregisterred mock agreement
=======
                it("#6.2 use agreement framework as an unregistered agreement", async () => {
                    const reason = "SF: sender is not listed agreeement";

                    // call from an unregistered mock agreement
>>>>>>> 7c06c8e6
                    const mock = await createAgreementMock(
                        web3.utils.sha3("typeA"),
                        0
                    );
                    await expectRevertedWith(
                        mock.tryCallAppBeforeCallback(
                            superfluid.address,
                            app.address,
                            false /* do not hack Ctx */,
                            "0x"
                        ),
                        reason
                    );
                    await expectRevertedWith(
                        mock.tryCallAppAfterCallback(
                            superfluid.address,
                            app.address,
                            false /* do not hack Ctx */,
                            "0x"
                        ),
                        reason
                    );
                    await expectRevertedWith(
                        mock.tryAppCallbackPush(
                            superfluid.address,
                            app.address,
                            false /* do not hack Ctx */,
                            "0x"
                        ),
                        reason
                    );
                    await expectRevertedWith(
                        mock.tryAppCallbackPop(superfluid.address, "0x"),
                        reason
                    );
                    await expectRevertedWith(
                        mock.tryCtxUseAllowance(
                            superfluid.address,
                            false /* do not hack Ctx */,
                            "0x"
                        ),
                        reason
                    );
                    await expectRevertedWith(
                        mock.tryJailApp(
                            superfluid.address,
                            app.address,
                            false /* do not hack Ctx */,
                            "0x"
                        ),
                        reason
                    );
                });

                it("#6.3 use agreement framework as an impersonating agreement", async () => {
                    const reason = "SF: sender is not listed agreeement";

                    const mock = await createAgreementMock(
                        await t.contracts.cfa.agreementType.call(),
                        0
                    );
                    await expectRevertedWith(
                        mock.tryCallAppBeforeCallback(
                            superfluid.address,
                            app.address,
                            false /* do not hack Ctx */,
                            "0x"
                        ),
                        reason
                    );
                    await expectRevertedWith(
                        mock.tryCallAppAfterCallback(
                            superfluid.address,
                            app.address,
                            false /* do not hack Ctx */,
                            "0x"
                        ),
                        reason
                    );
                    await expectRevertedWith(
                        mock.tryAppCallbackPush(
                            superfluid.address,
                            app.address,
                            false /* do not hack Ctx */,
                            "0x"
                        ),
                        reason
                    );
                    await expectRevertedWith(
                        mock.tryAppCallbackPop(superfluid.address, "0x"),
                        reason
                    );
                    await expectRevertedWith(
                        mock.tryCtxUseAllowance(
                            superfluid.address,
                            false /* do not hack Ctx */,
                            "0x"
                        ),
                        reason
                    );
                    await expectRevertedWith(
                        mock.tryJailApp(
                            superfluid.address,
                            app.address,
                            false /* do not hack Ctx */,
                            "0x"
                        ),
                        reason
                    );
                });

                it("#6.4 callback will not be called for jailed apps", async () => {
                    await superfluid.jailApp(app.address);
                    await app.setNextCallbackAction(1 /* assert */, "0x");
                    await superfluid.callAgreement(
                        agreement.address,
                        agreement.contract.methods
                            .callAppAfterAgreementCreatedCallback(
                                app.address,
                                "0x"
                            )
                            .encodeABI(),
                        "0x"
                    );
                });

                it("#6.5 bad agreement implementations", async () => {
                    await superfluid.callAgreement(
                        agreement.address,
                        agreement.contract.methods
                            .tryCallAppBeforeCallback(
                                superfluid.address,
                                app.address,
                                false /* do not hack Ctx */,
                                "0x"
                            )
                            .encodeABI(),
                        "0x"
                    );
                    await expectReverted(
                        superfluid.callAgreement(
                            agreement.address,
                            agreement.contract.methods
                                .tryCallAppBeforeCallback(
                                    superfluid.address,
                                    app.address,
                                    true /* hack the Ctx */,
                                    "0x"
                                )
                                .encodeABI(),
                            "0x"
                        )
                    );

                    await superfluid.callAgreement(
                        agreement.address,
                        agreement.contract.methods
                            .tryCallAppAfterCallback(
                                superfluid.address,
                                app.address,
                                false /* do not hack Ctx */,
                                "0x"
                            )
                            .encodeABI(),
                        "0x"
                    );
                    await expectReverted(
                        superfluid.callAgreement(
                            agreement.address,
                            agreement.contract.methods
                                .tryCallAppAfterCallback(
                                    superfluid.address,
                                    app.address,
                                    true /* hack the Ctx */,
                                    "0x"
                                )
                                .encodeABI(),
                            "0x"
                        )
                    );

                    await superfluid.callAgreement(
                        agreement.address,
                        agreement.contract.methods
                            .tryAppCallbackPush(
                                superfluid.address,
                                app.address,
                                false /* hack the Ctx */,
                                "0x"
                            )
                            .encodeABI(),
                        "0x"
                    );
                    await expectReverted(
                        superfluid.callAgreement(
                            agreement.address,
                            agreement.contract.methods
                                .tryAppCallbackPush(
                                    superfluid.address,
                                    app.address,
                                    true /* hack the Ctx */,
                                    "0x"
                                )
                                .encodeABI(),
                            "0x"
                        )
                    );

                    await superfluid.callAgreement(
                        agreement.address,
                        agreement.contract.methods
                            .tryAppCallbackPop(superfluid.address, "0x")
                            .encodeABI(),
                        "0x"
                    );
                    // NOTE that tryAppCallbackPop cannot be protected YET

                    await superfluid.callAgreement(
                        agreement.address,
                        agreement.contract.methods
                            .tryCtxUseAllowance(
                                superfluid.address,
                                false /* hack the Ctx */,
                                "0x"
                            )
                            .encodeABI(),
                        "0x"
                    );
                    await expectReverted(
                        superfluid.callAgreement(
                            agreement.address,
                            agreement.contract.methods
                                .tryCtxUseAllowance(
                                    superfluid.address,
                                    true /* hack the Ctx */,
                                    "0x"
                                )
                                .encodeABI(),
                            "0x"
                        )
                    );

                    await superfluid.callAgreement(
                        agreement.address,
                        agreement.contract.methods
                            .tryJailApp(
                                superfluid.address,
                                app.address,
                                false /* hack the Ctx */,
                                "0x"
                            )
                            .encodeABI(),
                        "0x"
                    );
                    await expectReverted(
                        superfluid.callAgreement(
                            agreement.address,
                            agreement.contract.methods
                                .tryJailApp(
                                    superfluid.address,
                                    app.address,
                                    true /* hack the Ctx */,
                                    "0x"
                                )
                                .encodeABI(),
                            "0x"
                        )
                    );
                });
            });

            context("#6.1x agreement callback rules", async () => {
                it("#6.10 beforeAgreementCreated callback noop should work", async () => {
                    await app.setNextCallbackAction(0 /* noop */, "0x");
                    const tx = await superfluid.callAgreement(
                        agreement.address,
                        agreement.contract.methods
                            .callAppBeforeAgreementCreatedCallback(
                                app.address,
                                "0x"
                            )
                            .encodeABI(),
                        "0x"
                    );
                    await expectEvent.inTransaction(
                        tx.tx,
                        agreement.contract,
                        "AppBeforeCallbackResult",
                        {
                            appLevel: "0",
                            callType: "1" /* CALL_INFO_CALL_TYPE_AGREEMENT */,
                            agreementSelector: agreement.abi.filter(
                                (i) =>
                                    i.name ===
                                    "callAppBeforeAgreementCreatedCallback"
                            )[0].signature,
                            cbdata: "0x" + Buffer.from("Noop").toString("hex"),
                        }
                    );
                });

                it("#6.11 beforeAgreementCreated callback assert or revert", async () => {
                    await app.setNextCallbackAction(1 /* assert */, "0x");
                    await expectRevertedWith(
                        superfluid.callAgreement(
                            agreement.address,
                            agreement.contract.methods
                                .callAppBeforeAgreementCreatedCallback(
                                    app.address,
                                    "0x"
                                )
                                .encodeABI(),
                            "0x"
                        ),
                        "CallUtils: target panicked: 0x01"
                    );

                    await app.setNextCallbackAction(2 /* revert */, "0x");
                    await expectRevertedWith(
                        superfluid.callAgreement(
                            agreement.address,
                            agreement.contract.methods
                                .callAppBeforeAgreementCreatedCallback(
                                    app.address,
                                    "0x"
                                )
                                .encodeABI(),
                            "0x"
                        ),
                        "CallUtils: target revert()"
                    );

                    await app.setNextCallbackAction(
                        3 /* revert with reason */,
                        web3.eth.abi.encodeParameter("string", "error 42")
                    );
                    await expectRevertedWith(
                        superfluid.callAgreement(
                            agreement.address,
                            agreement.contract.methods
                                .callAppBeforeAgreementCreatedCallback(
                                    app.address,
                                    "0x"
                                )
                                .encodeABI(),
                            "0x"
                        ),
                        "error 42"
                    );
                });

                it("#6.12 afterAgreementCreated callback noop should work", async () => {
                    await app.setNextCallbackAction(0 /* noop */, "0x");
                    const tx = await superfluid.callAgreement(
                        agreement.address,
                        agreement.contract.methods
                            .callAppAfterAgreementCreatedCallback(
                                app.address,
                                "0x"
                            )
                            .encodeABI(),
                        "0x"
                    );
                    const agreementSelector = agreement.abi.filter(
                        (i) => i.name === "callAppAfterAgreementCreatedCallback"
                    )[0].signature;
                    await expectEvent.inTransaction(
                        tx.tx,
                        app.contract,
                        "NoopEvent",
                        {
                            appLevel: "1",
                            callType:
                                "3" /* CALL_INFO_CALL_TYPE_APP_CALLBACK */,
                            agreementSelector,
                        }
                    );
                    await expectEvent.inTransaction(
                        tx.tx,
                        agreement.contract,
                        "AppAfterCallbackResult",
                        {
                            appLevel: "0",
                            callType: "1" /* CALL_INFO_CALL_TYPE_AGREEMENT */,
                            agreementSelector,
                        }
                    );
                });

                it("#6.13 afterAgreementCreated callback assert or revert", async () => {
                    await app.setNextCallbackAction(1 /* assert */, "0x");
                    await expectRevertedWith(
                        superfluid.callAgreement(
                            agreement.address,
                            agreement.contract.methods
                                .callAppAfterAgreementCreatedCallback(
                                    app.address,
                                    "0x"
                                )
                                .encodeABI(),
                            "0x"
                        ),
                        "CallUtils: target panicked: 0x01"
                    );

                    await app.setNextCallbackAction(2 /* revert */, "0x");
                    await expectRevertedWith(
                        superfluid.callAgreement(
                            agreement.address,
                            agreement.contract.methods
                                .callAppAfterAgreementCreatedCallback(
                                    app.address,
                                    "0x"
                                )
                                .encodeABI(),
                            "0x"
                        ),
                        "CallUtils: target revert()"
                    );

                    await app.setNextCallbackAction(
                        3 /* revert with reason */,
                        web3.eth.abi.encodeParameter("string", "error 42")
                    );
                    await expectRevertedWith(
                        superfluid.callAgreement(
                            agreement.address,
                            agreement.contract.methods
                                .callAppAfterAgreementCreatedCallback(
                                    app.address,
                                    "0x"
                                )
                                .encodeABI(),
                            "0x"
                        ),
                        "error 42"
                    );
                });

                it("#6.14 afterAgreementCreated callback altering ctx", async () => {
                    await app.setNextCallbackAction(4 /* AlteringCtx */, "0x");
                    await expectRevertedWith(
                        superfluid.callAgreement(
                            agreement.address,
                            agreement.contract.methods
                                .callAppAfterAgreementCreatedCallback(
                                    app.address,
                                    "0x"
                                )
                                .encodeABI(),
                            "0x"
                        ),
                        "SF: APP_RULE_CTX_IS_READONLY"
                    );
                });

                it("#6.15 beforeAgreementTerminated callback revert jail rule", async () => {
                    await app.setNextCallbackAction(1 /* assert */, "0x");
                    const tx = await superfluid.callAgreement(
                        agreement.address,
                        agreement.contract.methods
                            .callAppBeforeAgreementTerminatedCallback(
                                app.address,
                                "0x"
                            )
                            .encodeABI(),
                        "0x"
                    );
                    assert.isTrue(await superfluid.isAppJailed(app.address));
                    await expectEvent.inTransaction(
                        tx.tx,
                        superfluid.contract,
                        "Jail",
                        {
                            app: app.address,
                            reason: "10", // APP_RULE_NO_REVERT_ON_TERMINATION_CALLBACK
                        }
                    );
                });

                it("#6.16 afterAgreementTerminated callback revert jail rule", async () => {
                    await app.setNextCallbackAction(1 /* assert */, "0x");
                    const tx = await superfluid.callAgreement(
                        agreement.address,
                        agreement.contract.methods
                            .callAppAfterAgreementTerminatedCallback(
                                app.address,
                                "0x"
                            )
                            .encodeABI(),
                        "0x"
                    );
                    assert.isTrue(await superfluid.isAppJailed(app.address));
                    await expectEvent.inTransaction(
                        tx.tx,
                        superfluid.contract,
                        "Jail",
                        {
                            app: app.address,
                            reason: "10", // APP_RULE_NO_REVERT_ON_TERMINATION_CALLBACK
                        }
                    );
                });

                it("#6.17 afterAgreementTerminated callback readonly ctx jail rule", async () => {
                    await app.setNextCallbackAction(4 /* AlteringCtx */, "0x");
                    const tx = await superfluid.callAgreement(
                        agreement.address,
                        agreement.contract.methods
                            .callAppAfterAgreementTerminatedCallback(
                                app.address,
                                "0x"
                            )
                            .encodeABI(),
                        "0x"
                    );
                    assert.isTrue(await superfluid.isAppJailed(app.address));
                    await expectEvent.inTransaction(
                        tx.tx,
                        superfluid.contract,
                        "Jail",
                        {
                            app: app.address,
                            reason: "20", // APP_RULE_CTX_IS_READONLY
                        }
                    );
                });

                it("#6.18 agreement callback noops masks", async () => {
                    const tests = [
                        [0, "callAppBeforeAgreementCreatedCallback"],
                        [1, "callAppAfterAgreementCreatedCallback"],
                        [2, "callAppBeforeAgreementUpdatedCallback"],
                        [3, "callAppAfterAgreementUpdatedCallback"],
                        [4, "callAppBeforeAgreementTerminatedCallback"],
                        [5, "callAppAfterAgreementTerminatedCallback"],
                    ];
                    for (let i = 0; i < tests.length; ++i) {
                        console.debug("testing noop mask for", tests[i][1]);
                        let app2 = await SuperAppMock.new(
                            superfluid.address,
                            /* APP_TYPE_FINAL_LEVEL */
                            toBN(1).add(
                                // *_NOOP:  1 << (32 + n)
                                toBN(1).shln(32 + tests[i][0])
                            ),
                            false
                        );
                        await app2.setNextCallbackAction(1 /* assert */, "0x");
                        await superfluid.callAgreement(
                            agreement.address,
                            agreement.contract.methods[tests[i][1]](
                                app2.address,
                                "0x"
                            ).encodeABI(),
                            "0x"
                        );
                    }
                });
            });

            context("#6.2x callback gas limit", () => {
                it("#6.20 beforeCreated callback burn all gas", async () => {
                    await app.setNextCallbackAction(
                        5 /* BurnGas */,
                        web3.eth.abi.encodeParameter("uint256", gasLimit)
                    );

                    // burn all the gas
                    await expectRevertedWith(
                        superfluid.callAgreement(
                            agreement.address,
                            agreement.contract.methods
                                .callAppBeforeAgreementCreatedCallback(
                                    app.address,
                                    "0x"
                                )
                                .encodeABI(),
                            "0x"
                        ),
                        "CallUtils: target revert()"
                    );
                });

                it("#6.21 beforeCreated callback try to burn all gas but less gas provided", async () => {
                    await app.setNextCallbackAction(
                        5 /* BurnGas */,
                        web3.eth.abi.encodeParameter("uint256", gasLimit)
                    );

                    // provide less gas
                    await expectRevertedWith(
                        superfluid.callAgreement(
                            agreement.address,
                            agreement.contract.methods
                                .callAppBeforeAgreementCreatedCallback(
                                    app.address,
                                    "0x"
                                )
                                .encodeABI(),
                            "0x",
                            {
                                gas: Math.ceil(gasLimit / 2),
                            }
                        ),
                        "SF: need more gas"
                    );
                });

                it("#6.22 afterTerminated burn all gas", async () => {
                    await app.setNextCallbackAction(
                        5 /* BurnGas */,
                        web3.eth.abi.encodeParameter("uint256", gasLimit)
                    );

                    // provide less gas
                    const tx = await superfluid.callAgreement(
                        agreement.address,
                        agreement.contract.methods
                            .callAppAfterAgreementTerminatedCallback(
                                app.address,
                                "0x"
                            )
                            .encodeABI(),
                        "0x",
                        {
                            // give enough gas to trigger the error
                            gas: gasLimit * 2,
                        }
                    );
                    assert.isTrue(await superfluid.isAppJailed(app.address));
                    await expectEvent.inTransaction(
                        tx.tx,
                        superfluid.contract,
                        "Jail",
                        {
                            app: app.address,
                            reason: "10", // APP_RULE_NO_REVERT_ON_TERMINATION_CALLBACK
                        }
                    );
                });

                it("#6.23 afterTerminated try to burn all gas but with less gas provided", async () => {
                    await app.setNextCallbackAction(
                        5 /* BurnGas */,
                        web3.eth.abi.encodeParameter("uint256", gasLimit)
                    );

                    // provide less gas
                    await expectRevertedWith(
                        superfluid.callAgreement(
                            agreement.address,
                            agreement.contract.methods
                                .callAppAfterAgreementTerminatedCallback(
                                    app.address,
                                    "0x"
                                )
                                .encodeABI(),
                            "0x",
                            {
                                gas: Math.ceil(gasLimit / 2),
                            }
                        ),
                        "SF: need more gas"
                    );
                });

                it("#6.24 beforeCreated try to burn just enough gas [ @skip-on-coverage ]", async function () {
                    const actionOverhead = 20000; /* some action overhead */
                    const setNextAction = async () => {
                        await app.setNextCallbackAction(
                            5 /* BurnGas */,
                            web3.eth.abi.encodeParameter(
                                "uint256",
                                gasLimit - actionOverhead
                            )
                        );
                    };
                    await setNextAction();
                    let tx = await superfluid.callAgreement(
                        agreement.address,
                        agreement.contract.methods
                            .callAppBeforeAgreementCreatedCallback(
                                app.address,
                                "0x"
                            )
                            .encodeABI(),
                        "0x"
                    );
                    console.debug("Gas used", tx.receipt.gasUsed);
                    let gasLowerBound = tx.receipt.gasUsed;
                    let gasUpperBound = gasLowerBound + 300000;
                    console.debug(
                        "Current bound",
                        gasLowerBound,
                        gasUpperBound
                    );

                    // binary search proof if there is a price can trigger unexpected revert
                    let gas;
                    let errorCount = 0;
                    let successCount = 0;
                    while (gasLowerBound <= gasUpperBound) {
                        const gap = Math.floor(
                            (gasUpperBound - gasLowerBound) / 2
                        );
                        gas = gasLowerBound + gap;
                        console.debug("Trying with new gas limit", gas);
                        try {
                            await setNextAction();
                            tx = await superfluid.callAgreement(
                                agreement.address,
                                agreement.contract.methods
                                    .callAppBeforeAgreementCreatedCallback(
                                        app.address,
                                        "0x"
                                    )
                                    .encodeABI(),
                                "0x",
                                {
                                    gas,
                                }
                            );
                            console.debug("Gas used", tx.receipt.gasUsed);
                            console.debug(
                                "No error, decreasing gas with gap",
                                gasLowerBound,
                                gas,
                                gasUpperBound
                            );
                            gasUpperBound = gas;
                            ++errorCount;
                        } catch (error) {
                            // with error, check error and increase gas
                            assert.isNotNull(
                                error.message.match("SF: need more gas")
                            );
                            console.debug(
                                "Caught error, increasing gas with gap",
                                gasLowerBound,
                                gas,
                                gasUpperBound
                            );
                            gasLowerBound = gas;
                            ++successCount;
                        }
                        if (gap === 0) break;
                    }
                    assert.isTrue(errorCount > 0, "expect some errors");
                    assert.isTrue(successCount > 0, "expect some success");
                });
            });

            context("#6.3x composite app rules", () => {
                const SuperAppMock2ndLevel = artifacts.require(
                    "SuperAppMock2ndLevel"
                );

                it("#6.30 composite app must be whitelisted", async () => {
                    // assuming MAX_APP_LEVEL = 1
                    // -> mockAgreement.callAppAfterAgreementCreatedCallback(app3)
                    // -> app3.afterAgreementCreated
                    // -> mockAgreement.callAppAfterAgreementCreatedCallback(app)
                    const app3 = await SuperAppMock2ndLevel.new(
                        superfluid.address,
                        app.address,
                        agreement.address
                    );
                    await expectRevertedWith(
                        superfluid.callAgreement(
                            agreement.address,
                            agreement.contract.methods
                                .callAppAfterAgreementCreatedCallback(
                                    app3.address,
                                    "0x"
                                )
                                .encodeABI(),
                            "0x"
                        ),
                        "SF: APP_RULE_COMPOSITE_APP_IS_NOT_WHITELISTED"
                    );
                    await app3.allowCompositeApp();
                    await expectRevertedWith(
                        superfluid.callAgreement(
                            agreement.address,
                            agreement.contract.methods
                                .callAppAfterAgreementCreatedCallback(
                                    app3.address,
                                    "0x"
                                )
                                .encodeABI(),
                            "0x"
                        ),
                        "SF: APP_RULE_MAX_APP_LEVEL_REACHED"
                    );
                });

                it("#6.31 composite app cannot be jailed", async () => {
                    // assuming MAX_APP_LEVEL = 1
                    // -> mockAgreement.callAppAfterAgreementCreatedCallback(app3)
                    // -> app3.afterAgreementCreated
                    // -> mockAgreement.callAppAfterAgreementCreatedCallback(app) // jailed
                    const app3 = await SuperAppMock2ndLevel.new(
                        superfluid.address,
                        app.address,
                        agreement.address
                    );
                    await expectRevertedWith(
                        superfluid.callAgreement(
                            agreement.address,
                            agreement.contract.methods
                                .callAppAfterAgreementCreatedCallback(
                                    app3.address,
                                    "0x"
                                )
                                .encodeABI(),
                            "0x"
                        ),
                        "SF: APP_RULE_COMPOSITE_APP_IS_NOT_WHITELISTED"
                    );
                    await superfluid.jailApp(app.address);
                    await superfluid.callAgreement(
                        agreement.address,
                        agreement.contract.methods
                            .callAppAfterAgreementCreatedCallback(
                                app3.address,
                                "0x"
                            )
                            .encodeABI(),
                        "0x"
                    );
                });
            });

            context("#6.4x invalid ctx returned by the callback", () => {
                const SuperAppMock2 = artifacts.require(
                    "SuperAppMockReturningEmptyCtx"
                );
                const SuperAppMock2ndLevel = artifacts.require(
                    "SuperAppMockReturningInvalidCtx"
                );

                it("#6.40 should give explicit error message in non-termination callbacks", async () => {
                    const app2 = await SuperAppMock2.new(superfluid.address);

                    console.debug("callAppBeforeAgreementCreatedCallback");
                    await expectRevertedWith(
                        superfluid.callAgreement(
                            agreement.address,
                            agreement.contract.methods
                                .callAppBeforeAgreementCreatedCallback(
                                    app2.address,
                                    "0x"
                                )
                                .encodeABI(),
                            "0x"
                        ),
                        "SF: APP_RULE_CTX_IS_MALFORMATED"
                    );

                    console.debug("callAppAfterAgreementCreatedCallback");
                    await expectRevertedWith(
                        superfluid.callAgreement(
                            agreement.address,
                            agreement.contract.methods
                                .callAppAfterAgreementCreatedCallback(
                                    app2.address,
                                    "0x"
                                )
                                .encodeABI(),
                            "0x"
                        ),
                        "SF: APP_RULE_CTX_IS_MALFORMATED"
                    );

                    console.debug("callAppAfterAgreementCreatedCallback");
                    const app3 = await SuperAppMock2ndLevel.new(
                        superfluid.address
                    );
                    await expectRevertedWith(
                        superfluid.callAgreement(
                            agreement.address,
                            agreement.contract.methods
                                .callAppAfterAgreementCreatedCallback(
                                    app3.address,
                                    "0x"
                                )
                                .encodeABI(),
                            "0x"
                        ),
                        "SF: APP_RULE_CTX_IS_MALFORMATED"
                    );
                });

                it("#6.41 should jail the app in termination callbacks", async () => {
                    let app2;
                    let tx;

                    app2 = await SuperAppMock2.new(superfluid.address);
                    tx = await web3tx(
                        superfluid.callAgreement,
                        "callAppBeforeAgreementTerminatedCallback"
                    )(
                        agreement.address,
                        agreement.contract.methods
                            .callAppBeforeAgreementTerminatedCallback(
                                app2.address,
                                "0x"
                            )
                            .encodeABI(),
                        "0x"
                    );
                    assert.isTrue(await superfluid.isAppJailed(app2.address));
                    await expectEvent.inTransaction(
                        tx.tx,
                        superfluid.contract,
                        "Jail",
                        {
                            app: app2.address,
                            reason: "22", // APP_RULE_CTX_IS_MALFORMATED
                        }
                    );

                    app2 = await SuperAppMock2.new(superfluid.address);
                    tx = await web3tx(
                        superfluid.callAgreement,
                        "callAppAfterAgreementTerminatedCallback"
                    )(
                        agreement.address,
                        agreement.contract.methods
                            .callAppAfterAgreementTerminatedCallback(
                                app2.address,
                                "0x"
                            )
                            .encodeABI(),
                        "0x"
                    );
                    assert.isTrue(await superfluid.isAppJailed(app2.address));
                    await expectEvent.inTransaction(
                        tx.tx,
                        superfluid.contract,
                        "Jail",
                        {
                            app: app2.address,
                            reason: "22", // APP_RULE_CTX_IS_MALFORMATED
                        }
                    );

                    const app3 = await SuperAppMock2ndLevel.new(
                        superfluid.address
                    );
                    tx = await web3tx(
                        superfluid.callAgreement,
                        "callAppAfterAgreementTerminatedCallback"
                    )(
                        agreement.address,
                        agreement.contract.methods
                            .callAppAfterAgreementTerminatedCallback(
                                app3.address,
                                "0x"
                            )
                            .encodeABI(),
                        "0x"
                    );
                    assert.isTrue(await superfluid.isAppJailed(app2.address));
                    await expectEvent.inTransaction(
                        tx.tx,
                        superfluid.contract,
                        "Jail",
                        {
                            app: app3.address,
                            reason: "22", // APP_RULE_CTX_IS_MALFORMATED
                        }
                    );
                });
            });
        });

        describe("#7 callAgreement", () => {
            it("#7.1 only listed agreement allowed", async () => {
                const reason = "SF: only listed agreeement allowed";
                // call to an non agreement
                await expectRevertedWith(
                    superfluid.callAgreement(alice, "0x", "0x"),
                    "revert"
                );
                // call to an unregistered mock agreement
                let mock = await createAgreementMock(
                    web3.utils.sha3("typeA"),
                    0
                );
                await expectRevertedWith(
                    superfluid.callAgreement(mock.address, "0x", "0x"),
                    reason
                );
                // call to an in personating mock agreement
                mock = await createAgreementMock(
                    await t.contracts.cfa.agreementType.call(),
                    0
                );
                await expectRevertedWith(
                    superfluid.callAgreement(mock.address, "0x", "0x"),
                    reason
                );
            });

            it("#7.2 callData without correct selector", async () => {
                await expectRevertedWith(
                    superfluid.callAgreement(
                        t.contracts.cfa.address,
                        "0x",
                        "0x"
                    ),
                    "CallUtils: invalid callData"
                );
            });
        });

        describe("#8 callAppAction", () => {
            let agreement;
            let app;

            before(async () => {
                await t.useLastEvmSnapshot();

                agreement = await createAgreementMock(
                    web3.utils.sha3("MockAgreement"),
                    0
                );
                await governance.registerAgreementClass(
                    superfluid.address,
                    agreement.address
                );
                agreement = await AgreementMock.at(
                    await superfluid.getAgreementClass(
                        web3.utils.sha3("MockAgreement")
                    )
                );

                app = await SuperAppMock.new(
                    superfluid.address,
                    1 /* APP_TYPE_FINAL_LEVEL */,
                    false
                );

                await t.pushEvmSnapshot();
            });

            after(async () => {
                await t.popEvmSnapshot();
            });

            it("#8.1 only super app can be called", async () => {
                const reason = "SF: not a super app";
                // call to an non agreement
                await expectRevertedWith(
                    superfluid.callAppAction(alice, "0x"),
                    "revert"
                );
<<<<<<< HEAD
                // call to an unregisterred mock agreement
=======
                // call to an unregistered mock agreement
>>>>>>> 7c06c8e6
                await expectRevertedWith(
                    superfluid.callAppAction(governance.address, "0x"),
                    reason
                );
            });

            it("#8.2 actionNoop", async () => {
                const tx = await superfluid.callAppAction(
                    app.address,
                    app.contract.methods.actionNoop("0x").encodeABI()
                );
                await expectEvent.inTransaction(
                    tx.tx,
                    app.contract,
                    "NoopEvent",
                    {
                        appLevel: "0",
                        callType: "2" /* CALL_INFO_CALL_TYPE_APP_ACTION */,
                        agreementSelector: "0x00000000",
                    }
                );
            });

            it("#8.3 callAppAction assert or revert", async () => {
                await expectRevertedWith(
                    superfluid.callAppAction(
                        app.address,
                        app.contract.methods.actionAssert("0x").encodeABI()
                    ),
                    "CallUtils: target panicked: 0x01"
                );
                await expectRevertedWith(
                    superfluid.callAppAction(
                        app.address,
                        app.contract.methods.actionRevert("0x").encodeABI()
                    ),
                    "CallUtils: target revert()"
                );
                await expectRevertedWith(
                    superfluid.callAppAction(
                        app.address,
                        app.contract.methods
                            .actionRevertWithReason("error 42", "0x")
                            .encodeABI()
                    ),
                    "error 42"
                );
            });

            it("#8.4 app action should not callAgreement or callAppAction without ctx", async () => {
                await expectRevertedWith(
                    superfluid.callAppAction(
                        app.address,
                        app.contract.methods
                            .actionCallAgreementWithoutCtx("0x")
                            .encodeABI()
                    ),
                    "SF: APP_RULE_CTX_IS_NOT_CLEAN"
                );
                await expectRevertedWith(
                    superfluid.callAppAction(
                        app.address,
                        app.contract.methods
                            .actionCallAppActionWithoutCtx("0x")
                            .encodeABI()
                    ),
                    "SF: APP_RULE_CTX_IS_NOT_CLEAN"
                );
            });

            it("#8.5 app callAgreementWithContext which doPing", async () => {
                const tx = await superfluid.callAppAction(
                    app.address,
                    app.contract.methods
                        .actionPingAgreement(agreement.address, 42, "0x")
                        .encodeABI()
                );
                await expectEvent.inTransaction(
                    tx.tx,
                    agreement.contract,
                    "Pong",
                    {
                        ping: "42",
                    }
                );
            });

            it("#8.6 app callAgreementWithContext which reverts", async () => {
                await expectRevertedWith(
                    superfluid.callAppAction(
                        app.address,
                        app.contract.methods
                            .actionAgreementRevert(
                                agreement.address,
                                "error 42",
                                "0x"
                            )
                            .encodeABI()
                    ),
                    "error 42"
                );
            });

            it("#8.7 app callAppActionWithContext which noop", async () => {
                const tx = await superfluid.callAppAction(
                    app.address,
                    app.contract.methods.actionCallActionNoop("0x").encodeABI()
                );
                await expectEvent.inTransaction(
                    tx.tx,
                    app.contract,
                    "NoopEvent"
                );
            });

            it("#8.8 app callAppActionWithContext which reverts", async () => {
                await expectRevertedWith(
                    superfluid.callAppAction(
                        app.address,
                        app.contract.methods
                            .actionCallActionRevert("error 42", "0x")
                            .encodeABI()
                    ),
                    "error 42"
                );
            });

            it("#8.9 app action should not alter ctx", async () => {
                await expectRevertedWith(
                    superfluid.callAppAction(
                        app.address,
                        app.contract.methods.actionAlteringCtx("0x").encodeABI()
                    ),
                    "SF: APP_RULE_CTX_IS_READONLY"
                );
            });

            it("#8.10 should not be able call jailed app", async () => {
                await superfluid.jailApp(app.address);
                await expectRevertedWith(
                    superfluid.callAppAction(
                        app.address,
                        app.contract.methods
                            .actionCallActionNoop("0x")
                            .encodeABI()
                    ),
                    "SF: app is jailed"
                );
            });

            it("#8.11 should give explicit error message when empty ctx returned by the action", async () => {
                await expectRevertedWith(
                    superfluid.callAppAction(
                        app.address,
                        app.contract.methods
                            .actionReturnEmptyCtx("0x")
                            .encodeABI()
                    ),
                    "SF: APP_RULE_CTX_IS_EMPTY"
                );
            });
        });

        describe("#9 Contextual Call Proxies", () => {
            let agreement;
            let app;

            before(async () => {
                await t.useLastEvmSnapshot();

                agreement = await createAgreementMock(
                    web3.utils.sha3("MockAgreement"),
                    0
                );
                await governance.registerAgreementClass(
                    superfluid.address,
                    agreement.address
                );
                agreement = await AgreementMock.at(
                    await superfluid.getAgreementClass(
                        web3.utils.sha3("MockAgreement")
                    )
                );

                app = await SuperAppMock.new(
                    superfluid.address,
                    1 /* APP_TYPE_FINAL_LEVEL */,
                    false
                );

                await t.pushEvmSnapshot();
            });

            after(async () => {
                await t.popEvmSnapshot();
            });

            it("#9.1 must call with valid ctx", async () => {
                await expectRevertedWith(
                    superfluid.callAppAction(
                        app.address,
                        app.contract.methods
                            .actionCallAgreementWithInvalidCtx(
                                agreement.address,
                                "0x"
                            )
                            .encodeABI()
                    ),
                    "SF: APP_RULE_CTX_IS_NOT_VALID"
                );
                await expectRevertedWith(
                    superfluid.callAppAction(
                        app.address,
                        app.contract.methods
                            .actionCallActionWithInvalidCtx(
                                agreement.address,
                                "0x"
                            )
                            .encodeABI()
                    ),
                    "SF: APP_RULE_CTX_IS_NOT_VALID"
                );
            });

            it("#9.2 app action should not alter ctx", async () => {
                await expectRevertedWith(
                    superfluid.callAppAction(
                        app.address,
                        app.contract.methods
                            .actionCallBadAction("0x")
                            .encodeABI()
                    ),
                    "SF: APP_RULE_CTX_IS_READONLY"
                );
            });

            it("#9.3 callAgreementWithContext should from the same app", async () => {
                await expectRevertedWith(
                    superfluid.callAppAction(
                        app.address,
                        app.contract.methods
                            .actionPingAgreementThroughAux(
                                agreement.address,
                                42,
                                "0x"
                            )
                            .encodeABI()
                    ),
                    "SF: callAgreementWithContext from wrong address"
                );
            });

            it("#9.4 callAppActionWithContext should from the same app", async () => {
                await expectRevertedWith(
                    superfluid.callAppAction(
                        app.address,
                        app.contract.methods
                            .actionCallActionNoopThroughAux("0x")
                            .encodeABI()
                    ),
                    "SF: callAppActionWithContext from wrong address"
                );
            });
        });

        describe("#10 batchCall", () => {
            it("#10.1 batchCall upgrade/approve/transfer/downgrade in one", async () => {
                const superToken = t.sf.tokens.TESTx;

                await web3tx(superToken.upgrade, "Alice upgrades 10 tokens")(
                    toWad("10"),
                    {
                        from: alice,
                    }
                );

                await web3tx(
                    superToken.approve,
                    "SuperToken.approve - from alice to admin"
                )(admin, toWad("3"), {
                    from: alice,
                });
                assert.equal(
                    (await superToken.allowance.call(alice, admin)).toString(),
                    toWad("3").toString()
                );

                await web3tx(superfluid.batchCall, "Superfluid.batchCall")(
                    [
                        [
                            101, // upgrade
                            superToken.address,
                            web3.eth.abi.encodeParameters(
                                ["uint256"],
                                [toWad("10").toString()]
                            ),
                        ],
                        [
                            1, // approve
                            superToken.address,
                            web3.eth.abi.encodeParameters(
                                ["address", "uint256"],
                                [bob, toWad("1").toString()]
                            ),
                        ],
                        [
                            2, // transferFrom own funds
                            superToken.address,
                            web3.eth.abi.encodeParameters(
                                ["address", "address", "uint256"],
                                [admin, bob, toWad("2").toString()]
                            ),
                        ],
                        [
                            2, // transferFrom other's funds
                            superToken.address,
                            web3.eth.abi.encodeParameters(
                                ["address", "address", "uint256"],
                                [alice, bob, toWad("3").toString()]
                            ),
                        ],
                        [
                            102, // downgrade
                            superToken.address,
                            web3.eth.abi.encodeParameters(
                                ["uint256"],
                                [toWad("5").toString()]
                            ),
                        ],
                    ],
                    {
                        from: admin,
                    }
                );
                assert.equal(
                    (await superToken.balanceOf.call(admin)).toString(),
                    toWad("3").toString()
                );
                assert.equal(
                    (await superToken.allowance.call(alice, admin)).toString(),
                    toWad("0").toString()
                );
                assert.equal(
                    (await superToken.balanceOf.call(alice)).toString(),
                    toWad("7").toString()
                );
                assert.equal(
                    (await superToken.allowance.call(admin, bob)).toString(),
                    toWad("1").toString()
                );
                assert.equal(
                    (await superToken.balanceOf.call(bob)).toString(),
                    toWad("5").toString()
                );

                await t.validateSystemInvariance();
            });

            it("#10.2 batchCall call agreement", async () => {
                let agreement = await createAgreementMock(
                    web3.utils.sha3("MockAgreement"),
                    0
                );
                await web3tx(
                    governance.registerAgreementClass,
                    "Registering mock agreement"
                )(superfluid.address, agreement.address);
                agreement = await AgreementMock.at(
                    await superfluid.getAgreementClass(
                        web3.utils.sha3("MockAgreement")
                    )
                );

                const tx = await web3tx(
                    superfluid.batchCall,
                    "Superfluid.batchCall"
                )(
                    [
                        [
                            201, // call agreement
                            agreement.address,
                            web3.eth.abi.encodeParameters(
                                ["bytes", "bytes"],
                                [
                                    agreement.contract.methods
                                        .pingMe(admin, 42, "0x")
                                        .encodeABI(),
                                    "0x", // user data
                                ]
                            ),
                        ],
                        [
                            201, // call agreement
                            agreement.address,
                            web3.eth.abi.encodeParameters(
                                ["bytes", "bytes"],
                                [
                                    agreement.contract.methods
                                        .pingMe(admin, 43, "0x")
                                        .encodeABI(),
                                    "0x", // user data
                                ]
                            ),
                        ],
                    ],
                    {
                        from: admin,
                    }
                );
                await expectEvent.inTransaction(
                    tx.tx,
                    agreement.contract,
                    "Pong",
                    {
                        ping: "42",
                    }
                );
                await expectEvent.inTransaction(
                    tx.tx,
                    agreement.contract,
                    "Pong",
                    {
                        ping: "43",
                    }
                );
            });

            it("#10.3 batchCall call app action", async () => {
                let agreement = await createAgreementMock(
                    web3.utils.sha3("MockAgreement"),
                    0
                );
                await web3tx(
                    governance.registerAgreementClass,
                    "Registering mock agreement"
                )(superfluid.address, agreement.address);
                agreement = await AgreementMock.at(
                    await superfluid.getAgreementClass(
                        web3.utils.sha3("MockAgreement")
                    )
                );
                const app = await SuperAppMock.new(
                    superfluid.address,
                    1 /* APP_TYPE_FINAL_LEVEL */,
                    false
                );

                const tx = await web3tx(
                    superfluid.batchCall,
                    "Superfluid.batchCall"
                )(
                    [
                        [
                            201, // call agreement
                            agreement.address,
                            web3.eth.abi.encodeParameters(
                                ["bytes", "bytes"],
                                [
                                    agreement.contract.methods
                                        .pingMe(admin, 42, "0x")
                                        .encodeABI(),
                                    "0x", // user data
                                ]
                            ),
                        ],
                        [
                            202, // call app action
                            app.address,
                            app.contract.methods.actionNoop("0x").encodeABI(),
                        ],
                    ],
                    {
                        from: admin,
                    }
                );
                await expectEvent.inTransaction(
                    tx.tx,
                    agreement.contract,
                    "Pong",
                    {
                        ping: "42",
                    }
                );
                await expectEvent.inTransaction(
                    tx.tx,
                    app.contract,
                    "NoopEvent"
                );
            });

            it("#10.4 batchCall one fail revert all", async () => {
                const app = await SuperAppMock.new(
                    superfluid.address,
                    1 /* APP_TYPE_FINAL_LEVEL */,
                    false
                );

                await expectRevertedWith(
                    web3tx(superfluid.batchCall, "Superfluid.batchCall")(
                        [
                            [
                                202, // call app action
                                app.address,
                                app.contract.methods
                                    .actionCallActionNoop("0x")
                                    .encodeABI(),
                            ],
                            [
                                202, // call app action
                                app.address,
                                app.contract.methods
                                    .actionCallActionRevert("error 42", "0x")
                                    .encodeABI(),
                            ],
                        ],
                        {
                            from: admin,
                        }
                    ),
                    "error 42"
                );
            });

            it("#10.5 batchCall invalid operation type", async () => {
                await expectRevertedWith(
                    web3tx(superfluid.batchCall, "Superfluid.batchCall")(
                        [[8888, ZERO_ADDRESS, "0x"]],
                        {
                            from: admin,
                        }
                    ),
                    "SF: unknown batch call operation type"
                );
            });
        });

        describe("#11 forwardBatchCall", () => {
            const ForwarderMock = artifacts.require("ForwarderMock");

            let forwarder;

            beforeEach(async () => {
                forwarder = await ForwarderMock.new();
            });

            it("#11.1 forwardBatchCall with mocked transaction signer", async () => {
                await governance.enableTrustedForwarder(
                    superfluid.address,
                    ZERO_ADDRESS,
                    forwarder.address,
                    {
                        from: admin,
                    }
                );
                const superToken = t.sf.tokens.TESTx;
                await t.upgradeBalance("alice", toWad(1));
                await web3tx(forwarder.execute, "forwarder.execute")(
                    {
                        from: alice, // mocked transaction signer
                        to: superfluid.address,
                        value: "0",
                        gas: "5000000",
                        data: superfluid.contract.methods
                            .forwardBatchCall([
                                [
                                    2, // OPERATION_TYPE_ERC20_TRANSFER_FROM
                                    superToken.address,
                                    web3.eth.abi.encodeParameters(
                                        ["address", "address", "uint256"],
                                        [alice, bob, toWad(1).toString()]
                                    ),
                                ],
                            ])
                            .encodeABI(),
                    },
                    {from: admin}
                );
                assert.equal(
                    (await superToken.balanceOf(bob)).toString(),
                    toWad(1).toString()
                );
            });

            it("#11.2 untrusted forwarder", async () => {
                await governance.disableTrustedForwarder(
                    superfluid.address,
                    ZERO_ADDRESS,
                    forwarder.address,
                    {
                        from: admin,
                    }
                );
                await expectRevertedWith(
                    web3tx(forwarder.execute, "forwarder.execute")(
                        {
                            from: alice,
                            to: superfluid.address,
                            value: "0",
                            gas: "5000000",
                            data: superfluid.contract.methods
                                .forwardBatchCall([])
                                .encodeABI(),
                        },
                        {from: admin}
                    ),
                    "Not trusted forwarder"
                );
            });

            it("#11.3 forwarder with malformatted message", async () => {
                await expectRevertedWith(
                    web3tx(superfluid.forwardBatchCall, "forwarder.execute")(
                        [],
                        {from: admin}
                    ),
                    "Not trusted forwarder"
                );
            });
        });

        describe("#20 Governance", () => {
            it("#20.1 getGovernance", async () => {
                assert.equal(
                    await superfluid.getGovernance.call(),
                    t.contracts.governance.address
                );
            });

            it("#20.2 only governance can replace itself", async () => {
                await expectRevertedWith(
                    superfluid.updateCode(ZERO_ADDRESS),
                    "SF: only governance allowed"
                );
                await expectRevertedWith(
                    superfluid.replaceGovernance(ZERO_ADDRESS),
                    "SF: only governance allowed"
                );
            });

            it("#20.3 replace with new governance", async () => {
                const newGov = await TestGovernance.new();
                await web3tx(
                    governance.replaceGovernance,
                    "governance.replaceGovernance"
                )(superfluid.address, newGov.address);
                assert.equal(
                    await superfluid.getGovernance.call(),
                    newGov.address
                );
            });
        });
    });

    context("Non-upgradable deployment", () => {
        let governance;
        let superfluid;

        before(async () => {
            await t.beforeTestSuite({
                isTruffle: true,
                nAccounts: 0,
                tokens: [],
            });

            await t.deployFramework({
                isTruffle: true,
                useMocks: true,
                nonUpgradable: true,
            });
            await t.pushEvmSnapshot();

            // load test suite again after new evm snapshot is created
            await t.beforeTestSuite({
                isTruffle: true,
                nAccounts: 3,
                tokens: [],
            });

            ({admin, alice, bob} = t.aliases);
            ({superfluid, governance} = t.contracts);
        });

        after(async function () {
            await t.popEvmSnapshot();
        });

        describe("#30 non-upgradability", () => {
            it("#30.1 agreement is not upgradable", async () => {
                await expectRevertedWith(
                    governance.updateContracts(
                        superfluid.address,
                        ZERO_ADDRESS,
                        [t.contracts.ida.address],
                        ZERO_ADDRESS
                    ),
                    "SF: non upgradable"
                );
            });

            it("#30.2 supertoken factory logic contract identical and not upgradable", async () => {
                assert.equal(
                    await superfluid.getSuperTokenFactory(),
                    await superfluid.getSuperTokenFactoryLogic()
                );
                const helper = await SuperTokenFactoryHelper.new();
                const factory2Logic = await SuperTokenFactory.new(
                    superfluid.address,
                    helper.address
                );
                await expectRevertedWith(
                    governance.updateContracts(
                        superfluid.address,
                        ZERO_ADDRESS,
                        [],
                        factory2Logic.address
                    ),
                    "SF: non upgradable"
                );
            });

            it("#30.3 host is not upgradable", async () => {
                const mock1 = await SuperfluidMock.new(
                    false /* nonUpgradable */,
                    false /* appWhiteListingEnabled */
                );
                await expectRevertedWith(
                    governance.updateContracts(
                        superfluid.address,
                        mock1.address,
                        [],
                        ZERO_ADDRESS
                    ),
                    "SF: non upgradable"
                );
            });
        });
    });

    context("App whitelisting deployment", () => {
        const SuperAppMockWithRegistrationkey = artifacts.require(
            "SuperAppMockWithRegistrationkey"
        );

        let superfluid;
        let governance;

        before(async () => {
            await t.beforeTestSuite({
                isTruffle: true,
                nAccounts: 0,
                tokens: [],
            });

            await t.deployFramework({
                isTruffle: true,
                useMocks: true,
                appWhiteListing: true,
            });
            await t.pushEvmSnapshot();

            // load test suite again after new evm snapshot is created
            await t.beforeTestSuite({
                isTruffle: true,
                nAccounts: 3,
                tokens: [],
            });

            ({admin, alice, bob} = t.aliases);
            ({superfluid, governance} = t.contracts);
        });

        after(async function () {
            await t.popEvmSnapshot();
        });

        function createAppKey(deployer, registrationKey) {
            return web3.utils.sha3(
                web3.eth.abi.encodeParameters(
                    ["string", "address", "string"],
                    [
                        "org.superfluid-finance.superfluid.appWhiteListing.registrationKey",
                        deployer,
                        registrationKey,
                    ]
                )
            );
        }

        it("#40.1 app registration without key should fail", async () => {
            await expectRevertedWith(
                SuperAppMock.new(
                    superfluid.address,
                    1 /* APP_TYPE_FINAL_LEVEL */,
                    false
                ),
                "SF: app registration requires permission"
            );
        });

        it("#40.2 app registration with invalid key should fail", async () => {
            await expectRevertedWith(
                SuperAppMockWithRegistrationkey.new(
                    superfluid.address,
                    1 /* APP_TYPE_FINAL_LEVEL */,
                    "bad microsoft registration key"
                ),
                "SF: invalid registration key"
            );
        });

        it("#40.3 app can register with a correct key", async () => {
            const appKey = createAppKey(bob, "hello world");
            await governance.whiteListNewApp(superfluid.address, appKey);
            const app = await SuperAppMockWithRegistrationkey.new(
                superfluid.address,
                1 /* APP_TYPE_FINAL_LEVEL */,
                "hello world",
                {
                    from: bob,
                }
            );
            assert.isTrue(await superfluid.isApp(app.address));
        });

        it("#40.4 app registration with key for different deployer should fail", async () => {
            const appKey = createAppKey(bob, "hello world");
            await governance.whiteListNewApp(superfluid.address, appKey);
            await expectRevertedWith(
                SuperAppMockWithRegistrationkey.new(
                    superfluid.address,
                    1 /* APP_TYPE_FINAL_LEVEL */,
                    "hello world",
                    {
                        from: alice,
                    }
                ),
                "SF: invalid registration key"
            );
        });

        it("#40.5 app can register with an used key should fail", async () => {
            const appKey = createAppKey(bob, "hello world again");
            await governance.whiteListNewApp(superfluid.address, appKey);
            await SuperAppMockWithRegistrationkey.new(
                superfluid.address,
                1 /* APP_TYPE_FINAL_LEVEL */,
                "hello world again",
                {
                    from: bob,
                }
            );
            await expectRevertedWith(
                SuperAppMockWithRegistrationkey.new(
                    superfluid.address,
                    1 /* APP_TYPE_FINAL_LEVEL */,
                    "hello world again",
                    {
                        from: bob,
                    }
                ),
                "SF: registration key already used"
            );
        });

        it("#40.6 app registration by unauthorized factory should fail", async () => {
            const SuperAppMockNotSelfRegistering = artifacts.require(
                "SuperAppMockNotSelfRegistering"
            );
            const appFactory = await SuperAppFactoryMock.new();
            // governance.authorizeAppFactory NOT done
            const app = await SuperAppMockNotSelfRegistering.new();
            await expectRevertedWith(
                appFactory.registerAppWithHost(
                    superfluid.address,
                    app.address,
                    1 /* APP_TYPE_FINAL_LEVEL */
                ),
                "SF: authorized factory required"
            );
        });

        it("#40.7 app registration by authorized factory", async () => {
            const SuperAppMockNotSelfRegistering = artifacts.require(
                "SuperAppMockNotSelfRegistering"
            );
            const appFactory = await SuperAppFactoryMock.new();
            await governance.authorizeAppFactory(
                superfluid.address,
                appFactory.address
            );
            const app = await SuperAppMockNotSelfRegistering.new();
            assert.isFalse(await superfluid.isApp(app.address));
            await appFactory.registerAppWithHost(
                superfluid.address,
                app.address,
                1 /* APP_TYPE_FINAL_LEVEL */
            );
            assert.isTrue(await superfluid.isApp(app.address));

            // works for more than once app...
            const app2 = await SuperAppMockNotSelfRegistering.new();
            assert.isFalse(await superfluid.isApp(app2.address));
            await appFactory.registerAppWithHost(
                superfluid.address,
                app2.address,
                1 /* APP_TYPE_FINAL_LEVEL */
            );
            assert.isTrue(await superfluid.isApp(app2.address));

            // withdrawal of authorization disallows further apps to be registered ...
            await governance.unauthorizeAppFactory(
                superfluid.address,
                appFactory.address
            );

            const app3 = await SuperAppMockNotSelfRegistering.new();
            assert.isFalse(await superfluid.isApp(app3.address));
            await expectRevertedWith(
                appFactory.registerAppWithHost(
                    superfluid.address,
                    app3.address,
                    1 /* APP_TYPE_FINAL_LEVEL */
                ),
                "SF: authorized factory required"
            );
        });
    });
});<|MERGE_RESOLUTION|>--- conflicted
+++ resolved
@@ -655,17 +655,10 @@
                     );
                 });
 
-<<<<<<< HEAD
-                it("#6.2 use agreement framework as an unregisterred agreement", async () => {
-                    const reason = "SF: sender is not listed agreeement";
-
-                    // call from an unregisterred mock agreement
-=======
                 it("#6.2 use agreement framework as an unregistered agreement", async () => {
                     const reason = "SF: sender is not listed agreeement";
 
                     // call from an unregistered mock agreement
->>>>>>> 7c06c8e6
                     const mock = await createAgreementMock(
                         web3.utils.sha3("typeA"),
                         0
@@ -1725,11 +1718,7 @@
                     superfluid.callAppAction(alice, "0x"),
                     "revert"
                 );
-<<<<<<< HEAD
-                // call to an unregisterred mock agreement
-=======
                 // call to an unregistered mock agreement
->>>>>>> 7c06c8e6
                 await expectRevertedWith(
                     superfluid.callAppAction(governance.address, "0x"),
                     reason
