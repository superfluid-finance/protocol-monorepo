import {SignerWithAddress} from "@nomiclabs/hardhat-ethers/signers";
import {expect} from "chai";
import {Interface} from "ethers/lib/utils";
import {artifacts, assert, ethers, web3} from "hardhat";

import {
    AgreementMock,
    AgreementMock__factory,
    ERC777SenderRecipientMock,
    ForwarderMock,
    SuperAppMock,
    SuperAppMock__factory,
    SuperAppMockWithRegistrationKey__factory,
    SuperfluidMock,
    SuperToken,
    SuperTokenFactory,
    SuperTokenMock,
    TestGovernance,
} from "../../../typechain-types";
import TestEnvironment from "../../TestEnvironment";
import {
    expectCustomError,
    expectReverted,
    expectRevertedWith,
} from "../../utils/expectRevert";
import {toBN, toWad} from "../utils/helpers";

describe("Superfluid Host Contract", function () {
    this.timeout(300e3);

    const t = TestEnvironment.getSingleton();
    let superAppMockFactory: SuperAppMock__factory;
    let superAppMockInterface: Interface;
    let agreementMockFactory: AgreementMock__factory;
    let agreementMockInterface: Interface;

    let admin: string, alice: string, bob: string;
    const {MAX_UINT256, ZERO_ADDRESS} = t.constants;

    context("Upgradable deployment", () => {
        let governance: TestGovernance;
        let superfluid: SuperfluidMock;

        before(async () => {
            await t.beforeTestSuite({
                isTruffle: true,
                nAccounts: 3,
            });

            ({admin, alice, bob} = t.aliases);
            ({superfluid, governance} = t.contracts);
            agreementMockFactory = await ethers.getContractFactory(
                "AgreementMock"
            );
            agreementMockInterface = agreementMockFactory.interface;
            superAppMockFactory = await ethers.getContractFactory(
                "SuperAppMock"
            );
            superAppMockInterface = superAppMockFactory.interface;
        });

        beforeEach(async function () {
            await t.beforeEachTestCase();
        });

        async function createAgreementMock(type: string, version: number) {
            const agreementMockFactory = await ethers.getContractFactory(
                "AgreementMock"
            );
            return agreementMockFactory.deploy(
                superfluid.address,
                type,
                version
            );
        }

        describe("#1 upgradability", () => {
            it("#1.1 storage layout", async () => {
                const T = artifacts.require("SuperfluidUpgradabilityTester");
                const tester = await T.new();
                await tester.validateStorageLayout();
            });

            it("#1.2 proxiable info", async () => {
                assert.equal(
                    await superfluid.proxiableUUID(),
                    web3.utils.sha3(
                        "org.superfluid-finance.contracts.Superfluid.implementation"
                    )
                );
            });

            it("#1.3 only governance can update the code", async () => {
                await expectCustomError(
                    superfluid.updateCode(ZERO_ADDRESS),
                    superfluid,
                    "HOST_ONLY_GOVERNANCE"
                );
            });

            it("#1.4 only can be initialized once", async () => {
                await expectRevertedWith(
                    superfluid.initialize(ZERO_ADDRESS),
                    "Initializable: contract is already initialized"
                );
            });

            it("#1.5 update the code by governance", async () => {
                const sfMockFactory = await ethers.getContractFactory(
                    "SuperfluidMock"
                );
                const mock1 = await sfMockFactory.deploy(
                    false /* nonUpgradable */,
                    false /* appWhiteListingEnabled */
                );
                const mock2 = await sfMockFactory.deploy(
                    true /* nonUpgradable */,
                    false /* appWhiteListingEnabled */
                );
                await governance.updateContracts(
                    superfluid.address,
                    mock1.address,
                    [],
                    ZERO_ADDRESS
                );

                // don't allow initialization of logic contract
                await expectRevertedWith(
                    mock1.initialize(ZERO_ADDRESS),
                    "Initializable: contract is already initialized"
                );

                assert.equal(await superfluid.getCodeAddress(), mock1.address);
                await expectCustomError(
                    governance.updateContracts(
                        superfluid.address,
                        mock2.address,
                        [],
                        ZERO_ADDRESS
                    ),
                    superfluid,
                    "HOST_CANNOT_DOWNGRADE_TO_NON_UPGRADEABLE"
                );
            });

            it("#1.6 context struct layout", async () => {
                const T = artifacts.require("SuperfluidUpgradabilityTester");
                const tester = await T.new();
                await tester.validateContextStructLayout();
            });
        });

        describe("#2 Agreement Whitelisting", async () => {
            it("#2.1 Agreement whitelisting operations", async () => {
                const N_DEFAULT_AGREEMENTS = (
                    await superfluid.mapAgreementClasses(MAX_UINT256)
                ).length;
                const typeA = web3.utils.sha3("typeA")!;
                const typeB = web3.utils.sha3("typeB")!;
                const mockA = await createAgreementMock(typeA, 1);
                const mockAFake = await createAgreementMock(typeA, 42);
                const mockB = await createAgreementMock(typeB, 1);
                const mockA2 = await createAgreementMock(typeA, 2);
                assert.isFalse(await superfluid.isAgreementTypeListed(typeA));
                assert.isFalse(await superfluid.isAgreementTypeListed(typeB));
                assert.equal(await mockA.agreementType(), typeA);
                // register typeA
                await governance.registerAgreementClass(
                    superfluid.address,
                    mockA.address
                );
                console.debug(
                    "Agreement classes",
                    await superfluid.mapAgreementClasses(MAX_UINT256)
                );
                const mockAProxy = await ethers.getContractAt(
                    "AgreementMock",
                    await superfluid.getAgreementClass(typeA)
                );
                assert.equal((await mockAProxy.version()).toString(), "1");
                assert.equal(
                    await mockA.agreementType(),
                    await mockAProxy.agreementType()
                );
                assert.isTrue(await superfluid.isAgreementTypeListed(typeA));
                assert.isTrue(
                    await superfluid.isAgreementClassListed(mockAProxy.address)
                );
                assert.isFalse(
                    await superfluid.isAgreementClassListed(mockA.address)
                );
                assert.isFalse(
                    await superfluid.isAgreementClassListed(mockAFake.address)
                );
                assert.isFalse(await superfluid.isAgreementTypeListed(typeB));
                assert.deepEqual(
                    (await superfluid.mapAgreementClasses(MAX_UINT256)).slice(
                        -1
                    ),
                    [mockAProxy.address]
                );

                // register typeB
                console.log("registerAgreementClass typeB started");
                await governance.registerAgreementClass(
                    superfluid.address,
                    mockB.address
                );
                console.debug(
                    "Agreement classes",
                    await superfluid.mapAgreementClasses(MAX_UINT256)
                );
                const mockBProxy = await ethers.getContractAt(
                    "AgreementMock",
                    await superfluid.getAgreementClass(typeB)
                );
                assert.equal((await mockBProxy.version()).toString(), "1");
                assert.equal(
                    await mockB.agreementType(),
                    await mockBProxy.agreementType()
                );
                assert.isTrue(await superfluid.isAgreementTypeListed(typeA));
                assert.isTrue(
                    await superfluid.isAgreementClassListed(mockAProxy.address)
                );
                assert.isTrue(await superfluid.isAgreementTypeListed(typeB));
                assert.isTrue(
                    await superfluid.isAgreementClassListed(mockBProxy.address)
                );
                assert.deepEqual(
                    (await superfluid.mapAgreementClasses(MAX_UINT256)).slice(
                        -2
                    ),
                    [mockAProxy.address, mockBProxy.address]
                );

                // upgrade typeA
                await governance.updateContracts(
                    superfluid.address,
                    ZERO_ADDRESS,
                    [mockA2.address],
                    ZERO_ADDRESS
                );
                console.debug(
                    "Agreement classes",
                    await superfluid.mapAgreementClasses(MAX_UINT256)
                );
                const mockAProxy2 = await ethers.getContractAt(
                    "AgreementMock",
                    await superfluid.getAgreementClass(typeA)
                );
                assert.equal(mockAProxy2.address, mockAProxy.address);
                assert.equal((await mockAProxy2.version()).toString(), "2");

                // bitmap operations
                assert.equal(
                    toBN(MAX_UINT256)
                        .xor(
                            toBN(
                                await superfluid.removeFromAgreementClassesBitmap(
                                    MAX_UINT256,
                                    typeA
                                )
                            )
                        )
                        .toString(),
                    toBN(1).shl(N_DEFAULT_AGREEMENTS).toString()
                );
                assert.equal(
                    toBN(MAX_UINT256)
                        .xor(
                            toBN(
                                await superfluid.removeFromAgreementClassesBitmap(
                                    MAX_UINT256,
                                    typeB
                                )
                            )
                        )
                        .toString(),
                    toBN(1)
                        .shl(N_DEFAULT_AGREEMENTS + 1)
                        .toString()
                );
                assert.equal(
                    (
                        await superfluid.addToAgreementClassesBitmap(
                            (
                                await superfluid.removeFromAgreementClassesBitmap(
                                    MAX_UINT256,
                                    typeA
                                )
                            ).toString(),
                            typeA
                        )
                    ).toString(),
                    MAX_UINT256.toString()
                );
            });

            it("#2.2 only governance can update agreement listings", async () => {
                await expectCustomError(
                    superfluid.registerAgreementClass(ZERO_ADDRESS),
                    superfluid,
                    "HOST_ONLY_GOVERNANCE"
                );
                await expectCustomError(
                    superfluid.updateAgreementClass(ZERO_ADDRESS),
                    superfluid,
                    "HOST_ONLY_GOVERNANCE"
                );
            });

            it("#2.3 only host can update agreement code", async () => {
                await expectCustomError(
                    t.contracts.ida.updateCode(ZERO_ADDRESS),
                    t.contracts.ida,
                    "AGREEMENT_BASE_ONLY_HOST"
                );
            });

            it("#2.4 agreement cannot be registered twice", async () => {
                const typeA = web3.utils.sha3("typeA")!;
                const mockA = await createAgreementMock(typeA, 1);
                const mockA2 = await createAgreementMock(typeA, 2);

                await governance.registerAgreementClass(
                    superfluid.address,
                    mockA.address
                );
                await expectCustomError(
                    governance.registerAgreementClass(
                        superfluid.address,
                        mockA2.address
                    ),
                    superfluid,
                    "HOST_AGREEMENT_ALREADY_REGISTERED"
                );
            });

            it("#2.5 cannot register more than 256 agreements", async function () {
                const mocks: string[] = [];
                mocks.push(t.contracts.cfa.address);
                mocks.push(t.contracts.ida.address);
                for (let i = 0; i < 254; ++i) {
                    process.stdout.write(".");
                    const typeN = web3.utils.sha3("type." + i)!;
                    const mock = await createAgreementMock(typeN, 1);
                    await governance.registerAgreementClass(
                        superfluid.address,
                        mock.address
                    );
                    mocks.push(await superfluid.getAgreementClass(typeN));
                }
                process.stdout.write("\n");

                const agreements = await superfluid.mapAgreementClasses(
                    MAX_UINT256
                );
                for (let i = 0; i < 256; ++i) {
                    assert.equal(
                        agreements[i],
                        mocks[i],
                        `agreement no.${i} mismatch`
                    );
                }

                const badMock = await createAgreementMock(
                    web3.utils.sha3("type.bad")!,
                    1
                );
                await expectCustomError(
                    governance.registerAgreementClass(
                        superfluid.address,
                        badMock.address
                    ),
                    superfluid,
                    "HOST_MAX_256_AGREEMENTS"
                );
            });

            it("#2.6 agreement must be registered first", async () => {
                const typeA = web3.utils.sha3("typeA")!;
                const mockA = await createAgreementMock(typeA, 1);

                await expectCustomError(
                    governance.updateContracts(
                        superfluid.address,
                        ZERO_ADDRESS,
                        [mockA.address],
                        ZERO_ADDRESS
                    ),
                    superfluid,
                    "HOST_AGREEMENT_IS_NOT_REGISTERED"
                );

                await expectCustomError(
                    superfluid.getAgreementClass(typeA),
                    superfluid,
                    "HOST_AGREEMENT_IS_NOT_REGISTERED"
                );
                await expectCustomError(
                    superfluid.addToAgreementClassesBitmap(0, typeA),
                    superfluid,
                    "HOST_AGREEMENT_IS_NOT_REGISTERED"
                );
                await expectCustomError(
                    superfluid.removeFromAgreementClassesBitmap(0, typeA),
                    superfluid,
                    "HOST_AGREEMENT_IS_NOT_REGISTERED"
                );
            });

            it("#2.7 mapAgreementClasses", async () => {
                const agreements = await superfluid.mapAgreementClasses(1);
                assert.equal(agreements.length, 1);
                assert.equal(agreements[0], t.contracts.cfa.address);
            });
        });

        describe("#3 Super Token Factory", () => {
            it("#3.1 only governance can update super token factory", async () => {
                await expectCustomError(
                    superfluid.updateSuperTokenFactory(ZERO_ADDRESS),
                    superfluid,
                    "HOST_ONLY_GOVERNANCE"
                );
                await expectCustomError(
                    superfluid.updateSuperTokenLogic(ZERO_ADDRESS),
                    superfluid,
                    "HOST_ONLY_GOVERNANCE"
                );
            });

            it("#3.2 update super token factory", async () => {
                const factory = await superfluid.getSuperTokenFactory();
<<<<<<< HEAD
                const SuperTokenFactoryHelperFactory =
                    await ethers.getContractFactory("SuperTokenFactoryHelper");
                const superTokenFactoryHelper =
                    await SuperTokenFactoryHelperFactory.deploy();
                const superfluidNFTDeployerLibraryFactory =
                    await ethers.getContractFactory(
                        "SuperfluidNFTDeployerLibrary"
                    );
                const superfluidNFTDeployerLibrary =
                    await superfluidNFTDeployerLibraryFactory.deploy();
                await superfluidNFTDeployerLibrary.deployed();
                const factory2LogicFactory = await ethers.getContractFactory(
                    "SuperTokenFactory",
                    {
                        libraries: {
                            SuperfluidNFTDeployerLibrary:
                                superfluidNFTDeployerLibrary.address,
                        },
                    }
                );
                const factory2Logic = await factory2LogicFactory.deploy(
                    superfluid.address,
                    superTokenFactoryHelper.address
=======
                const superTokenLogicFactory = await ethers.getContractFactory(
                    "SuperToken"
                );
                const superTokenLogic = await superTokenLogicFactory.deploy(
                    superfluid.address
>>>>>>> 42876a58
                );
                const factory2Logic =
                    await t.deployExternalLibraryAndLink<SuperTokenFactory>(
                        "SuperTokenDeployerLibrary",
                        "SuperTokenFactory",
                        superfluid.address,
                        superTokenLogic.address
                    );
                await governance.updateContracts(
                    superfluid.address,
                    ZERO_ADDRESS,
                    [],
                    factory2Logic.address
                );
                assert.equal(
                    await superfluid.getSuperTokenFactory(),
                    factory,
                    "Upgradable factory address does not change"
                );
                assert.equal(
                    await superfluid.getSuperTokenFactoryLogic(),
                    factory2Logic.address,
                    "Upgradable factory logic address should change to the new one"
                );
            });

            it("#3.3 update super token factory double check if new code is called", async () => {
                const factory = await superfluid.getSuperTokenFactory();
<<<<<<< HEAD
                const superfluidNFTDeployerLibraryFactory =
                    await ethers.getContractFactory(
                        "SuperfluidNFTDeployerLibrary"
                    );
                const superfluidNFTDeployerLibrary =
                    await superfluidNFTDeployerLibraryFactory.deploy();
                const factory2LogicFactory = await ethers.getContractFactory(
                    "SuperTokenFactoryUpdateLogicContractsTester",
                    {
                        libraries: {
                            SuperfluidNFTDeployerLibrary:
                                superfluidNFTDeployerLibrary.address,
                        },
                    }
=======
                const superTokenLogicFactory = await ethers.getContractFactory(
                    "SuperToken"
>>>>>>> 42876a58
                );
                const superTokenLogic = await superTokenLogicFactory.deploy(
                    superfluid.address
                );
                const factory2Logic =
                    await t.deployExternalLibraryAndLink<SuperTokenFactory>(
                        "SuperTokenDeployerLibrary",
                        "SuperTokenFactoryUpdateLogicContractsTester",
                        superfluid.address,
                        superTokenLogic.address
                    );
                await governance.updateContracts(
                    superfluid.address,
                    ZERO_ADDRESS,
                    [],
                    factory2Logic.address
                );
                assert.equal(
                    await superfluid.getSuperTokenFactory(),
                    factory,
                    "Upgradable factory address does not change"
                );
                assert.equal(
                    await superfluid.getSuperTokenFactoryLogic(),
                    factory2Logic.address,
                    "Upgradable factory logic address should change to the new one"
                );
                const factoryProxy = await ethers.getContractAt(
                    "SuperTokenFactoryUpdateLogicContractsTester",
                    factory
                );
                assert.equal(
                    (await factoryProxy.newVariable()).toString(),
                    ethers.BigNumber.from(0).toString()
                );
            });
        });

        describe("#4 App Registry", () => {
            let superAppMock: SuperAppMock;

            beforeEach(async () => {
                superAppMock = await superAppMockFactory.deploy(
                    superfluid.address,
                    1,
                    false
                );
            });

            it("#4.1 basic app info", async () => {
                assert.isFalse(await superfluid.isApp(governance.address));
                assert.isTrue(await superfluid.isApp(superAppMock.address));
                assert.isFalse(
                    await superfluid.isAppJailed(superAppMock.address)
                );
                assert.equal(
                    await superfluid.getAppCallbackLevel(superAppMock.address),
                    1
                );
                const manifest = await superfluid.getAppManifest(
                    superAppMock.address
                );
                assert.equal(manifest.isSuperApp, true);
                assert.equal(manifest.isJailed, false);
                assert.equal(manifest.noopMask.toString(), "0");
                const nomanifest = await superfluid.getAppManifest(admin);
                assert.equal(nomanifest.isSuperApp, false);
            });

            it("#4.2 app registration rules", async () => {
                await expectCustomError(
                    superfluid.registerApp(1, {from: admin}),
                    superfluid,
                    "APP_RULE",
                    t.customErrorCode.APP_RULE_NO_REGISTRATION_FOR_EOA
                );
                await expectCustomError(
                    superAppMock.tryRegisterApp(0),
                    superfluid,
                    "APP_RULE",
                    t.customErrorCode.APP_RULE_REGISTRATION_ONLY_IN_CONSTRUCTOR
                );
            });

            it("#4.3 app registration with bad config", async () => {
                const reason = "HOST_INVALID_CONFIG_WORD";
                await expectCustomError(
                    superAppMockFactory.deploy(superfluid.address, 0, false),
                    superfluid,
                    reason
                );
                await expectCustomError(
                    superAppMockFactory.deploy(
                        superfluid.address,
                        1 | (1 << 15) /* jail bit */,
                        false
                    ),
                    superfluid,
                    reason
                );
                await expectCustomError(
                    superAppMockFactory.deploy(
                        superfluid.address,
                        1 | (1 << 16) /* garbage bit */,
                        false
                    ),
                    superfluid,
                    reason
                );
            });

            it("#4.4 app double registration should fail", async () => {
                await expectCustomError(
                    superAppMockFactory.deploy(superfluid.address, 1, true),
                    superfluid,
                    "HOST_SUPER_APP_ALREADY_REGISTERED"
                );
            });

            it("#4.5 allowCompositeApp", async () => {
                const app2 = await superAppMockFactory.deploy(
                    superfluid.address,
                    2 /* APP_LEVEL_SECOND */,
                    false
                );
                await expectCustomError(
                    superfluid.allowCompositeApp(superAppMock.address),
                    superfluid,
                    "HOST_SENDER_IS_NOT_SUPER_APP"
                );
                await expectCustomError(
                    superAppMock.allowCompositeApp(alice),
                    superfluid,
                    "HOST_RECEIVER_IS_NOT_SUPER_APP"
                );
                await expectCustomError(
                    superAppMock.allowCompositeApp(app2.address),
                    superfluid,
                    "HOST_SOURCE_APP_NEEDS_HIGHER_APP_LEVEL"
                );
                assert.isFalse(
                    await superfluid.isCompositeAppAllowed(
                        superAppMock.address,
                        app2.address
                    )
                );
                await app2.allowCompositeApp(superAppMock.address);
                assert.isTrue(
                    await superfluid.isCompositeAppAllowed(
                        app2.address,
                        superAppMock.address
                    )
                );
            });

            it("#4.6 deprecated register app should continues to work", async () => {
                const app2Factory = await ethers.getContractFactory(
                    "SuperAppMockUsingDeprecatedRegisterApp"
                );
                const app2 = await app2Factory.deploy(
                    superfluid.address,
                    1
                ); /* APP_TYPE_FINAL_LEVEL */
                assert.isTrue(await superfluid.isApp(app2.address));
            });

            it("#4.7 app registration as factory by EOA should fail", async () => {
                await expectCustomError(
                    superfluid.registerAppByFactory(ZERO_ADDRESS, 1),
                    superfluid,
                    "HOST_MUST_BE_CONTRACT"
                );
            });

            it("#4.8 register app by factory", async () => {
                const superAppFactoryMockFactory =
                    await ethers.getContractFactory("SuperAppFactoryMock");
                const appFactoryMock =
                    await superAppFactoryMockFactory.deploy();
                // since whitelisting is disabled, so governance ain't required
                const appFactory = await ethers.getContractFactory(
                    "SuperAppMockNotSelfRegistering"
                );
                const app = await appFactory.deploy();
                assert.isFalse(await superfluid.isApp(app.address));
                await appFactoryMock.registerAppWithHost(
                    superfluid.address,
                    app.address,
                    1 /* APP_TYPE_FINAL_LEVEL */
                );
                assert.isTrue(await superfluid.isApp(app.address));
            });
        });

        describe("#5 Context Utilities", () => {
            it("#5.1 test replacePlaceholderCtx with testCtxFuncX", async () => {
                const testCtxFunc = async (
                    ctxFuncX: string,
                    args: any[],
                    ctx: string
                ) => {
                    const result = (
                        await superfluid.testCtxFuncX(
                            t.agreementHelper.hostInterface.encodeFunctionData(
                                ctxFuncX,
                                [...args, "0x"]
                            ),
                            ctx
                        )
                    ).slice(2);
                    const expectedResult = t.agreementHelper.hostInterface
                        .encodeFunctionData(ctxFuncX, [...args, ctx])
                        .slice(10);
                    assert.equal(result, expectedResult);
                };

                // test the boundary conditions
                for (let i = 0; i < 33; ++i) {
                    // with 32 bytes boundary padding
                    await testCtxFunc(
                        "ctxFunc1",
                        [42],
                        "0x" + (i % 2 !== 0 ? "0" : "") + "d".repeat(i)
                    );
                }

                // more complicated ABI
                await testCtxFunc(
                    "ctxFunc2",
                    [
                        governance.address,
                        t.contracts.ida.address,
                        ethers.utils.hexZeroPad("0x2020", 32),
                        "0x" /* agreementData */,
                        "0x" /* cbdata */,
                    ],
                    "0x" + "dead".repeat(20)
                );
                await testCtxFunc(
                    "ctxFunc2",
                    [
                        governance.address,
                        t.contracts.ida.address,
                        ethers.utils.hexZeroPad("0x2020", 32),
                        "0xdead" /* agreementData */,
                        "0xbeef" /* cbdata */,
                    ],
                    "0x" + "faec".repeat(20)
                );

                // error case
                await expectCustomError(
                    superfluid.testCtxFuncX(
                        t.agreementHelper.hostInterface.encodeFunctionData(
                            "ctxFunc1",
                            [42, "0x0bad"]
                        ),
                        "0xbeef"
                    ),
                    superfluid,
                    "HOST_NON_ZERO_LENGTH_PLACEHOLDER_CTX"
                );
            });
        });

        describe("#6 Agreement Framework", () => {
            let agreement: AgreementMock;
            let app: SuperAppMock;
            let gasLimit: string;

            before(async () => {
                await t.useLastEvmSnapshot();

                gasLimit = (await superfluid.CALLBACK_GAS_LIMIT()).toString();
                agreement = await createAgreementMock(
                    web3.utils.sha3("MockAgreement")!,
                    0
                );
                await governance.registerAgreementClass(
                    superfluid.address,
                    agreement.address
                );
                agreement = await ethers.getContractAt(
                    "AgreementMock",
                    await superfluid.getAgreementClass(
                        web3.utils.sha3("MockAgreement")!
                    )
                );

                const SuperAppMockFactory = await ethers.getContractFactory(
                    "SuperAppMock"
                );
                app = await SuperAppMockFactory.deploy(
                    superfluid.address,
                    1,
                    false
                );

                await t.pushEvmSnapshot();
            });

            after(async () => {
                await t.popEvmSnapshot();
            });

            context("#6.x agreement framework access control", () => {
                it("#6.1 use agreement framework as an EOA", async () => {
                    await expectReverted(
                        superfluid.callAppBeforeCallback(
                            ZERO_ADDRESS,
                            "0x",
                            false,
                            "0x"
                        )
                    );
                    await expectReverted(
                        superfluid.callAppAfterCallback(
                            ZERO_ADDRESS,
                            "0x",
                            false,
                            "0x"
                        )
                    );
                    await expectReverted(
                        superfluid.appCallbackPush(
                            "0x",
                            ZERO_ADDRESS,
                            0,
                            0,
                            ZERO_ADDRESS
                        )
                    );
                    await expectReverted(superfluid.appCallbackPop("0x", 0));
                    await expectReverted(superfluid.ctxUseCredit("0x", 0));
                });

                it("#6.2 use agreement framework as an unregistered agreement", async () => {
                    const reason = "HOST_ONLY_LISTED_AGREEMENT";

                    // call from an unregistered mock agreement
                    const mock = await createAgreementMock(
                        web3.utils.sha3("typeA")!,
                        0
                    );
                    await expectCustomError(
                        mock.tryCallAppBeforeCallback(
                            superfluid.address,
                            app.address,
                            false /* do not hack Ctx */,
                            "0x"
                        ),
                        superfluid,
                        reason
                    );
                    await expectCustomError(
                        mock.tryCallAppAfterCallback(
                            superfluid.address,
                            app.address,
                            false /* do not hack Ctx */,
                            "0x"
                        ),
                        superfluid,
                        reason
                    );
                    await expectCustomError(
                        mock.tryAppCallbackPush(
                            superfluid.address,
                            app.address,
                            false /* do not hack Ctx */,
                            "0x"
                        ),
                        superfluid,
                        reason
                    );
                    await expectCustomError(
                        mock.tryAppCallbackPop(superfluid.address, "0x"),
                        superfluid,
                        reason
                    );
                    await expectCustomError(
                        mock.tryCtxUseCredit(
                            superfluid.address,
                            false /* do not hack Ctx */,
                            "0x"
                        ),
                        superfluid,
                        reason
                    );
                    await expectCustomError(
                        mock.tryJailApp(
                            superfluid.address,
                            app.address,
                            false /* do not hack Ctx */,
                            "0x"
                        ),
                        superfluid,
                        reason
                    );
                });

                it("#6.3 use agreement framework as an impersonating agreement", async () => {
                    const reason = "HOST_ONLY_LISTED_AGREEMENT";

                    const mock = await createAgreementMock(
                        await t.contracts.cfa.agreementType(),
                        0
                    );
                    await expectCustomError(
                        mock.tryCallAppBeforeCallback(
                            superfluid.address,
                            app.address,
                            false /* do not hack Ctx */,
                            "0x"
                        ),
                        superfluid,
                        reason
                    );
                    await expectCustomError(
                        mock.tryCallAppAfterCallback(
                            superfluid.address,
                            app.address,
                            false /* do not hack Ctx */,
                            "0x"
                        ),
                        superfluid,
                        reason
                    );
                    await expectCustomError(
                        mock.tryAppCallbackPush(
                            superfluid.address,
                            app.address,
                            false /* do not hack Ctx */,
                            "0x"
                        ),
                        superfluid,
                        reason
                    );
                    await expectCustomError(
                        mock.tryAppCallbackPop(superfluid.address, "0x"),
                        superfluid,
                        reason
                    );
                    await expectCustomError(
                        mock.tryCtxUseCredit(
                            superfluid.address,
                            false /* do not hack Ctx */,
                            "0x"
                        ),
                        superfluid,
                        reason
                    );
                    await expectCustomError(
                        mock.tryJailApp(
                            superfluid.address,
                            app.address,
                            false /* do not hack Ctx */,
                            "0x"
                        ),
                        superfluid,
                        reason
                    );
                });

                it("#6.4 callback will not be called for jailed apps", async () => {
                    await superfluid["jailApp(address)"](app.address);
                    await app.setNextCallbackAction(1 /* assert */, "0x");
                    await superfluid.callAgreement(
                        agreement.address,
                        agreementMockInterface.encodeFunctionData(
                            "callAppAfterAgreementCreatedCallback",
                            [app.address, "0x"]
                        ),
                        "0x"
                    );
                });

                it("#6.5 bad agreement implementations", async () => {
                    await superfluid.callAgreement(
                        agreement.address,
                        agreementMockInterface.encodeFunctionData(
                            "tryCallAppBeforeCallback",
                            [
                                superfluid.address,
                                app.address,
                                false /* do not hack Ctx */,
                                "0x",
                            ]
                        ),
                        "0x"
                    );
                    await expectReverted(
                        superfluid.callAgreement(
                            agreement.address,
                            agreementMockInterface.encodeFunctionData(
                                "tryCallAppBeforeCallback",
                                [
                                    superfluid.address,
                                    app.address,
                                    true /* hack the Ctx */,
                                    "0x",
                                ]
                            ),
                            "0x"
                        )
                    );

                    await superfluid.callAgreement(
                        agreement.address,
                        agreementMockInterface.encodeFunctionData(
                            "tryCallAppAfterCallback",
                            [
                                superfluid.address,
                                app.address,
                                false /* do not hack Ctx */,
                                "0x",
                            ]
                        ),
                        "0x"
                    );
                    await expectReverted(
                        superfluid.callAgreement(
                            agreement.address,
                            agreementMockInterface.encodeFunctionData(
                                "tryCallAppAfterCallback",
                                [
                                    superfluid.address,
                                    app.address,
                                    true /* hack the Ctx */,
                                    "0x",
                                ]
                            ),
                            "0x"
                        )
                    );

                    await superfluid.callAgreement(
                        agreement.address,
                        agreementMockInterface.encodeFunctionData(
                            "tryAppCallbackPush",
                            [
                                superfluid.address,
                                app.address,
                                false /* do not hack Ctx */,
                                "0x",
                            ]
                        ),
                        "0x"
                    );
                    await expectReverted(
                        superfluid.callAgreement(
                            agreement.address,
                            agreementMockInterface.encodeFunctionData(
                                "tryAppCallbackPush",
                                [
                                    superfluid.address,
                                    app.address,
                                    true /* hack the Ctx */,
                                    "0x",
                                ]
                            ),
                            "0x"
                        )
                    );

                    await superfluid.callAgreement(
                        agreement.address,
                        agreementMockInterface.encodeFunctionData(
                            "tryAppCallbackPop",
                            [superfluid.address, "0x"]
                        ),
                        "0x"
                    );
                    // NOTE that tryAppCallbackPop cannot be protected YET

                    await superfluid.callAgreement(
                        agreement.address,
                        agreementMockInterface.encodeFunctionData(
                            "tryCtxUseCredit",
                            [
                                superfluid.address,
                                false,
                                /* do not hack Ctx */ "0x",
                            ]
                        ),
                        "0x"
                    );
                    await expectReverted(
                        superfluid.callAgreement(
                            agreement.address,
                            agreementMockInterface.encodeFunctionData(
                                "tryCtxUseCredit",
                                [
                                    superfluid.address,
                                    true /* hack the Ctx */,
                                    "0x",
                                ]
                            ),
                            "0x"
                        )
                    );

                    await superfluid.callAgreement(
                        agreement.address,
                        agreementMockInterface.encodeFunctionData(
                            "tryJailApp",
                            [
                                superfluid.address,
                                app.address,
                                false /* do not hack Ctx */,
                                "0x",
                            ]
                        ),
                        "0x"
                    );
                    await expectReverted(
                        superfluid.callAgreement(
                            agreement.address,
                            agreementMockInterface.encodeFunctionData(
                                "tryJailApp",
                                [
                                    superfluid.address,
                                    app.address,
                                    true /* hack the Ctx */,
                                    "0x",
                                ]
                            ),
                            "0x"
                        )
                    );
                });
            });

            context("#6.1x agreement callback rules", async () => {
                it("#6.10 beforeAgreementCreated callback noop should work", async () => {
                    await app.setNextCallbackAction(0 /* noop */, "0x");
                    const agreementSignature =
                        agreementMockInterface.getSighash(
                            "callAppBeforeAgreementCreatedCallback(address,bytes calldata)"
                        );
                    await expect(
                        superfluid.callAgreement(
                            agreement.address,
                            agreementMockInterface.encodeFunctionData(
                                "callAppBeforeAgreementCreatedCallback",
                                [app.address, "0x"]
                            ),
                            "0x"
                        )
                    )
                        .to.emit(agreement, "AppBeforeCallbackResult")
                        .withArgs(
                            0,
                            1,
                            agreementSignature,
                            "0x" + Buffer.from("Noop").toString("hex")
                        );
                });

                it("#6.11 beforeAgreementCreated callback assert or revert", async () => {
                    await app.setNextCallbackAction(1 /* assert */, "0x");
                    await expectRevertedWith(
                        superfluid.callAgreement(
                            agreement.address,
                            agreementMockInterface.encodeFunctionData(
                                "callAppBeforeAgreementCreatedCallback",
                                [app.address, "0x"]
                            ),
                            "0x"
                        ),
                        "CallUtils: target panicked: 0x01"
                    );

                    await app.setNextCallbackAction(2 /* revert */, "0x");
                    await expectRevertedWith(
                        superfluid.callAgreement(
                            agreement.address,
                            agreementMockInterface.encodeFunctionData(
                                "callAppBeforeAgreementCreatedCallback",
                                [app.address, "0x"]
                            ),
                            "0x"
                        ),
                        "CallUtils: target revert()"
                    );

                    await app.setNextCallbackAction(
                        3 /* revert with reason */,
                        web3.eth.abi.encodeParameter("string", "error 42")
                    );
                    await expectRevertedWith(
                        superfluid.callAgreement(
                            agreement.address,
                            agreementMockInterface.encodeFunctionData(
                                "callAppBeforeAgreementCreatedCallback",
                                [app.address, "0x"]
                            ),
                            "0x"
                        ),
                        "error 42"
                    );
                });

                it("#6.12 afterAgreementCreated callback noop should work", async () => {
                    await app.setNextCallbackAction(0 /* noop */, "0x");
                    const agreementSignature =
                        agreementMockInterface.getSighash(
                            "callAppAfterAgreementCreatedCallback(address,bytes calldata)"
                        );
                    await expect(
                        superfluid.callAgreement(
                            agreement.address,
                            agreementMockInterface.encodeFunctionData(
                                "callAppAfterAgreementCreatedCallback",
                                [app.address, "0x"]
                            ),
                            "0x"
                        )
                    )
                        .to.emit(app, "NoopEvent")
                        .withArgs(
                            1,
                            3 /* CALL_INFO_CALL_TYPE_APP_CALLBACK */,
                            agreementSignature
                        )
                        .and.to.emit(agreement, "AppAfterCallbackResult")
                        .withArgs(
                            0,
                            1 /* CALL_INFO_CALL_TYPE_AGREEMENT */,
                            agreementSignature
                        );
                });

                it("#6.13 afterAgreementCreated callback assert or revert", async () => {
                    await app.setNextCallbackAction(1 /* assert */, "0x");
                    await expectRevertedWith(
                        superfluid.callAgreement(
                            agreement.address,
                            agreementMockInterface.encodeFunctionData(
                                "callAppAfterAgreementCreatedCallback",
                                [app.address, "0x"]
                            ),
                            "0x"
                        ),
                        "CallUtils: target panicked: 0x01"
                    );

                    await app.setNextCallbackAction(2 /* revert */, "0x");
                    await expectRevertedWith(
                        superfluid.callAgreement(
                            agreement.address,
                            agreementMockInterface.encodeFunctionData(
                                "callAppAfterAgreementCreatedCallback",
                                [app.address, "0x"]
                            ),
                            "0x"
                        ),
                        "CallUtils: target revert()"
                    );

                    await app.setNextCallbackAction(
                        3 /* revert with reason */,
                        web3.eth.abi.encodeParameter("string", "error 42")
                    );
                    await expectRevertedWith(
                        superfluid.callAgreement(
                            agreement.address,
                            agreementMockInterface.encodeFunctionData(
                                "callAppAfterAgreementCreatedCallback",
                                [app.address, "0x"]
                            ),
                            "0x"
                        ),
                        "error 42"
                    );
                });

                it("#6.14 afterAgreementCreated callback altering ctx", async () => {
                    await app.setNextCallbackAction(4 /* AlteringCtx */, "0x");
                    await expectCustomError(
                        superfluid.callAgreement(
                            agreement.address,
                            agreementMockInterface.encodeFunctionData(
                                "callAppAfterAgreementCreatedCallback",
                                [app.address, "0x"]
                            ),
                            "0x"
                        ),
                        superfluid,
                        "APP_RULE",
                        t.customErrorCode.APP_RULE_CTX_IS_READONLY
                    );
                });

                it("#6.15 beforeAgreementTerminated callback revert jail rule", async () => {
                    await app.setNextCallbackAction(1 /* assert */, "0x");
                    await expect(
                        superfluid.callAgreement(
                            agreement.address,
                            agreementMockInterface.encodeFunctionData(
                                "callAppBeforeAgreementTerminatedCallback",
                                [app.address, "0x"]
                            ),
                            "0x"
                        )
                    )
                        .to.emit(superfluid, "Jail")
                        .withArgs(
                            app.address,
                            10 /* APP_RULE_NO_REVERT_ON_TERMINATION_CALLBACK */
                        );
                    assert.isTrue(await superfluid.isAppJailed(app.address));
                });

                it("#6.16 afterAgreementTerminated callback revert jail rule", async () => {
                    await app.setNextCallbackAction(1 /* assert */, "0x");
                    await expect(
                        superfluid.callAgreement(
                            agreement.address,
                            agreementMockInterface.encodeFunctionData(
                                "callAppBeforeAgreementTerminatedCallback",
                                [app.address, "0x"]
                            ),
                            "0x"
                        )
                    )
                        .to.emit(superfluid, "Jail")
                        .withArgs(app.address, 10);
                    assert.isTrue(await superfluid.isAppJailed(app.address));
                });

                it("#6.17 afterAgreementTerminated callback readonly ctx jail rule", async () => {
                    await app.setNextCallbackAction(4 /* AlteringCtx */, "0x");
                    await expect(
                        superfluid.callAgreement(
                            agreement.address,
                            agreementMockInterface.encodeFunctionData(
                                "callAppAfterAgreementTerminatedCallback",
                                [app.address, "0x"]
                            ),
                            "0x"
                        )
                    )
                        .to.emit(superfluid, "Jail")
                        .withArgs(app.address, 20);
                    assert.isTrue(await superfluid.isAppJailed(app.address));
                });

                it("#6.18 agreement callback noops masks", async () => {
                    const tests = [
                        [0, "callAppBeforeAgreementCreatedCallback"],
                        [1, "callAppAfterAgreementCreatedCallback"],
                        [2, "callAppBeforeAgreementUpdatedCallback"],
                        [3, "callAppAfterAgreementUpdatedCallback"],
                        [4, "callAppBeforeAgreementTerminatedCallback"],
                        [5, "callAppAfterAgreementTerminatedCallback"],
                    ];
                    for (let i = 0; i < tests.length; ++i) {
                        console.debug("testing noop mask for", tests[i][1]);

                        const app2Factory = await ethers.getContractFactory(
                            "SuperAppMock"
                        );
                        const app2 = await app2Factory.deploy(
                            superfluid.address,
                            /* APP_TYPE_FINAL_LEVEL */
                            toBN(1)
                                .add(
                                    // *_NOOP:  1 << (32 + n)
                                    toBN(1).shl(32 + Number(tests[i][0]))
                                )
                                .toString(),
                            false
                        );
                        await app2.setNextCallbackAction(1 /* assert */, "0x");
                        await superfluid.callAgreement(
                            agreement.address,
                            agreementMockInterface.encodeFunctionData(
                                tests[i][1].toString(),
                                [app2.address, "0x"]
                            ),
                            "0x"
                        );
                    }
                });

                it("#6.19 Jail event should not be emitted twice", async () => {
                    await expect(superfluid["jailApp(address)"](app.address))
                        .to.emit(superfluid, "Jail")
                        .withArgs(app.address, "6942");
                    await expect(
                        superfluid["jailApp(address)"](app.address)
                    ).to.not.emit(superfluid, "Jail");
                });
            });

            context("#6.2x callback gas limit", () => {
                it("#6.20 beforeCreated callback burn all gas", async () => {
                    await app.setNextCallbackAction(
                        5 /* BurnGas */,
                        web3.eth.abi.encodeParameter("uint256", gasLimit)
                    );

                    // burn all the gas
                    await expectRevertedWith(
                        superfluid.callAgreement(
                            agreement.address,
                            agreementMockInterface.encodeFunctionData(
                                "callAppBeforeAgreementCreatedCallback",
                                [app.address, "0x"]
                            ),
                            "0x"
                        ),
                        "CallUtils: target revert()"
                    );
                });

                it("#6.21 beforeCreated callback try to burn all gas but less gas provided", async () => {
                    await app.setNextCallbackAction(
                        5 /* BurnGas */,
                        web3.eth.abi.encodeParameter("uint256", gasLimit)
                    );

                    // provide less gas
                    await expectRevertedWith(
                        superfluid.callAgreement(
                            agreement.address,
                            agreementMockInterface.encodeFunctionData(
                                "callAppBeforeAgreementCreatedCallback",
                                [app.address, "0x"]
                            ),
                            "0x",
                            {
                                gasLimit: Math.ceil(Number(gasLimit) / 2),
                            }
                        ),
                        "SF: need more gas"
                    );
                });

                it("#6.22 afterTerminated burn all gas", async () => {
                    await app.setNextCallbackAction(
                        5 /* BurnGas */,
                        web3.eth.abi.encodeParameter("uint256", gasLimit)
                    );

                    // provide less gas
                    await expect(
                        superfluid.callAgreement(
                            agreement.address,
                            agreementMockInterface.encodeFunctionData(
                                "callAppBeforeAgreementTerminatedCallback",
                                [app.address, "0x"]
                            ),
                            "0x",
                            {
                                // give enough gas to trigger the error
                                gasLimit: Number(gasLimit) * 2,
                            }
                        )
                    )
                        .to.emit(superfluid, "Jail")
                        .withArgs(app.address, 10);
                    assert.isTrue(await superfluid.isAppJailed(app.address));
                });

                it("#6.23 afterTerminated try to burn all gas but with less gas provided", async () => {
                    await app.setNextCallbackAction(
                        5 /* BurnGas */,
                        web3.eth.abi.encodeParameter("uint256", gasLimit)
                    );

                    // provide less gas
                    await expectRevertedWith(
                        superfluid.callAgreement(
                            agreement.address,
                            agreementMockInterface.encodeFunctionData(
                                "callAppAfterAgreementCreatedCallback",
                                [app.address, "0x"]
                            ),
                            "0x",
                            {
                                gasLimit: Math.ceil(Number(gasLimit) / 2),
                            }
                        ),
                        "SF: need more gas"
                    );
                });

                it("#6.24 beforeCreated try to burn just enough gas [ @skip-on-coverage ]", async function () {
                    const actionOverhead = 20000; /* some action overhead */
                    const setNextAction = async () => {
                        await app.setNextCallbackAction(
                            5 /* BurnGas */,
                            web3.eth.abi.encodeParameter(
                                "uint256",
                                Number(gasLimit) - actionOverhead
                            )
                        );
                    };
                    await setNextAction();
                    let tx = await superfluid.callAgreement(
                        agreement.address,
                        agreementMockInterface.encodeFunctionData(
                            "callAppBeforeAgreementCreatedCallback",
                            [app.address, "0x"]
                        ),
                        "0x"
                    );
                    let receipt = await tx.wait();
                    console.debug("Gas used", receipt.gasUsed.toString());
                    let gasLowerBound = Number(receipt.gasUsed.toString());
                    let gasUpperBound = gasLowerBound + 300000;
                    console.debug(
                        "Current bound",
                        gasLowerBound,
                        gasUpperBound
                    );

                    // binary search proof if there is a price can trigger unexpected revert
                    let gas;
                    let errorCount = 0;
                    let successCount = 0;
                    while (gasLowerBound <= gasUpperBound) {
                        const gap = Math.floor(
                            (gasUpperBound - gasLowerBound) / 2
                        );
                        gas =
                            Number(gasLowerBound.toString()) +
                            Number(gap.toString());
                        console.debug("Trying with new gas limit", gas);
                        try {
                            await setNextAction();
                            tx = await superfluid.callAgreement(
                                agreement.address,
                                agreementMockInterface.encodeFunctionData(
                                    "callAppBeforeAgreementCreatedCallback",
                                    [app.address, "0x"]
                                ),
                                "0x",
                                {
                                    gasLimit: gas,
                                }
                            );
                            receipt = await tx.wait();
                            console.debug(
                                "Gas used",
                                receipt.gasUsed.toString()
                            );
                            console.debug(
                                "No error, decreasing gas with gap",
                                gasLowerBound,
                                gas,
                                gasUpperBound
                            );
                            gasUpperBound = gas;
                            ++errorCount;
                        } catch (error: any) {
                            // with error, check error and increase gas
                            // @note this doesn't currently work with custom errors
                            // not sure why though
                            assert.isNotNull(
                                error.message.match("SF: need more gas")
                            );
                            console.debug(
                                "Caught error, increasing gas with gap",
                                gasLowerBound,
                                gas,
                                gasUpperBound
                            );
                            gasLowerBound = gas;
                            ++successCount;
                        }
                        if (gap === 0) break;
                    }
                    assert.isTrue(errorCount > 0, "expect some errors");
                    assert.isTrue(successCount > 0, "expect some success");
                });
            });

            context("#6.3x composite app rules", () => {
                const SuperAppMock2ndLevel = artifacts.require(
                    "SuperAppMock2ndLevel"
                );

                it("#6.30 composite app must be whitelisted", async () => {
                    // assuming MAX_APP_LEVEL = 1
                    // -> mockAgreement.callAppAfterAgreementCreatedCallback(app3)
                    // -> app3.afterAgreementCreated
                    // -> mockAgreement.callAppAfterAgreementCreatedCallback(app)
                    const app3 = await SuperAppMock2ndLevel.new(
                        superfluid.address,
                        app.address,
                        agreement.address
                    );
                    await expectCustomError(
                        superfluid.callAgreement(
                            agreement.address,
                            agreementMockInterface.encodeFunctionData(
                                "callAppAfterAgreementCreatedCallback",
                                [app3.address, "0x"]
                            ),
                            "0x"
                        ),
                        superfluid,
                        "APP_RULE",
                        t.customErrorCode
                            .APP_RULE_COMPOSITE_APP_IS_NOT_WHITELISTED
                    );
                    await app3.allowCompositeApp();
                    await expectCustomError(
                        superfluid.callAgreement(
                            agreement.address,
                            agreementMockInterface.encodeFunctionData(
                                "callAppAfterAgreementCreatedCallback",
                                [app3.address, "0x"]
                            ),
                            "0x"
                        ),
                        superfluid,
                        "APP_RULE",
                        t.customErrorCode.APP_RULE_MAX_APP_LEVEL_REACHED
                    );
                });

                it("#6.31 composite app cannot be jailed", async () => {
                    // assuming MAX_APP_LEVEL = 1
                    // -> mockAgreement.callAppAfterAgreementCreatedCallback(app3)
                    // -> app3.afterAgreementCreated
                    // -> mockAgreement.callAppAfterAgreementCreatedCallback(app) // jailed
                    const app3 = await SuperAppMock2ndLevel.new(
                        superfluid.address,
                        app.address,
                        agreement.address
                    );
                    await expectCustomError(
                        superfluid.callAgreement(
                            agreement.address,
                            agreementMockInterface.encodeFunctionData(
                                "callAppAfterAgreementCreatedCallback",
                                [app3.address, "0x"]
                            ),
                            "0x"
                        ),
                        superfluid,
                        "APP_RULE",
                        t.customErrorCode
                            .APP_RULE_COMPOSITE_APP_IS_NOT_WHITELISTED
                    );
                    await superfluid["jailApp(address)"](app.address);
                    await superfluid.callAgreement(
                        agreement.address,
                        agreementMockInterface.encodeFunctionData(
                            "callAppAfterAgreementCreatedCallback",
                            [app3.address, "0x"]
                        ),
                        "0x"
                    );
                });
            });

            context("#6.4x invalid ctx returned by the callback", () => {
                const SuperAppMock2 = artifacts.require(
                    "SuperAppMockReturningEmptyCtx"
                );
                const SuperAppMock2ndLevel = artifacts.require(
                    "SuperAppMockReturningInvalidCtx"
                );

                it("#6.40 should give explicit error message in non-termination callbacks", async () => {
                    const app2 = await SuperAppMock2.new(superfluid.address);

                    console.debug("callAppBeforeAgreementCreatedCallback");
                    await expectCustomError(
                        superfluid.callAgreement(
                            agreement.address,
                            agreementMockInterface.encodeFunctionData(
                                "callAppBeforeAgreementCreatedCallback",
                                [app2.address, "0x"]
                            ),
                            "0x"
                        ),
                        superfluid,
                        "APP_RULE",
                        t.customErrorCode.APP_RULE_CTX_IS_MALFORMATED
                    );

                    console.debug("callAppAfterAgreementCreatedCallback");
                    await expectCustomError(
                        superfluid.callAgreement(
                            agreement.address,
                            agreementMockInterface.encodeFunctionData(
                                "callAppAfterAgreementCreatedCallback",
                                [app2.address, "0x"]
                            ),
                            "0x"
                        ),
                        superfluid,
                        "APP_RULE",
                        t.customErrorCode.APP_RULE_CTX_IS_MALFORMATED
                    );

                    console.debug("callAppAfterAgreementCreatedCallback");
                    const app3 = await SuperAppMock2ndLevel.new(
                        superfluid.address
                    );
                    await expectCustomError(
                        superfluid.callAgreement(
                            agreement.address,
                            agreementMockInterface.encodeFunctionData(
                                "callAppAfterAgreementCreatedCallback",
                                [app3.address, "0x"]
                            ),
                            "0x"
                        ),
                        superfluid,
                        "APP_RULE",
                        t.customErrorCode.APP_RULE_CTX_IS_MALFORMATED
                    );
                });

                it("#6.41 should jail the app in termination callbacks", async () => {
                    let app2;

                    app2 = await SuperAppMock2.new(superfluid.address);
                    await expect(
                        superfluid.callAgreement(
                            agreement.address,
                            agreementMockInterface.encodeFunctionData(
                                "callAppBeforeAgreementTerminatedCallback",
                                [app2.address, "0x"]
                            ),
                            "0x"
                        )
                    )
                        .to.emit(superfluid, "Jail")
                        .withArgs(app2.address, 22); // APP_RULE_CTX_IS_MALFORMATED
                    assert.isTrue(await superfluid.isAppJailed(app2.address));

                    app2 = await SuperAppMock2.new(superfluid.address);
                    await expect(
                        superfluid.callAgreement(
                            agreement.address,
                            agreementMockInterface.encodeFunctionData(
                                "callAppAfterAgreementTerminatedCallback",
                                [app2.address, "0x"]
                            ),
                            "0x"
                        )
                    )
                        .to.emit(superfluid, "Jail")
                        .withArgs(app2.address, 22); // APP_RULE_CTX_IS_MALFORMATED
                    assert.isTrue(await superfluid.isAppJailed(app2.address));

                    const app3 = await SuperAppMock2ndLevel.new(
                        superfluid.address
                    );

                    await expect(
                        superfluid.callAgreement(
                            agreement.address,
                            agreementMockInterface.encodeFunctionData(
                                "callAppAfterAgreementTerminatedCallback",
                                [app3.address, "0x"]
                            ),
                            "0x"
                        )
                    )
                        .to.emit(superfluid, "Jail")
                        .withArgs(app3.address, 22); // APP_RULE_CTX_IS_MALFORMATED
                    assert.isTrue(await superfluid.isAppJailed(app3.address));
                });
            });
        });

        describe("#7 callAgreement", () => {
            it("#7.1 only listed agreement allowed", async () => {
                const reason = "HOST_ONLY_LISTED_AGREEMENT";
                // call to an non agreement
                await expect(superfluid.callAgreement(alice, "0x", "0x")).to.be
                    .reverted;
                // call to an unregistered mock agreement
                let mock = await createAgreementMock(
                    web3.utils.sha3("typeA")!,
                    0
                );
                await expectCustomError(
                    superfluid.callAgreement(mock.address, "0x", "0x"),
                    superfluid,
                    reason
                );
                // call to an in personating mock agreement
                mock = await createAgreementMock(
                    await t.contracts.cfa.agreementType(),
                    0
                );
                await expectCustomError(
                    superfluid.callAgreement(mock.address, "0x", "0x"),
                    superfluid,
                    reason
                );
            });

            it("#7.2 callData without correct selector", async () => {
                await expectRevertedWith(
                    superfluid.callAgreement(
                        t.contracts.cfa.address,
                        "0x",
                        "0x"
                    ),
                    "CallUtils: invalid callData"
                );
            });
        });

        describe("#8 callAppAction", () => {
            let agreement: AgreementMock;
            let app: SuperAppMock;

            before(async () => {
                await t.useLastEvmSnapshot();

                agreement = await createAgreementMock(
                    web3.utils.sha3("MockAgreement")!,
                    0
                );
                await governance.registerAgreementClass(
                    superfluid.address,
                    agreement.address
                );
                agreement = await ethers.getContractAt(
                    "AgreementMock",
                    await superfluid.getAgreementClass(
                        web3.utils.sha3("MockAgreement")!
                    )
                );

                const SuperAppMockFactory = await ethers.getContractFactory(
                    "SuperAppMock"
                );
                app = await SuperAppMockFactory.deploy(
                    superfluid.address,
                    1,
                    false
                );

                await t.pushEvmSnapshot();
            });

            after(async () => {
                await t.popEvmSnapshot();
            });

            it("#8.1 only super app can be called", async () => {
                const reason = "HOST_NOT_A_SUPER_APP";
                // call to an non agreement
                await expect(superfluid.callAppAction(alice, "0x")).to.be
                    .reverted;
                // call to an unregistered mock agreement
                await expectCustomError(
                    superfluid.callAppAction(governance.address, "0x"),
                    superfluid,
                    reason
                );
            });

            it("#8.2 actionNoop", async () => {
                await expect(
                    superfluid.callAppAction(
                        app.address,
                        superAppMockInterface.encodeFunctionData("actionNoop", [
                            "0x",
                        ])
                    )
                )
                    .to.emit(app, "NoopEvent")
                    .withArgs(
                        0,
                        2 /* CALL_INFO_CALL_TYPE_APP_ACTION */,
                        "0x00000000"
                    );
            });

            it("#8.3 callAppAction assert or revert", async () => {
                await expectRevertedWith(
                    superfluid.callAppAction(
                        app.address,
                        superAppMockInterface.encodeFunctionData(
                            "actionAssert",
                            ["0x"]
                        )
                    ),
                    "CallUtils: target panicked: 0x01"
                );
                await expectRevertedWith(
                    superfluid.callAppAction(
                        app.address,
                        superAppMockInterface.encodeFunctionData(
                            "actionRevert",
                            ["0x"]
                        )
                    ),
                    "CallUtils: target revert()"
                );
                await expectRevertedWith(
                    superfluid.callAppAction(
                        app.address,
                        superAppMockInterface.encodeFunctionData(
                            "actionRevertWithReason",
                            ["error 42", "0x"]
                        )
                    ),
                    "error 42"
                );
            });

            it("#8.4 app action should not callAgreement or callAppAction without ctx", async () => {
                await expectCustomError(
                    superfluid.callAppAction(
                        app.address,
                        superAppMockInterface.encodeFunctionData(
                            "actionCallAgreementWithoutCtx",
                            ["0x"]
                        )
                    ),
                    superfluid,
                    "APP_RULE",
                    t.customErrorCode.APP_RULE_CTX_IS_NOT_CLEAN
                );
                await expectCustomError(
                    superfluid.callAppAction(
                        app.address,
                        superAppMockInterface.encodeFunctionData(
                            "actionCallAppActionWithoutCtx",
                            ["0x"]
                        )
                    ),
                    superfluid,
                    "APP_RULE",
                    t.customErrorCode.APP_RULE_CTX_IS_NOT_CLEAN
                );
            });

            it("#8.5 app callAgreementWithContext which doPing", async () => {
                await expect(
                    superfluid.callAppAction(
                        app.address,
                        superAppMockInterface.encodeFunctionData(
                            "actionPingAgreement",
                            [agreement.address, 42, "0x"]
                        )
                    )
                )
                    .to.emit(agreement, "Pong")
                    .withArgs(42);
            });

            it("#8.6 app callAgreementWithContext which reverts", async () => {
                await expectRevertedWith(
                    superfluid.callAppAction(
                        app.address,
                        superAppMockInterface.encodeFunctionData(
                            "actionAgreementRevert",
                            [agreement.address, "error 42", "0x"]
                        )
                    ),
                    "error 42"
                );
            });

            it("#8.7 app callAppActionWithContext which noop", async () => {
                await expect(
                    superfluid.callAppAction(
                        app.address,
                        superAppMockInterface.encodeFunctionData(
                            "actionCallActionNoop",
                            ["0x"]
                        )
                    )
                ).to.emit(app, "NoopEvent");
            });

            it("#8.8 app callAppActionWithContext which reverts", async () => {
                await expectRevertedWith(
                    superfluid.callAppAction(
                        app.address,
                        superAppMockInterface.encodeFunctionData(
                            "actionCallActionRevert",
                            ["error 42", "0x"]
                        )
                    ),
                    "error 42"
                );
            });

            it("#8.9 app action should not alter ctx", async () => {
                await expectCustomError(
                    superfluid.callAppAction(
                        app.address,
                        superAppMockInterface.encodeFunctionData(
                            "actionAlteringCtx",
                            ["0x"]
                        )
                    ),
                    superfluid,
                    "APP_RULE",
                    t.customErrorCode.APP_RULE_CTX_IS_READONLY
                );
            });

            it("#8.10 should not be able call jailed app", async () => {
                await superfluid["jailApp(address)"](app.address);
                await expectCustomError(
                    superfluid.callAppAction(
                        app.address,
                        superAppMockInterface.encodeFunctionData(
                            "actionCallActionNoop",
                            ["0x"]
                        )
                    ),
                    superfluid,
                    "HOST_SUPER_APP_IS_JAILED"
                );
            });

            it("#8.11 should give explicit error message when empty ctx returned by the action", async () => {
                await expectCustomError(
                    superfluid.callAppAction(
                        app.address,
                        superAppMockInterface.encodeFunctionData(
                            "actionReturnEmptyCtx",
                            ["0x"]
                        )
                    ),
                    superfluid,
                    "APP_RULE",
                    t.customErrorCode.APP_RULE_CTX_IS_MALFORMATED
                );
            });

            it("#8.12 should not be able to call callbacks", async () => {
                await Promise.all(
                    [
                        "beforeAgreementCreated",
                        "afterAgreementCreated",
                        "beforeAgreementUpdated",
                        "afterAgreementUpdated",
                        "beforeAgreementTerminated",
                        "afterAgreementTerminated",
                    ].map(async (cbname) => {
                        const sel = Object.entries(
                            app.interface.functions
                        ).filter((i) => i[1].name === cbname)[0][0];
                        const signatureHash = app.interface.getSighash(sel);
                        await expectCustomError(
                            superfluid.callAppAction(
                                app.address,
                                signatureHash
                            ),
                            superfluid,
                            "HOST_AGREEMENT_CALLBACK_IS_NOT_ACTION"
                        );
                    })
                );
            });
        });

        describe("#9 Contextual Call Proxies", () => {
            let AgreementMock: AgreementMock;
            let SuperAppMock: SuperAppMock;

            before(async () => {
                await t.useLastEvmSnapshot();

                AgreementMock = await createAgreementMock(
                    web3.utils.sha3("MockAgreement")!,
                    0
                );
                await governance.registerAgreementClass(
                    superfluid.address,
                    AgreementMock.address
                );
                AgreementMock = await ethers.getContractAt(
                    "AgreementMock",
                    await superfluid.getAgreementClass(
                        web3.utils.sha3("MockAgreement")!
                    )
                );

                const SuperAppMockFactory = await ethers.getContractFactory(
                    "SuperAppMock"
                );
                SuperAppMock = await SuperAppMockFactory.deploy(
                    superfluid.address,
                    1,
                    false
                );

                await t.pushEvmSnapshot();
            });

            after(async () => {
                await t.popEvmSnapshot();
            });

            it("#9.1 must call with valid ctx", async () => {
                await expectCustomError(
                    superfluid.callAppAction(
                        SuperAppMock.address,
                        superAppMockInterface.encodeFunctionData(
                            "actionCallAgreementWithInvalidCtx",
                            [AgreementMock.address, "0x"]
                        )
                    ),
                    superfluid,
                    "APP_RULE",
                    t.customErrorCode.APP_RULE_CTX_IS_READONLY
                );
                await expectCustomError(
                    superfluid.callAppAction(
                        SuperAppMock.address,
                        superAppMockInterface.encodeFunctionData(
                            "actionCallActionWithInvalidCtx",
                            [AgreementMock.address, "0x"]
                        )
                    ),
                    superfluid,
                    "APP_RULE",
                    t.customErrorCode.APP_RULE_CTX_IS_READONLY
                );
            });

            it("#9.2 app action should not alter ctx", async () => {
                await expectCustomError(
                    superfluid.callAppAction(
                        SuperAppMock.address,
                        superAppMockInterface.encodeFunctionData(
                            "actionCallBadAction",
                            ["0x"]
                        )
                    ),
                    superfluid,
                    "APP_RULE",
                    t.customErrorCode.APP_RULE_CTX_IS_READONLY
                );
            });

            it("#9.3 callAgreementWithContext should from the same app", async () => {
                await expectCustomError(
                    superfluid.callAppAction(
                        SuperAppMock.address,
                        superAppMockInterface.encodeFunctionData(
                            "actionPingAgreementThroughAux",
                            [AgreementMock.address, 42, "0x"]
                        )
                    ),
                    superfluid,
                    "HOST_CALL_AGREEMENT_WITH_CTX_FROM_WRONG_ADDRESS"
                );
            });

            it("#9.4 callAppActionWithContext should from the same app", async () => {
                await expectCustomError(
                    superfluid.callAppAction(
                        SuperAppMock.address,
                        superAppMockInterface.encodeFunctionData(
                            "actionCallActionNoopThroughAux",
                            ["0x"]
                        )
                    ),
                    superfluid,
                    "HOST_CALL_APP_ACTION_WITH_CTX_FROM_WRONG_ADDRESS"
                );
            });
        });

        describe("#10 batchCall", () => {
            it("#10.1 batchCall upgrade/approve/transfer/downgrade in one", async () => {
                const superToken = t.tokens.SuperToken;

                const aliceSigner = await ethers.getSigner(alice);

                console.log("Alice upgrades 10 tokens");
                await superToken.connect(aliceSigner).upgrade(toWad("10"));

                console.log("SuperToken.approve - from alice to admin");
                await superToken
                    .connect(aliceSigner)
                    .approve(admin, toWad("3"));
                assert.equal(
                    (await superToken.allowance(alice, admin)).toString(),
                    toWad("3").toString()
                );

                await superfluid.batchCall([
                    {
                        operationType: 101, // upgrade
                        target: superToken.address,
                        data: web3.eth.abi.encodeParameters(
                            ["uint256"],
                            [toWad("10").toString()]
                        ),
                    },
                    {
                        operationType: 1, // approve
                        target: superToken.address,
                        data: web3.eth.abi.encodeParameters(
                            ["address", "uint256"],
                            [bob, toWad("1").toString()]
                        ),
                    },
                    {
                        operationType: 2, // transferFrom own funds
                        target: superToken.address,
                        data: web3.eth.abi.encodeParameters(
                            ["address", "address", "uint256"],
                            [admin, bob, toWad("2").toString()]
                        ),
                    },
                    {
                        operationType: 2, // transferFrom other's funds
                        target: superToken.address,
                        data: web3.eth.abi.encodeParameters(
                            ["address", "address", "uint256"],
                            [alice, bob, toWad("3").toString()]
                        ),
                    },
                    {
                        operationType: 102, // downgrade
                        target: superToken.address,
                        data: web3.eth.abi.encodeParameters(
                            ["uint256"],
                            [toWad("5").toString()]
                        ),
                    },
                ]);
                assert.equal(
                    (await superToken.balanceOf(admin)).toString(),
                    toWad("3").toString()
                );
                assert.equal(
                    (await superToken.allowance(alice, admin)).toString(),
                    toWad("0").toString()
                );
                assert.equal(
                    (await superToken.balanceOf(alice)).toString(),
                    toWad("7").toString()
                );
                assert.equal(
                    (await superToken.allowance(admin, bob)).toString(),
                    toWad("1").toString()
                );
                assert.equal(
                    (await superToken.balanceOf(bob)).toString(),
                    toWad("5").toString()
                );

                await t.validateSystemInvariance();
            });

            context("#10.2 batchCall send", () => {
                let superToken: SuperTokenMock;
                let mock: ERC777SenderRecipientMock;
                let aliceSigner: SignerWithAddress;

                before(async () => {
                    superToken = t.tokens.SuperToken;
                    aliceSigner = await ethers.getSigner(alice);
                });

                beforeEach(async () => {
                    const mockFactory = await ethers.getContractFactory(
                        "ERC777SenderRecipientMock"
                    );
                    mock = await mockFactory.deploy();

                    // @note we must add alias otherwise validateSystemInvariance will fail
                    t.addAlias("ERC777SenderRecipientMock", mock.address);

                    console.log("Alice upgrades 10 tokens");
                    await superToken.connect(aliceSigner).upgrade(toWad("10"));
                });

                afterEach(async () => {
                    await t.validateSystemInvariance();
                });

                it("#10.2.0 batchCall send with empty userData to EOA allowed", async () => {
                    await superfluid.connect(aliceSigner).batchCall([
                        {
                            operationType: 3, // send
                            target: superToken.address,
                            data: web3.eth.abi.encodeParameters(
                                ["address", "uint256", "bytes"],
                                [bob, toWad("3").toString(), "0x"]
                            ),
                        },
                    ]);
                });

                it("#10.2.1 batchCall send with non-empty userData to unregistered contract reverts", async () => {
                    await expectCustomError(
                        superfluid.connect(aliceSigner).batchCall([
                            {
                                operationType: 3, // send
                                target: superToken.address,
                                data: web3.eth.abi.encodeParameters(
                                    ["address", "uint256", "bytes"],
                                    [
                                        mock.address,
                                        toWad("3").toString(),
                                        "0x4206",
                                    ]
                                ),
                            },
                        ]),
                        superToken,
                        "SUPER_TOKEN_NOT_ERC777_TOKENS_RECIPIENT"
                    );
                });

                it("#10.2.2 batchCall send with non-empty userData to registered contract allowed", async () => {
                    console.log("registerRecipient");
                    await mock.registerRecipient(mock.address);

                    await superfluid.connect(aliceSigner).batchCall([
                        {
                            operationType: 3, // send
                            target: superToken.address,
                            data: web3.eth.abi.encodeParameters(
                                ["address", "uint256", "bytes"],
                                [mock.address, toWad("3").toString(), "0x4206"]
                            ),
                        },
                    ]);
                });

                it("#10.2.3 batchCall send with non-empty userData to EOA allowed", async () => {
                    await superfluid.connect(aliceSigner).batchCall([
                        {
                            operationType: 3, // send
                            target: superToken.address,
                            data: web3.eth.abi.encodeParameters(
                                ["address", "uint256", "bytes"],
                                [bob, toWad("3").toString(), "0x4206"]
                            ),
                        },
                    ]);
                });
            });

            it("#10.3 batchCall call agreement", async () => {
                let agreement = await createAgreementMock(
                    web3.utils.sha3("MockAgreement")!,
                    0
                );
                console.log("Registering mock agreement");
                await governance.registerAgreementClass(
                    superfluid.address,
                    agreement.address
                );
                agreement = await ethers.getContractAt(
                    "AgreementMock",
                    await superfluid.getAgreementClass(
                        web3.utils.sha3("MockAgreement")!
                    )
                );

                await expect(
                    superfluid.batchCall([
                        {
                            operationType: 201, // call agreement
                            target: agreement.address,
                            data: web3.eth.abi.encodeParameters(
                                ["bytes", "bytes"],
                                [
                                    agreementMockInterface.encodeFunctionData(
                                        "pingMe",
                                        [admin, 42, "0x"]
                                    ),
                                    "0x", // user data
                                ]
                            ),
                        },
                        {
                            operationType: 201, // call agreement
                            target: agreement.address,
                            data: web3.eth.abi.encodeParameters(
                                ["bytes", "bytes"],
                                [
                                    agreementMockInterface.encodeFunctionData(
                                        "pingMe",
                                        [admin, 43, "0x"]
                                    ),
                                    "0x", // user data
                                ]
                            ),
                        },
                    ])
                )
                    .to.emit(agreement, "Pong")
                    .withArgs(42)
                    .and.to.emit(agreement, "Pong")
                    .withArgs(43);
            });

            it("#10.4 batchCall call app action", async () => {
                let agreement = await createAgreementMock(
                    web3.utils.sha3("MockAgreement")!,
                    0
                );
                console.log("Registering mock agreement");
                await governance.registerAgreementClass(
                    superfluid.address,
                    agreement.address
                );
                agreement = await ethers.getContractAt(
                    "AgreementMock",
                    await superfluid.getAgreementClass(
                        web3.utils.sha3("MockAgreement")!
                    )
                );
                const SuperAppMockFactory = await ethers.getContractFactory(
                    "SuperAppMock"
                );
                const app = await SuperAppMockFactory.deploy(
                    superfluid.address,
                    1,
                    false
                );

                await expect(
                    superfluid.batchCall([
                        {
                            operationType: 201, // call agreement
                            target: agreement.address,
                            data: web3.eth.abi.encodeParameters(
                                ["bytes", "bytes"],
                                [
                                    agreementMockInterface.encodeFunctionData(
                                        "pingMe",
                                        [admin, 42, "0x"]
                                    ),
                                    "0x", // user data
                                ]
                            ),
                        },
                        {
                            operationType: 202, // call app action
                            target: app.address,
                            data: superAppMockInterface.encodeFunctionData(
                                "actionNoop",
                                ["0x"]
                            ),
                        },
                    ])
                )
                    .to.emit(agreement, "Pong")
                    .withArgs(42)
                    .and.to.emit(app, "NoopEvent");
            });

            it("#10.5 batchCall one fail revert all", async () => {
                const SuperAppMockFactory = await ethers.getContractFactory(
                    "SuperAppMock"
                );
                const app = await SuperAppMockFactory.deploy(
                    superfluid.address,
                    1,
                    false
                );

                await expectRevertedWith(
                    superfluid
                        .connect(await ethers.getSigner(admin))
                        .batchCall([
                            {
                                operationType: 202, // call app action
                                target: app.address,
                                data: superAppMockInterface.encodeFunctionData(
                                    "actionCallActionNoop",
                                    ["0x"]
                                ),
                            },
                            {
                                operationType: 202, // call app action
                                target: app.address,
                                data: superAppMockInterface.encodeFunctionData(
                                    "actionCallActionRevert",
                                    ["error 42", "0x"]
                                ),
                            },
                        ]),
                    "error 42"
                );
            });

            it("#10.6 batchCall invalid operation type", async () => {
                await expectCustomError(
                    superfluid.batchCall([
                        {operationType: 8888, target: ZERO_ADDRESS, data: "0x"},
                    ]),
                    superfluid,
                    "HOST_UNKNOWN_BATCH_CALL_OPERATION_TYPE"
                );
            });
        });

        describe("#11 forwardBatchCall", () => {
            let forwarder: ForwarderMock;

            beforeEach(async () => {
                const ForwarderMockFactory = await ethers.getContractFactory(
                    "ForwarderMock"
                );
                forwarder = await ForwarderMockFactory.deploy();
            });

            it("#11.1 forwardBatchCall with mocked transaction signer", async () => {
                await governance.enableTrustedForwarder(
                    superfluid.address,
                    ZERO_ADDRESS,
                    forwarder.address,
                    {
                        from: admin,
                    }
                );
                const superToken = t.tokens.SuperToken;
                await t.upgradeBalance("alice", toWad(1));
                await forwarder.execute({
                    from: alice, // mocked transaction signer
                    to: superfluid.address,
                    value: "0",
                    gas: "5000000",
                    data: t.agreementHelper.hostInterface.encodeFunctionData(
                        "forwardBatchCall",
                        [
                            [
                                {
                                    operationType: 2,
                                    target: superToken.address,
                                    data: web3.eth.abi.encodeParameters(
                                        ["address", "address", "uint256"],
                                        [alice, bob, toWad(1).toString()]
                                    ),
                                },
                            ],
                        ]
                    ),
                });
                assert.equal(
                    (await superToken.balanceOf(bob)).toString(),
                    toWad(1).toString()
                );
            });

            it("#11.2 untrusted forwarder", async () => {
                await governance.disableTrustedForwarder(
                    superfluid.address,
                    ZERO_ADDRESS,
                    forwarder.address,
                    {
                        from: admin,
                    }
                );
                await expectRevertedWith(
                    forwarder.execute({
                        from: alice,
                        to: superfluid.address,
                        value: "0",
                        gas: "5000000",
                        data: t.agreementHelper.hostInterface.encodeFunctionData(
                            "forwardBatchCall",
                            [[]]
                        ),
                    }),
                    "Not trusted forwarder"
                );
            });

            it("#11.3 forwarder with malformatted message", async () => {
                await expectRevertedWith(
                    superfluid
                        .connect(await ethers.getSigner(admin))
                        .forwardBatchCall([]),
                    "Not trusted forwarder"
                );
            });
        });

        describe("#20 Governance", () => {
            it("#20.1 getGovernance", async () => {
                assert.equal(
                    await superfluid.getGovernance(),
                    t.contracts.governance.address
                );
            });

            it("#20.2 only governance can replace itself", async () => {
                await expectCustomError(
                    superfluid.updateCode(ZERO_ADDRESS),
                    superfluid,
                    "HOST_ONLY_GOVERNANCE"
                );
                await expectCustomError(
                    superfluid.replaceGovernance(ZERO_ADDRESS),
                    superfluid,
                    "HOST_ONLY_GOVERNANCE"
                );
            });

            it("#20.3 replace with new governance", async () => {
                const TestGovernanceFactory = await ethers.getContractFactory(
                    "TestGovernance"
                );
                const newGov = await TestGovernanceFactory.deploy();
                await governance.replaceGovernance(
                    superfluid.address,
                    newGov.address
                );
                assert.equal(await superfluid.getGovernance(), newGov.address);
            });
        });
    });

    context("Non-upgradable deployment", () => {
        let governance: TestGovernance;
        let superfluid: SuperfluidMock;

        before(async () => {
            await t.beforeTestSuite({
                isTruffle: true,
                nAccounts: 0,
                tokens: [],
            });

            await t.deployFramework({
                isTruffle: true,
                useMocks: true,
                nonUpgradable: true,
            });
            await t.pushEvmSnapshot();

            // load test suite again after new evm snapshot is created
            await t.beforeTestSuite({
                isTruffle: true,
                nAccounts: 3,
                tokens: [],
            });

            ({admin, alice, bob} = t.aliases);
            ({superfluid, governance} = t.contracts);
        });

        after(async function () {
            await t.popEvmSnapshot();
        });

        describe("#30 non-upgradability", () => {
            it("#30.1 agreement is not upgradable", async () => {
                await expectCustomError(
                    governance.updateContracts(
                        superfluid.address,
                        ZERO_ADDRESS,
                        [t.contracts.ida.address],
                        ZERO_ADDRESS
                    ),
                    superfluid,
                    "HOST_NON_UPGRADEABLE"
                );
            });

            it("#30.2 supertoken factory logic contract identical and not upgradable", async () => {
                assert.equal(
                    await superfluid.getSuperTokenFactory(),
                    await superfluid.getSuperTokenFactoryLogic()
                );
<<<<<<< HEAD
                const SuperTokenFactoryHelperFactory =
                    await ethers.getContractFactory("SuperTokenFactoryHelper");
                const SuperTokenFactoryHelper =
                    await SuperTokenFactoryHelperFactory.deploy();
                const superfluidNFTDeployerLibraryFactory =
                    await ethers.getContractFactory(
                        "SuperfluidNFTDeployerLibrary"
                    );
                const superfluidNFTDeployerLibrary =
                    await superfluidNFTDeployerLibraryFactory.deploy();
                await superfluidNFTDeployerLibrary.deployed();
                const factory2LogicFactory = await ethers.getContractFactory(
                    "SuperTokenFactory",
                    {
                        libraries: {
                            SuperfluidNFTDeployerLibrary:
                                superfluidNFTDeployerLibrary.address,
                        },
                    }
                );
                const factory2Logic = await factory2LogicFactory.deploy(
                    superfluid.address,
                    SuperTokenFactoryHelper.address
=======
                const superTokenLogic = await t.deployContract<SuperToken>(
                    "SuperToken",
                    superfluid.address
>>>>>>> 42876a58
                );
                const factory2Logic =
                    await t.deployExternalLibraryAndLink<SuperTokenFactory>(
                        "SuperTokenDeployerLibrary",
                        "SuperTokenFactory",
                        superfluid.address,
                        superTokenLogic.address
                    );
                await expectCustomError(
                    governance.updateContracts(
                        superfluid.address,
                        ZERO_ADDRESS,
                        [],
                        factory2Logic.address
                    ),
                    superfluid,
                    "HOST_NON_UPGRADEABLE"
                );
            });

            it("#30.3 host is not upgradable", async () => {
                const mock1Factory = await ethers.getContractFactory(
                    "SuperfluidMock"
                );
                const mock1 = await mock1Factory.deploy(
                    false /* nonUpgradable */,
                    false /* appWhiteListingEnabled */
                );
                await expectCustomError(
                    governance.updateContracts(
                        superfluid.address,
                        mock1.address,
                        [],
                        ZERO_ADDRESS
                    ),
                    superfluid,
                    "HOST_NON_UPGRADEABLE"
                );
            });
        });
    });

    context("App whitelisting deployment", () => {
        let superAppMockWithRegistrationKeyFactory: SuperAppMockWithRegistrationKey__factory;
        let superfluid: SuperfluidMock;
        let governance: TestGovernance;

        before(async () => {
            await t.beforeTestSuite({
                isTruffle: true,
                nAccounts: 0,
                tokens: [],
            });

            await t.deployFramework({
                isTruffle: true,
                useMocks: true,
                appWhiteListing: true,
            });
            await t.pushEvmSnapshot();

            // load test suite again after new evm snapshot is created
            await t.beforeTestSuite({
                isTruffle: true,
                nAccounts: 3,
                tokens: [],
            });

            superAppMockWithRegistrationKeyFactory =
                await ethers.getContractFactory(
                    "SuperAppMockWithRegistrationKey"
                );

            ({admin, alice, bob} = t.aliases);
            ({superfluid, governance} = t.contracts);
        });

        after(async function () {
            await t.popEvmSnapshot();
        });

        context("#40.x register app with key", () => {
            it("#40.1 app registration without key should fail", async () => {
                await expectCustomError(
                    superAppMockFactory.deploy(
                        superfluid.address,
                        1 /* APP_TYPE_FINAL_LEVEL */,
                        false
                    ),
                    superfluid,
                    "HOST_INVALID_OR_EXPIRED_SUPER_APP_REGISTRATION_KEY"
                );
            });

            it("#40.2 app registration with invalid key should fail", async () => {
                await expectCustomError(
                    superAppMockWithRegistrationKeyFactory.deploy(
                        superfluid.address,
                        1 /* APP_TYPE_FINAL_LEVEL */,
                        "bad microsoft registration key"
                    ),
                    superfluid,
                    "HOST_INVALID_OR_EXPIRED_SUPER_APP_REGISTRATION_KEY"
                );
            });

            it("#40.3 app can register with a correct key", async () => {
                const regKey = "hello world";
                const expirationTs =
                    Math.floor(Date.now() / 1000) + 3600 * 24 * 90; // 90 days from now
                await governance.setAppRegistrationKey(
                    superfluid.address,
                    bob,
                    regKey,
                    expirationTs
                );
                const bobSigner = await ethers.getSigner(bob);
                const app = await superAppMockWithRegistrationKeyFactory
                    .connect(bobSigner)
                    .deploy(
                        superfluid.address,
                        1 /* APP_TYPE_FINAL_LEVEL */,
                        "hello world"
                    );
                assert.isTrue(await superfluid.isApp(app.address));
            });

            it("#40.4 app registration with key for different deployer should fail", async () => {
                const regKey = "hello world";
                const expirationTs =
                    Math.floor(Date.now() / 1000) + 3600 * 24 * 90; // 90 days from now
                await governance.setAppRegistrationKey(
                    superfluid.address,
                    bob,
                    regKey,
                    expirationTs
                );
                await expectCustomError(
                    superAppMockWithRegistrationKeyFactory.deploy(
                        superfluid.address,
                        1 /* APP_TYPE_FINAL_LEVEL */,
                        "hello world"
                    ),
                    superfluid,
                    "HOST_INVALID_OR_EXPIRED_SUPER_APP_REGISTRATION_KEY"
                );
            });

            it("#40.5 app can register with an expired key should fail", async () => {
                const regKey = "hello world again";
                const expirationTs = Math.floor(Date.now() / 1000) - 3600 * 24; // expired yesterday
                await governance.setAppRegistrationKey(
                    superfluid.address,
                    bob,
                    regKey,
                    expirationTs
                );
                await expectCustomError(
                    superAppMockWithRegistrationKeyFactory.deploy(
                        superfluid.address,
                        1 /* APP_TYPE_FINAL_LEVEL */,
                        "hello world again"
                    ),
                    superfluid,
                    "HOST_INVALID_OR_EXPIRED_SUPER_APP_REGISTRATION_KEY"
                );
            });
        });

        context("#41.x register app by factory", () => {
            it("#41.1 app registration by unauthorized factory should fail", async () => {
                const superAppFactoryMockFactory =
                    await ethers.getContractFactory("SuperAppFactoryMock");
                const appFactory = await superAppFactoryMockFactory.deploy();
                // governance.authorizeAppFactory NOT done
                const SuperAppMockNotSelfRegisteringFactory =
                    await ethers.getContractFactory(
                        "SuperAppMockNotSelfRegistering"
                    );
                const app =
                    await SuperAppMockNotSelfRegisteringFactory.deploy();
                await expectCustomError(
                    appFactory.registerAppWithHost(
                        superfluid.address,
                        app.address,
                        1 /* APP_TYPE_FINAL_LEVEL */
                    ),
                    superfluid,
                    "HOST_UNAUTHORIZED_SUPER_APP_FACTORY"
                );
            });

            it("#41.2 app registration by authorized factory", async () => {
                const superAppFactoryMockFactory =
                    await ethers.getContractFactory("SuperAppFactoryMock");
                const appFactory = await superAppFactoryMockFactory.deploy();
                await governance.authorizeAppFactory(
                    superfluid.address,
                    appFactory.address
                );
                const app = await superAppFactoryMockFactory.deploy();
                assert.isFalse(await superfluid.isApp(app.address));
                await appFactory.registerAppWithHost(
                    superfluid.address,
                    app.address,
                    1 /* APP_TYPE_FINAL_LEVEL */
                );
                assert.isTrue(await superfluid.isApp(app.address));

                // works for more than once app...
                const app2 = await superAppFactoryMockFactory.deploy();
                assert.isFalse(await superfluid.isApp(app2.address));
                await appFactory.registerAppWithHost(
                    superfluid.address,
                    app2.address,
                    1 /* APP_TYPE_FINAL_LEVEL */
                );
                assert.isTrue(await superfluid.isApp(app2.address));

                // withdrawal of authorization disallows further apps to be registered ...
                await governance.unauthorizeAppFactory(
                    superfluid.address,
                    appFactory.address
                );

                const app3 = await superAppFactoryMockFactory.deploy();
                assert.isFalse(await superfluid.isApp(app3.address));
                await expectCustomError(
                    appFactory.registerAppWithHost(
                        superfluid.address,
                        app3.address,
                        1 /* APP_TYPE_FINAL_LEVEL */
                    ),
                    superfluid,
                    "HOST_UNAUTHORIZED_SUPER_APP_FACTORY"
                );
            });
        });

        context("#42.x (deprecated) register app", () => {
            it("#42.1 app registration without key should fail", async () => {
                const superAppMockUsingDeprecatedRegisterAppFactory =
                    await ethers.getContractFactory(
                        "SuperAppMockUsingDeprecatedRegisterApp"
                    );
                await expectCustomError(
                    superAppMockUsingDeprecatedRegisterAppFactory.deploy(
                        superfluid.address,
                        1 /* APP_TYPE_FINAL_LEVEL */
                    ),
                    superfluid,
                    "HOST_NO_APP_REGISTRATION_PERMISSIONS"
                );
            });
        });
    });
});<|MERGE_RESOLUTION|>--- conflicted
+++ resolved
@@ -433,37 +433,11 @@
 
             it("#3.2 update super token factory", async () => {
                 const factory = await superfluid.getSuperTokenFactory();
-<<<<<<< HEAD
-                const SuperTokenFactoryHelperFactory =
-                    await ethers.getContractFactory("SuperTokenFactoryHelper");
-                const superTokenFactoryHelper =
-                    await SuperTokenFactoryHelperFactory.deploy();
-                const superfluidNFTDeployerLibraryFactory =
-                    await ethers.getContractFactory(
-                        "SuperfluidNFTDeployerLibrary"
-                    );
-                const superfluidNFTDeployerLibrary =
-                    await superfluidNFTDeployerLibraryFactory.deploy();
-                await superfluidNFTDeployerLibrary.deployed();
-                const factory2LogicFactory = await ethers.getContractFactory(
-                    "SuperTokenFactory",
-                    {
-                        libraries: {
-                            SuperfluidNFTDeployerLibrary:
-                                superfluidNFTDeployerLibrary.address,
-                        },
-                    }
-                );
-                const factory2Logic = await factory2LogicFactory.deploy(
-                    superfluid.address,
-                    superTokenFactoryHelper.address
-=======
                 const superTokenLogicFactory = await ethers.getContractFactory(
                     "SuperToken"
                 );
                 const superTokenLogic = await superTokenLogicFactory.deploy(
                     superfluid.address
->>>>>>> 42876a58
                 );
                 const factory2Logic =
                     await t.deployExternalLibraryAndLink<SuperTokenFactory>(
@@ -492,25 +466,8 @@
 
             it("#3.3 update super token factory double check if new code is called", async () => {
                 const factory = await superfluid.getSuperTokenFactory();
-<<<<<<< HEAD
-                const superfluidNFTDeployerLibraryFactory =
-                    await ethers.getContractFactory(
-                        "SuperfluidNFTDeployerLibrary"
-                    );
-                const superfluidNFTDeployerLibrary =
-                    await superfluidNFTDeployerLibraryFactory.deploy();
-                const factory2LogicFactory = await ethers.getContractFactory(
-                    "SuperTokenFactoryUpdateLogicContractsTester",
-                    {
-                        libraries: {
-                            SuperfluidNFTDeployerLibrary:
-                                superfluidNFTDeployerLibrary.address,
-                        },
-                    }
-=======
                 const superTokenLogicFactory = await ethers.getContractFactory(
                     "SuperToken"
->>>>>>> 42876a58
                 );
                 const superTokenLogic = await superTokenLogicFactory.deploy(
                     superfluid.address
@@ -2687,35 +2644,9 @@
                     await superfluid.getSuperTokenFactory(),
                     await superfluid.getSuperTokenFactoryLogic()
                 );
-<<<<<<< HEAD
-                const SuperTokenFactoryHelperFactory =
-                    await ethers.getContractFactory("SuperTokenFactoryHelper");
-                const SuperTokenFactoryHelper =
-                    await SuperTokenFactoryHelperFactory.deploy();
-                const superfluidNFTDeployerLibraryFactory =
-                    await ethers.getContractFactory(
-                        "SuperfluidNFTDeployerLibrary"
-                    );
-                const superfluidNFTDeployerLibrary =
-                    await superfluidNFTDeployerLibraryFactory.deploy();
-                await superfluidNFTDeployerLibrary.deployed();
-                const factory2LogicFactory = await ethers.getContractFactory(
-                    "SuperTokenFactory",
-                    {
-                        libraries: {
-                            SuperfluidNFTDeployerLibrary:
-                                superfluidNFTDeployerLibrary.address,
-                        },
-                    }
-                );
-                const factory2Logic = await factory2LogicFactory.deploy(
-                    superfluid.address,
-                    SuperTokenFactoryHelper.address
-=======
                 const superTokenLogic = await t.deployContract<SuperToken>(
                     "SuperToken",
                     superfluid.address
->>>>>>> 42876a58
                 );
                 const factory2Logic =
                     await t.deployExternalLibraryAndLink<SuperTokenFactory>(
