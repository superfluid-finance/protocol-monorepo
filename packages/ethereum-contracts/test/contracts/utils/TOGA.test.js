--- conflicted
+++ resolved
@@ -661,11 +661,7 @@
         );
     });
 
-<<<<<<< HEAD
-    it("#18 previous PIC can't grief new bidder with gas draining send hook [ @skip-on-coverage ]", async () => {
-=======
     it("#18 previous PIC can't grief new bidder with gas draining send() hook [ @skip-on-coverage ]", async () => {
->>>>>>> 652c1bb6
         await t.upgradeBalance("bob", t.configs.INIT_BALANCE);
 
         await sendPICBid(alice, superToken, BOND_AMOUNT_1E18, EXIT_RATE_1E3);
