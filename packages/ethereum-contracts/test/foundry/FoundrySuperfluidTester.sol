// SPDX-License-Identifier: MIT
pragma solidity >=0.8.11;

import "forge-std/Test.sol";

import { SafeCast } from "@openzeppelin/contracts/utils/math/SafeCast.sol";
import { EnumerableSet } from "@openzeppelin/contracts/utils/structs/EnumerableSet.sol";
import { ERC1820RegistryCompiled } from "../../contracts/libs/ERC1820RegistryCompiled.sol";
import { SuperfluidFrameworkDeployer } from "../../contracts/utils/SuperfluidFrameworkDeployer.sol";
<<<<<<< HEAD
import { Superfluid } from "../../contracts/superfluid/Superfluid.sol";
import { ISuperfluidPool, SuperfluidPool } from "../../contracts/superfluid/SuperfluidPool.sol";
import { IFlowNFTBase } from "../../contracts/interfaces/superfluid/IFlowNFTBase.sol";
import { IPoolNFTBase } from "../../contracts/interfaces/superfluid/IPoolNFTBase.sol";
import { IPoolAdminNFT } from "../../contracts/interfaces/superfluid/IPoolAdminNFT.sol";
import { IPoolMemberNFT } from "../../contracts/interfaces/superfluid/IPoolMemberNFT.sol";
import { IConstantOutflowNFT } from "../../contracts/interfaces/superfluid/IConstantOutflowNFT.sol";
import { IConstantInflowNFT } from "../../contracts/interfaces/superfluid/IConstantInflowNFT.sol";
import { ISuperfluidToken } from "../../contracts/interfaces/superfluid/ISuperfluidToken.sol";
=======
>>>>>>> 8418263d
import { ISETH } from "../../contracts/interfaces/tokens/ISETH.sol";
import { UUPSProxy } from "../../contracts/upgradability/UUPSProxy.sol";
import { ConstantFlowAgreementV1 } from "../../contracts/agreements/ConstantFlowAgreementV1.sol";
import { IGeneralDistributionAgreementV1 } from "../../contracts/agreements/GeneralDistributionAgreementV1.sol";
import { SuperTokenV1Library } from "../../contracts/apps/SuperTokenV1Library.sol";
import { ISuperToken, SuperToken } from "../../contracts/superfluid/SuperToken.sol";
import { SuperfluidLoader } from "../../contracts/utils/SuperfluidLoader.sol";
import { TestResolver } from "../../contracts/utils/TestResolver.sol";
import { TestToken } from "../../contracts/utils/TestToken.sol";

/// @title FoundrySuperfluidTester
/// @dev A contract that can be inherited from to test Superfluid agreements
///
/// Types of SuperToken to test:
/// - (0) | WRAPPER_SUPER_TOKEN: has underlying ERC20 token (e.g. USDC)
/// - (1) | NATIVE_ASSET_SUPER_TOKEN: underlying asset is the native gas token (e.g. ETH)
/// - (2) | PURE_SUPER_TOKEN: has no underlying AND is purely a SuperToken
/// - (3) | CUSTOM_WRAPPER_SUPER_TOKEN: has underlying ERC20 token (e.g. USDC) AND has custom SuperToken logic
/// - (4) | CUSTOM_PURE_SUPER_TOKEN: has no underlying AND is purely a SuperToken AND has custom SuperToken logic
///
/// Definitions
/// - AUM: Assets Under Management
///     - Wrapper: underlyingToken.balanceOf(address(superToken))
///     - Native: address(superToken).balance
///     - Pure: superToken.totalSupply()
contract FoundrySuperfluidTester is Test {
    using SuperTokenV1Library for ISuperToken;
    using EnumerableSet for EnumerableSet.Bytes32Set;
    using EnumerableSet for EnumerableSet.AddressSet;
    using SafeCast for uint256;
    using SafeCast for int256;

    enum TestSuperTokenType {
        WRAPPER_SUPER_TOKEN,
        NATIVE_ASSET_SUPER_TOKEN,
        PURE_SUPER_TOKEN,
        CUSTOM_WRAPPER_SUPER_TOKEN,
        CUSTOM_PURE_SUPER_TOKEN,
        UNSUPPORTED_TOKEN_TYPE
    }

    struct RealtimeBalance {
        int256 availableBalance;
        uint256 deposit;
        uint256 owedDeposit;
        uint256 timestamp;
    }

    struct IDASubscriptionParams {
        ISuperToken superToken;
        address publisher;
        address subscriber;
        uint32 indexId;
    }

    struct ExpectedSuperfluidPoolData {
        int128 totalUnits;
        int128 connectedUnits;
        int128 disconnectedUnits;
        int96 connectedFlowRate;
        int96 disconnectedFlowRate;
        int256 disconnectedBalance;
    }

    struct ExpectedPoolMemberData {
        bool isConnected;
        uint128 ownedUnits;
        int96 flowRate;
        int96 netFlowRate;
    }

    struct PoolUnitData {
        uint128 totalUnits;
        uint128 connectedUnits;
        uint128 disconnectedUnits;
    }

    struct PoolFlowRateData {
        int96 totalFlowRate;
        int96 totalConnectedFlowRate;
        int96 totalDisconnectedFlowRate;
    }

    error INVALID_TEST_SUPER_TOKEN_TYPE();

    SuperfluidFrameworkDeployer internal immutable sfDeployer;
    TestSuperTokenType internal immutable testSuperTokenType;

    uint256 internal constant DEFAULT_WARP_TIME = 1 days;
    uint256 internal constant INIT_TOKEN_BALANCE = type(uint128).max;
    uint256 internal constant INIT_SUPER_TOKEN_BALANCE = type(uint88).max;
    string internal constant DEFAULT_TEST_TOKEN_TYPE = "WRAPPER_SUPER_TOKEN";
    string internal constant TOKEN_TYPE_ENV_KEY = "TOKEN_TYPE";

    address internal constant admin = address(0x420);
    address internal constant alice = address(0x421);
    address internal constant bob = address(0x422);
    address internal constant carol = address(0x423);
    address internal constant dan = address(0x424);
    address internal constant eve = address(0x425);
    address internal constant frank = address(0x426);
    address internal constant grace = address(0x427);
    address internal constant heidi = address(0x428);
    address internal constant ivan = address(0x429);
    address[] internal TEST_ACCOUNTS = [admin, alice, bob, carol, dan, eve, frank, grace, heidi, ivan];

    uint256 internal immutable N_TESTERS;

    SuperfluidFrameworkDeployer.Framework internal sf;

    /// @dev The current underlying token being tested (applies only to wrapper super tokens)
    TestToken internal token;

    /// @dev The current super token being tested
    ISuperToken internal superToken;

    /// @dev The expected total supply of the current super token being tested
    uint256 private _expectedTotalSupply;

    /// @notice A mapping from super token to account to realtime balance data snapshot
    /// @dev Used for validating that balances are correct
    mapping(ISuperToken => mapping(address account => RealtimeBalance balanceSnapshot)) internal _balanceSnapshots;

    /// @notice A mapping from super token to account to flowIDs of outflows from the account for the CFA
    mapping(ISuperToken => mapping(address account => EnumerableSet.Bytes32Set flowIDs)) internal _outflows;

    /// @notice A mapping from super token to account to flowIDs of inflows to the account for the CFA
    mapping(ISuperToken => mapping(address account => EnumerableSet.Bytes32Set flowIDs)) internal _inflows;

    /// @notice A mapping from super token to account to indexIDs of indexes of the account for the IDA
    mapping(ISuperToken => mapping(address account => EnumerableSet.Bytes32Set indexIDs)) internal _indexIDs;

    /// @notice A mapping from super token to subId to sub.indexValue for the IDA
    mapping(ISuperToken => mapping(bytes32 subId => uint128 indexValue)) internal _lastUpdatedSubIndexValues;

    /// @notice A mapping from pool to
    mapping(address pool => EnumerableSet.AddressSet members) internal _poolMembers;
    mapping(address pool => mapping(address member => ExpectedPoolMemberData expectedData)) internal
        _poolToExpectedMemberData;

    constructor(uint8 nTesters) {
        // deploy ERC1820 registry
        vm.etch(ERC1820RegistryCompiled.at, ERC1820RegistryCompiled.bin);

        // deploy SuperfluidFrameworkDeployer
        // which deploys in its constructor:
        // - TestGovernance
        // - Host
        // - CFA
        // - IDA
        // - ConstantOutflowNFT logic
        // - ConstantInflowNFT logic
        // - SuperToken logic
        // - SuperTokenFactory
        // - Resolver
        // - SuperfluidLoader
        // - CFAv1Forwarder
        sfDeployer = new SuperfluidFrameworkDeployer();
        sfDeployer.deployTestFramework();
        sf = sfDeployer.getFramework();

        require(nTesters <= TEST_ACCOUNTS.length, "too many testers");
        N_TESTERS = nTesters;

        // Set the token type being tested
        string memory tokenType = vm.envOr(TOKEN_TYPE_ENV_KEY, DEFAULT_TEST_TOKEN_TYPE);
        bytes32 hashedTokenType = keccak256(abi.encode(tokenType));

        // @note we must use a ternary expression because immutable variables cannot be initialized
        // in an if statement
        testSuperTokenType = hashedTokenType == keccak256(abi.encode("WRAPPER_SUPER_TOKEN"))
            ? TestSuperTokenType.WRAPPER_SUPER_TOKEN
            : hashedTokenType == keccak256(abi.encode("NATIVE_ASSET_SUPER_TOKEN"))
                ? TestSuperTokenType.NATIVE_ASSET_SUPER_TOKEN
                : hashedTokenType == keccak256(abi.encode("PURE_SUPER_TOKEN"))
                    ? TestSuperTokenType.PURE_SUPER_TOKEN
                    : hashedTokenType == keccak256(abi.encode("CUSTOM_WRAPPER_SUPER_TOKEN"))
                        ? TestSuperTokenType.CUSTOM_WRAPPER_SUPER_TOKEN
                        : hashedTokenType == keccak256(abi.encode("CUSTOM_PURE_SUPER_TOKEN"))
                            ? TestSuperTokenType.CUSTOM_PURE_SUPER_TOKEN
                            : TestSuperTokenType.UNSUPPORTED_TOKEN_TYPE;

        if (testSuperTokenType == TestSuperTokenType.UNSUPPORTED_TOKEN_TYPE) revert INVALID_TEST_SUPER_TOKEN_TYPE();
    }

    /*//////////////////////////////////////////////////////////////////////////
                                Test Setup/Harness
    //////////////////////////////////////////////////////////////////////////*/
    function setUp() public virtual {
        _setUpSuperToken();
    }

    /// @notice Deploys a Wrapper SuperToken with an underlying test token and gives tokens to the test accounts
    function _setUpWrapperSuperToken() internal {
        (token, superToken) = sfDeployer.deployWrapperSuperToken("FTT", "FTT", 18, type(uint256).max);

        for (uint256 i = 0; i < N_TESTERS; ++i) {
            token.mint(TEST_ACCOUNTS[i], INIT_TOKEN_BALANCE);

            vm.startPrank(TEST_ACCOUNTS[i]);
            token.approve(address(superToken), INIT_SUPER_TOKEN_BALANCE);
            superToken.upgrade(INIT_SUPER_TOKEN_BALANCE);
            _expectedTotalSupply += INIT_SUPER_TOKEN_BALANCE;
            vm.stopPrank();
            _helperTakeBalanceSnapshot(superToken, TEST_ACCOUNTS[i]);
        }
    }

    /// @notice Deploys a Native Asset SuperToken and gives tokens to the test accounts
    /// @dev We use vm.deal to give each account a starting amount of ether
    function _setUpNativeAssetSuperToken() internal {
        (superToken) = sfDeployer.deployNativeAssetSuperToken("Super ETH", "ETHx");
        for (uint256 i = 0; i < N_TESTERS; ++i) {
            vm.startPrank(TEST_ACCOUNTS[i]);
            vm.deal(TEST_ACCOUNTS[i], INIT_TOKEN_BALANCE);
            ISETH(address(superToken)).upgradeByETH{ value: INIT_SUPER_TOKEN_BALANCE }();
            _expectedTotalSupply += INIT_SUPER_TOKEN_BALANCE;
            vm.stopPrank();
            _helperTakeBalanceSnapshot(superToken, TEST_ACCOUNTS[i]);
        }
    }

    /// @notice Deploys a Pure SuperToken and gives tokens to the test accounts
    /// @dev This contract receives the total supply then doles it out to the test accounts
    function _setUpPureSuperToken() internal {
        uint256 initialSupply = INIT_SUPER_TOKEN_BALANCE * N_TESTERS;
        (superToken) = sfDeployer.deployPureSuperToken("Super MR", "MRx", initialSupply);
        _expectedTotalSupply = initialSupply;
        for (uint256 i = 0; i < N_TESTERS; ++i) {
            superToken.transfer(TEST_ACCOUNTS[i], INIT_SUPER_TOKEN_BALANCE);
            _helperTakeBalanceSnapshot(superToken, TEST_ACCOUNTS[i]);
        }
    }

    /// @notice Deploys a SuperToken based on the testSuperTokenType selected
    function _setUpSuperToken() internal {
        if (testSuperTokenType == TestSuperTokenType.WRAPPER_SUPER_TOKEN) {
            _setUpWrapperSuperToken();
        } else if (testSuperTokenType == TestSuperTokenType.NATIVE_ASSET_SUPER_TOKEN) {
            _setUpNativeAssetSuperToken();
        } else if (testSuperTokenType == TestSuperTokenType.PURE_SUPER_TOKEN) {
            _setUpPureSuperToken();

            // @note TODO these still have to be implemented
        } else if (testSuperTokenType == TestSuperTokenType.CUSTOM_WRAPPER_SUPER_TOKEN) {
            // _setUpCustomWrapperSuperToken();
        } else if (testSuperTokenType == TestSuperTokenType.CUSTOM_PURE_SUPER_TOKEN) {
            // _setUpCustomPureSuperToken();
        } else {
            revert("invalid test token type");
        }
    }

    /*//////////////////////////////////////////////////////////////////////////
                                Invariant Definitions
    //////////////////////////////////////////////////////////////////////////*/

    /// @notice Liquidity Sum Invariant definition
    /// @dev Liquidity Sum Invariant: Expected Total Supply === Liquidity Sum
    /// Liquidity Sum = sum of available balance, deposit and owed deposit for all users
    /// @return bool Liquidity Sum Invariant holds true
    function _definitionLiquiditySumInvariant() internal view returns (bool) {
        int256 liquiditySum = _helperGetSuperTokenLiquiditySum(superToken);

        return int256(_expectedTotalSupply) == liquiditySum;
    }

    /// @notice AUM-RTB Accounting Invariant
    /// @dev AUM-RTB Accounting Invariant: AUM >= RTB Sum
    /// This invariant ensures that the RTB accounting is correct.
    /// @return bool AUM-RTB Accounting Invariant holds true
    function _definitionAumGtEqRtbSumInvariant() internal view returns (bool) {
        uint256 aum = _helperGetSuperTokenAum(superToken);
        int256 rtbSum = _helperGetSuperTokenLiquiditySum(superToken);

        return aum >= uint256(rtbSum);
    }

    /// @notice Protocol Solvency Invariant definition
    /// @dev Protocol Solvency Invariant: AUM >= Total Supply
    /// This invariant ensures that if all users want to downgrade their SuperToken, they can
    /// @return bool Protocol Solvency Invariant holds true
    function _defintionAumGtEqSuperTokenTotalSupplyInvariant() internal view returns (bool) {
        uint256 aum = _helperGetSuperTokenAum(superToken);
        uint256 totalSupply = superToken.totalSupply();

        return aum >= totalSupply;
    }

    /// @notice Net Flow Rate Sum Invariant definition
    /// @dev Net Flow Rate Sum Invariant: Sum of all net flow rates === 0
    /// @return bool Net Flow Rate Sum Invariant holds true
    function _definitionNetFlowRateSumInvariant() internal view returns (bool) {
        int96 netFlowRateSum = _helperGetNetFlowRateSum(superToken);
        return netFlowRateSum == 0;
    }

    /// @notice Asserts that the global invariants hold true
    function _assertGlobalInvariants() internal virtual {
        _assertInvariantLiquiditySum();
        _assertInvariantNetFlowRateSum();
        _assertInvariantAumGtEqRtbSum();
        _assertInvariantAumGtEqSuperTokenTotalSupply();
    }

    function _assertInvariantLiquiditySum() internal {
        assertTrue(_definitionLiquiditySumInvariant(), "Invariant: Liquidity Sum Invariant");
    }

    function _assertInvariantNetFlowRateSum() internal {
        assertTrue(_definitionNetFlowRateSumInvariant(), "Invariant: Net Flow Rate Sum Invariant");
    }

    function _assertInvariantAumGtEqRtbSum() internal {
        assertTrue(_definitionAumGtEqRtbSumInvariant(), "Invariant: AUM > RTB Sum");
    }

    function _assertInvariantAumGtEqSuperTokenTotalSupply() internal {
        assertTrue(_defintionAumGtEqSuperTokenTotalSupplyInvariant(), "Invariant: AUM > SuperToken Total Supply");
    }

    /// @notice Warps forwards 1 day and asserts balances of all testers and global invariants
    function _warpAndAssertAll(ISuperToken superToken_) internal virtual {
        vm.warp(block.timestamp + DEFAULT_WARP_TIME);
        _assertRealTimeBalances(superToken_);
        _assertGlobalInvariants();
    }

    /// @notice Warps forwards `time` seconds and asserts balances of all testers and global invariants
    function _warpAndAssertAll(ISuperToken superToken_, uint256 time) internal virtual {
        vm.warp(block.timestamp + time);
        _assertRealTimeBalances(superToken_);
        _assertGlobalInvariants();
    }

    /*//////////////////////////////////////////////////////////////////////////
                                    Assume Helpers
    //////////////////////////////////////////////////////////////////////////*/
    /// @notice Assume a valid flow rate
    /// @dev Flow rate must be greater than 0 and less than or equal to int32.max
    function _assumeValidFlowRate(int96 desiredFlowRate) internal pure returns (int96 flowRate) {
        vm.assume(desiredFlowRate > 0);
        vm.assume(desiredFlowRate <= int96(uint96(uint256(type(uint64).max))));
        flowRate = desiredFlowRate;
    }

    /*//////////////////////////////////////////////////////////////////////////
                                    Helper Functions
    //////////////////////////////////////////////////////////////////////////*/

    // Getter Helpers

    /// @notice Gets the AUM for a SuperToken
    /// @dev This is dependent on the testSuperTokenType selected
    /// @param superToken_ The SuperToken to get the AUM for
    /// @return uint256 The AUM for the SuperToken
    function _helperGetSuperTokenAum(ISuperToken superToken_) internal view returns (uint256) {
        if (testSuperTokenType == TestSuperTokenType.WRAPPER_SUPER_TOKEN) {
            return _helperGetWrapperSuperTokenAUM(superToken_);
        } else if (testSuperTokenType == TestSuperTokenType.NATIVE_ASSET_SUPER_TOKEN) {
            return _helperGetNativeAssetSuperTokenAUM(superToken_);
        } else if (testSuperTokenType == TestSuperTokenType.PURE_SUPER_TOKEN) {
            return _helperGetPureSuperTokenAUM(superToken_);
        } else {
            return 0;
        }
    }

    /// @notice Gets the AUM for Wrapper SuperToken's
    /// @param superToken_ The SuperToken to get the AUM for
    /// @return uint256 The AUM for the SuperToken
    function _helperGetWrapperSuperTokenAUM(ISuperToken superToken_) internal view returns (uint256) {
        return ISuperToken(superToken_.getUnderlyingToken()).balanceOf(address(superToken_));
    }

    /// @notice Gets the AUM for Native Asset SuperToken's
    /// @param superToken_ The SuperToken to get the AUM for
    /// @return uint256 The AUM for the SuperToken
    function _helperGetNativeAssetSuperTokenAUM(ISuperToken superToken_) internal view returns (uint256) {
        return address(superToken_).balance;
    }

    /// @notice Gets the AUM for Pure SuperToken's
    /// @param superToken_ The SuperToken to get the AUM for
    /// @return uint256 The AUM for the SuperToken
    function _helperGetPureSuperTokenAUM(ISuperToken superToken_) internal view returns (uint256) {
        return superToken_.totalSupply();
    }

    /// @notice Gets the liquidity sum for a SuperToken
    /// @param superToken_ The SuperToken to get the liquidity sum for
    /// @return liquiditySum The liquidity sum for the SuperToken
    function _helperGetSuperTokenLiquiditySum(ISuperToken superToken_) internal view returns (int256 liquiditySum) {
        for (uint256 i = 0; i < N_TESTERS; ++i) {
            (int256 availableBalance, uint256 deposit, uint256 owedDeposit,) =
                superToken_.realtimeBalanceOfNow(TEST_ACCOUNTS[i]);

            liquiditySum += availableBalance + int256(deposit) - int256(owedDeposit);
        }
    }

    /// @notice Gets the net flow rate sum for a SuperToken
    /// @dev This is the sum of net flow rates of the test accounts
    /// @param superToken_ The SuperToken to get the net flow rate sum for
    /// @return netFlowRateSum The net flow rate sum for the SuperToken
    function _helperGetNetFlowRateSum(ISuperToken superToken_) internal view returns (int96 netFlowRateSum) {
        for (uint256 i = 0; i < N_TESTERS; ++i) {
            netFlowRateSum += superToken_.getNetFlowRate(TEST_ACCOUNTS[i]);
        }
    }

    /// @notice Tries to get an IDA subscription
    /// @dev This is needed in tests because it reverts if the subscriptio does not exist
    /// @param superToken_ The SuperToken to get the subscription for
    /// @param subId The ID of the subscription to get
    /// @return approved Whether the subscription exists
    /// @return units The units of the subscription
    /// @return pendingDistribution The pending distribution of the subscription
    function _helperTryGetSubscription(ISuperToken superToken_, bytes32 subId)
        internal
        view
        returns (bool approved, uint128 units, uint256 pendingDistribution)
    {
        try sf.ida.getSubscriptionByID(superToken_, subId) returns (
            address, uint32, bool isApproved, uint128 subUnits, uint256 pending
        ) {
            approved = isApproved;
            units = subUnits;
            pendingDistribution = pending;
        } catch { }
    }

    /// @notice Gets flow info and account flow info for a sender and receiver
    /// @param superToken_ The SuperToken to get the flow info for
    /// @param sender The sender of the flow
    /// @param receiver The receiver of the flow
    /// @return flowInfo The flow info between a sender-receiver
    /// @return senderFlowInfo The account flow info for a sender
    /// @return receiverFlowInfo The account flow info for a receiver
    function _helperGetAllFlowInfo(ISuperToken superToken_, address sender, address receiver)
<<<<<<< HEAD
        internal
        view
=======
        internal view
>>>>>>> 8418263d
        returns (
            ConstantFlowAgreementV1.FlowData memory flowInfo,
            ConstantFlowAgreementV1.FlowData memory senderFlowInfo,
            ConstantFlowAgreementV1.FlowData memory receiverFlowInfo
        )
    {
        flowInfo = _helperGetFlowInfo(superToken_, sender, receiver);
        senderFlowInfo = _helperGetAccountFlowInfo(superToken_, sender);
        receiverFlowInfo = _helperGetAccountFlowInfo(superToken_, receiver);
    }

    /// @notice Gets flow info for a sender and receiver
    /// @param superToken_ The SuperToken to get the flow info for
    /// @param sender The sender of the flow
    /// @param receiver The receiver of the flow
    /// @return flowInfo The flow info between a sender-receiver
    function _helperGetFlowInfo(ISuperToken superToken_, address sender, address receiver)
        internal
        view
        returns (ConstantFlowAgreementV1.FlowData memory flowInfo)
    {
        (uint256 timestamp, int96 flowRate, uint256 deposit, uint256 owedDeposit) =
            superToken_.getFlowInfo(sender, receiver);
        flowInfo = ConstantFlowAgreementV1.FlowData(timestamp, flowRate, deposit, owedDeposit);
    }

    /// @notice Gets account flow info for an account
    /// @param superToken_ The SuperToken to get the account flow info for
    /// @param account The account to get the account flow info for
    /// @return flowInfo The account flow info for an account
    function _helperGetAccountFlowInfo(ISuperToken superToken_, address account)
        internal
        view
        returns (ConstantFlowAgreementV1.FlowData memory flowInfo)
    {
        (uint256 timestamp, int96 flowRate, uint256 deposit, uint256 owedDeposit) =
            sf.cfa.getAccountFlowInfo(superToken_, account);
        flowInfo = ConstantFlowAgreementV1.FlowData(timestamp, flowRate, deposit, owedDeposit);
    }

    // Time Warp Helpers
    /// @notice Warps to a timestamp where account is critical
    /// @param superToken_ The SuperToken
    /// @param account The account whose balance we want to "drain"
    /// @param secondsCritical The number of seconds to warp to after the account is critical
    function _helperWarpToCritical(ISuperToken superToken_, address account, uint256 secondsCritical) internal {
        int96 netFlowRate = superToken_.getNetFlowRate(account);
        assertTrue(netFlowRate < 0, "_helperWarpToCritical: netFlowRate must be less than 0 to reach critical");
        assertTrue(secondsCritical > 0, "_helperWarpToCritical: secondsCritical must be > 0 to reach critical");
        (int256 ab,,) = superToken_.realtimeBalanceOf(account, block.timestamp);
        int256 timeToZero = ab / netFlowRate < 0 ? (ab / netFlowRate) * -1 : ab / netFlowRate;
        uint256 amountToWarp = timeToZero.toUint256() + secondsCritical;
        vm.warp(block.timestamp + amountToWarp);
        assertTrue(superToken_.isAccountCriticalNow(account), "_helperWarpToCritical: account is not critical");
    }

    /// @notice Warps to a timestamp where account is insolvent
    /// @param superToken_ The SuperToken
    /// @param account The account whose balance we want to "drain"
    /// @param liquidationPeriod The liquidation period of the SuperToken
    /// @param secondsInsolvent The number of seconds to warp to after the account is insolvent
    function _helperWarpToInsolvency(
        ISuperToken superToken_,
        address account,
        uint256 liquidationPeriod,
        uint256 secondsInsolvent
    ) internal {
        int96 netFlowRate = superToken_.getNetFlowRate(account);
        assertTrue(netFlowRate < 0, "_helperWarpToCritical: netFlowRate must be less than 0 to reach critical");
        assertTrue(secondsInsolvent > 0, "_helperWarpToInsolvency: secondsInsolvent must be > 0 to reach insolvency");
        (int256 ab,,) = superToken_.realtimeBalanceOf(account, block.timestamp);
        int256 timeToZero = ab / netFlowRate < 0 ? (ab / netFlowRate) * -1 : ab / netFlowRate;
        uint256 amountToWarp = timeToZero.toUint256() + liquidationPeriod + secondsInsolvent;
        vm.warp(block.timestamp + amountToWarp);
        assertFalse(superToken_.isAccountSolventNow(account), "_helperWarpToInsolvency: account is still solvent");
    }

    // ID generator helpers
    /// @notice Generates a flow ID for a sender-receiver
    /// @param sender The sender of the flow
    /// @param receiver The receiver of the flow
    /// @return id The flow ID for a sender-receiver
    function _generateFlowId(address sender, address receiver) private pure returns (bytes32 id) {
        return keccak256(abi.encode(sender, receiver));
    }

    /// @notice Generates a flowOperator ID for a sender-flowOperator
    /// @param sender The sender of the flow
    /// @param flowOperator The flowOperator of the flow
    /// @return id The flowOperator ID for a sender-flowOperator
    function _generateFlowOperatorId(address sender, address flowOperator) private pure returns (bytes32 id) {
        return keccak256(abi.encode("flowOperator", sender, flowOperator));
    }

    /// @notice Generates a publisher ID for a publisher-indexId
    /// @param publisher The publisher of the index
    /// @param indexId The indexId of the index
    /// @return iId The publisher ID for a publisher-indexId
    function _generatePublisherId(address publisher, uint32 indexId) private pure returns (bytes32 iId) {
        return keccak256(abi.encodePacked("publisher", publisher, indexId));
    }

    /// @notice Generates a subscription ID for a subscriber-publisherId
    /// @param subscriber The subscriber of the index
    /// @param iId The publisherId of the index
    /// @return sId The subscription ID for a subscriber-publisherId
    function _generateSubscriptionId(address subscriber, bytes32 iId) private pure returns (bytes32 sId) {
        return keccak256(abi.encodePacked("subscription", subscriber, iId));
    }

    // Write Helpers
    // Write Helpers - Testing State Changes
    /// @notice Takes a RTB snapshot of a SuperToken for an account
    /// @dev This must be called in the tests where a function is caled which settles balances in the protocol
    /// @param superToken_ The SuperToken to take the RTB snapshot for
    /// @param account The account to take the RTB snapshot for
    function _helperTakeBalanceSnapshot(ISuperToken superToken_, address account) internal {
        (int256 avb, uint256 deposit, uint256 owedDeposit, uint256 time) = superToken_.realtimeBalanceOfNow(account);
        RealtimeBalance memory balanceSnapshot = RealtimeBalance(avb, deposit, owedDeposit, time);
        _balanceSnapshots[superToken_][account] = balanceSnapshot;
    }

    /// @notice Adds inflows and outflows to the test state
    /// @dev This must be called whenever a flow is created
    /// @param sender The sender of the flow
    /// @param receiver The receiver of the flow
    function _helperAddInflowsAndOutflowsToTestState(address sender, address receiver) internal {
        bytes32 flowId = _generateFlowId(sender, receiver);

        EnumerableSet.Bytes32Set storage outflows = _outflows[superToken][sender];
        if (!outflows.contains(flowId)) {
            outflows.add(flowId);
        }

        EnumerableSet.Bytes32Set storage inflows = _inflows[superToken][receiver];
        if (!inflows.contains(flowId)) {
            inflows.add(flowId);
        }
    }

    /// @notice Removes inflows and outflows from the test state
    /// @dev This must be called whenever a flow is deleted
    /// @param sender The sender of the flow
    /// @param receiver The receiver of the flow
    function _helperRemoveInflowsAndOutflowsFromTestState(address sender, address receiver) internal {
        bytes32 flowId = _generateFlowId(sender, receiver);

        EnumerableSet.Bytes32Set storage outflows = _outflows[superToken][sender];
        if (outflows.contains(flowId)) {
            outflows.remove(flowId);
        }

        EnumerableSet.Bytes32Set storage inflows = _inflows[superToken][receiver];
        if (inflows.contains(flowId)) {
            inflows.remove(flowId);
        }
    }

    // Write Helpers - ConstantFlowAgreementV1
    /// @notice Creates a flow between a sender and receiver at a given flow rate
    /// @dev This helper assumes a valid flow rate with vm.assume and asserts that state has updated as expected.
    /// We assert:
    /// - The flow info is properly set (flow rate, updated, deposit and owedDeposit are set as expected)
    /// - The account flow info has been updated as expected for sender and receiver (delta applied to net flow rates +
    /// deposit for sender)
    /// - The balance of all test accounts has been updated as expected (balanceSnapshot + streamedAmountSince)
    /// @param sender The sender of the flow
    /// @param receiver The receiver of the flow
    /// @param flowRate The desired flow rate
    function _helperCreateFlow(ISuperToken superToken_, address sender, address receiver, int96 flowRate) internal {
        flowRate = _assumeValidFlowRate(flowRate);

        // Get Flow Data Before
        (
            ConstantFlowAgreementV1.FlowData memory flowInfoBefore,
            ConstantFlowAgreementV1.FlowData memory senderFlowInfoBefore,
            ConstantFlowAgreementV1.FlowData memory receiverFlowInfoBefore
        ) = _helperGetAllFlowInfo(superToken_, sender, receiver);

        // Execute Create Flow
        vm.startPrank(sender);
        superToken_.createFlow(receiver, flowRate);
        vm.stopPrank();

        // Update Test State
        {
            _helperAddInflowsAndOutflowsToTestState(sender, receiver);

            _helperTakeBalanceSnapshot(superToken_, sender);
            _helperTakeBalanceSnapshot(superToken_, receiver);
        }

        // Assert Flow Data + Account Flow Info for sender/receiver
        {
            int96 flowRateDelta = flowRate - flowInfoBefore.flowRate;
            _assertFlowData(superToken_, sender, receiver, flowRate, block.timestamp, 0);
            _assertAccountFlowInfo(sender, flowRateDelta, senderFlowInfoBefore, true);
            _assertAccountFlowInfo(receiver, flowRateDelta, receiverFlowInfoBefore, false);
        }

        // Assert RTB for all users
        _assertRealTimeBalances(superToken_);
    }

    /// @notice Updates a flow between a sender and receiver at a given flow rate
    /// @dev This helper assumes a valid flow rate with vm.assume and asserts that state has updated as expected.
    /// We assert:
    /// - The flow info is properly set (flow rate, updated, deposit and owedDeposit are set as expected)
    /// - The account flow info has been updated as expected for sender and receiver (delta applied to net flow rates +
    /// deposit for sender)
    /// - The balance of all test accounts has been updated as expected (balanceSnapshot + streamedAmountSince)
    /// @param sender The sender of the flow
    /// @param receiver The receiver of the flow
    /// @param flowRate The desired flow rate
    function _helperUpdateFlow(ISuperToken superToken_, address sender, address receiver, int96 flowRate) internal {
        flowRate = _assumeValidFlowRate(flowRate);

        // Get Flow Data Before
        (
            ConstantFlowAgreementV1.FlowData memory flowInfoBefore,
            ConstantFlowAgreementV1.FlowData memory senderFlowInfoBefore,
            ConstantFlowAgreementV1.FlowData memory receiverFlowInfoBefore
        ) = _helperGetAllFlowInfo(superToken_, sender, receiver);

        // Execute Update Flow
        vm.startPrank(sender);
        superToken_.updateFlow(receiver, flowRate);
        vm.stopPrank();

        // Update Test State
        {
            _helperTakeBalanceSnapshot(superToken_, sender);
            _helperTakeBalanceSnapshot(superToken_, receiver);
        }

        // Assert Flow Data + Account Flow Info for sender/receiver
        {
            int96 flowRateDelta = flowRate - flowInfoBefore.flowRate;
            _assertFlowData(superToken_, sender, receiver, flowRate, block.timestamp, 0);
            _assertAccountFlowInfo(sender, flowRateDelta, senderFlowInfoBefore, true);
            _assertAccountFlowInfo(receiver, flowRateDelta, receiverFlowInfoBefore, false);
        }

        // Assert RTB for all users
        _assertRealTimeBalances(superToken_);
    }

    /// @notice Deletes a flow between a sender and receiver
    /// @dev This helper assumes a valid flow rate with vm.assume and asserts that state has updated as expected.
    /// We assert:
    /// - The flow info is properly set (flow rate, updated, deposit and owedDeposit are set as expected)
    /// - The account flow info has been updated as expected for sender and receiver (delta applied to net flow rates +
    /// deposit for sender)
    /// - The balance of all test accounts has been updated as expected (balanceSnapshot + streamedAmountSince)
    /// @param sender The sender of the flow
    /// @param receiver The receiver of the flow
    function _helperDeleteFlow(ISuperToken superToken_, address caller, address sender, address receiver) internal {
        // Get Flow Data Before
        (
            ConstantFlowAgreementV1.FlowData memory flowInfoBefore,
            ConstantFlowAgreementV1.FlowData memory senderFlowInfoBefore,
            ConstantFlowAgreementV1.FlowData memory receiverFlowInfoBefore
        ) = _helperGetAllFlowInfo(superToken_, sender, receiver);

        // Execute Delete Flow
        vm.startPrank(caller);
        superToken_.deleteFlow(sender, receiver);
        vm.stopPrank();

        // Update Test State
        {
            _helperRemoveInflowsAndOutflowsFromTestState(sender, receiver);

            _helperTakeBalanceSnapshot(superToken_, sender);
            _helperTakeBalanceSnapshot(superToken_, receiver);
        }

        // Assert Flow Data + Account Flow Info for sender/receiver
        {
            int96 flowRateDelta = -flowInfoBefore.flowRate;
            _assertFlowDataIsEmpty(superToken_, sender, receiver);
            _assertAccountFlowInfo(sender, flowRateDelta, senderFlowInfoBefore, true);
            _assertAccountFlowInfo(receiver, flowRateDelta, receiverFlowInfoBefore, false);
        }

        // Assert RTB for all users
        _assertRealTimeBalances(superToken_);
    }

    /// @notice Creates an ACL flow by the opeartor between a sender and receiver at a given flow rate
    /// @dev This helper assumes a valid flow rate with vm.assume and asserts that state has updated as expected.
    /// We assert:
    /// - The flow info is properly set (flow rate, updated, deposit and owedDeposit are set as expected)
    /// - The account flow info has been updated as expected for sender and receiver (delta applied to net flow rates +
    /// deposit for sender)
    /// - The balance of all test accounts has been updated as expected (balanceSnapshot + streamedAmountSince)
    /// - The flow rate allowance has been deducted accordingly (only if not max allowancea)
    /// @param operator The flow operator
    /// @param sender The sender of the flow
    /// @param receiver The receiver of the flow
    /// @param flowRate The desired flow rate
    function _helperCreateFlowFrom(
        ISuperToken superToken_,
        address operator,
        address sender,
        address receiver,
        int96 flowRate
    ) internal {
        flowRate = _assumeValidFlowRate(flowRate);

        // Get Flow Data Before
        (
            ConstantFlowAgreementV1.FlowData memory flowInfoBefore,
            ConstantFlowAgreementV1.FlowData memory senderFlowInfoBefore,
            ConstantFlowAgreementV1.FlowData memory receiverFlowInfoBefore
        ) = _helperGetAllFlowInfo(superToken, sender, receiver);

        // Get Flow Operator Data Before
        (,,, int96 flowRateAllowanceBefore) = superToken_.getFlowPermissions(sender, operator);

        // Execute Create Flow as FlowOperator
        vm.startPrank(operator);
        superToken_.createFlowFrom(sender, receiver, flowRate);
        vm.stopPrank();

        // Update Test State
        {
            _helperAddInflowsAndOutflowsToTestState(sender, receiver);

            _helperTakeBalanceSnapshot(superToken, sender);
            _helperTakeBalanceSnapshot(superToken, receiver);
        }

        // Assert Flow Data + Account Flow Info for sender/receiver
        int96 flowRateDelta = flowRate - flowInfoBefore.flowRate;
        {
            _assertFlowData(superToken_, sender, receiver, flowRate, block.timestamp, 0);
            _assertAccountFlowInfo(sender, flowRateDelta, senderFlowInfoBefore, true);
            _assertAccountFlowInfo(receiver, flowRateDelta, receiverFlowInfoBefore, false);
        }

        // Assert FlowOperator Data
        {
            (,,, int96 flowRateAllowanceAfter) = superToken_.getFlowPermissions(sender, operator);
            if (flowRateAllowanceBefore == type(int96).max) {
                assertEq(flowRateAllowanceAfter, flowRateAllowanceBefore, "CreateFlowFrom: Max flow allowance deducted");
            } else {
                assertEq(
                    flowRateAllowanceAfter,
                    flowRateAllowanceBefore - flowRateDelta,
                    "CreateFlowFrom: Flow allowance not deducted"
                );
            }
        }

        // Assert RTB for all users
        _assertRealTimeBalances(superToken_);
    }

    /// @notice Updates an ACL flow by the opeartor between a sender and receiver at a given flow rate
    /// @dev This helper assumes a valid flow rate with vm.assume and asserts that state has updated as expected.
    /// We assert:
    /// - The flow info is properly set (flow rate, updated, deposit and owedDeposit are set as expected)
    /// - The account flow info has been updated as expected for sender and receiver (delta applied to net flow rates +
    /// deposit for sender)
    /// - The balance of all test accounts has been updated as expected (balanceSnapshot + streamedAmountSince)
    /// - The flow rate allowance has been deducted accordingly (only if flow rate > current flow rate)
    /// @param operator The flow operator
    /// @param sender The sender of the flow
    /// @param receiver The receiver of the flow
    /// @param flowRate The desired flow rate
    function _helperUpdateFlowFrom(
        ISuperToken superToken_,
        address operator,
        address sender,
        address receiver,
        int96 flowRate
    ) internal {
        flowRate = _assumeValidFlowRate(flowRate);

        // Get Flow Data Before
        (
            ConstantFlowAgreementV1.FlowData memory flowInfoBefore,
            ConstantFlowAgreementV1.FlowData memory senderFlowInfoBefore,
            ConstantFlowAgreementV1.FlowData memory receiverFlowInfoBefore
        ) = _helperGetAllFlowInfo(superToken, sender, receiver);

        // Get Flow Operator Data Before
        (,,, int96 flowRateAllowanceBefore) = superToken_.getFlowPermissions(sender, operator);

        // Execute Update Flow as FlowOperator
        vm.startPrank(operator);
        superToken_.updateFlowFrom(sender, receiver, flowRate);
        vm.stopPrank();

        // Update Test State
        {
            _helperTakeBalanceSnapshot(superToken, sender);
            _helperTakeBalanceSnapshot(superToken, receiver);
        }

        // Assert Flow Data + Account Flow Info for sender/receiver
        int96 flowRateDelta = flowRate - flowInfoBefore.flowRate;
        {
            _assertFlowData(superToken_, sender, receiver, flowRate, block.timestamp, 0);
            _assertAccountFlowInfo(sender, flowRateDelta, senderFlowInfoBefore, true);
            _assertAccountFlowInfo(receiver, flowRateDelta, receiverFlowInfoBefore, false);
        }

        // Assert FlowOperator Data
        {
            (,,, int96 flowRateAllowanceAfter) = superToken_.getFlowPermissions(sender, operator);
            if (flowRateAllowanceBefore == type(int96).max) {
                assertEq(flowRateAllowanceAfter, flowRateAllowanceBefore, "UpdateFlowFrom: Max flow allowance deducted");
            } else {
                assertEq(
                    flowRateAllowanceAfter,
                    flowRateAllowanceBefore - flowRateDelta,
                    "UpdateFlowFrom: Flow allowance not deducted"
                );
            }
        }

        // Assert RTB for all users
        _assertRealTimeBalances(superToken_);

        // TODO
        // Assert that flow rate allowance has been deducted accordingly (if flow rate is increased by delta amount)
    }

    /// @notice Deletes an ACL flow by the opeartor between a sender and receiver
    /// @dev This helper assumes a valid flow rate with vm.assume and asserts that state has updated as expected.
    /// We assert:
    /// - The flow info is properly set (flow rate, updated, deposit and owedDeposit are set as expected)
    /// - The account flow info has been updated as expected for sender and receiver (delta applied to net flow rates +
    /// deposit for sender)
    /// - The balance of all test accounts has been updated as expected (balanceSnapshot + streamedAmountSince)
    /// - The flow rate allowance has been deducted accordingly (no deduction)
    /// @param operator The flow operator
    /// @param sender The sender of the flow
    /// @param receiver The receiver of the flow
    function _helperDeleteFlowFrom(ISuperToken superToken_, address operator, address sender, address receiver)
        internal
    {
        // Get Flow Data Before
        (
            ConstantFlowAgreementV1.FlowData memory flowInfoBefore,
            ConstantFlowAgreementV1.FlowData memory senderFlowInfoBefore,
            ConstantFlowAgreementV1.FlowData memory receiverFlowInfoBefore
        ) = _helperGetAllFlowInfo(superToken, sender, receiver);

        // Get Flow Operator Data Before
        (,,, int96 flowRateAllowanceBefore) = superToken_.getFlowPermissions(sender, operator);

        // Execute Delete Flow as FlowOperator
        vm.startPrank(operator);
        superToken_.deleteFlowFrom(sender, receiver);
        vm.stopPrank();

        // Update Test State
        {
            _helperRemoveInflowsAndOutflowsFromTestState(sender, receiver);

            _helperTakeBalanceSnapshot(superToken, sender);
            _helperTakeBalanceSnapshot(superToken, receiver);
        }

        // Assert Flow Data + Account Flow Info for sender/receiver
        int96 flowRateDelta = -flowInfoBefore.flowRate;
        {
            _assertFlowDataIsEmpty(superToken_, sender, receiver);
            _assertAccountFlowInfo(sender, flowRateDelta, senderFlowInfoBefore, true);
            _assertAccountFlowInfo(receiver, flowRateDelta, receiverFlowInfoBefore, false);
        }

        // Assert FlowOperator Data
        {
            (,,, int96 flowRateAllowanceAfter) = superToken_.getFlowPermissions(sender, operator);
            assertEq(flowRateAllowanceAfter, flowRateAllowanceBefore, "DeleteFlowFrom: Flow allowance deducted");
        }

        // Assert RTB for all users
        _assertRealTimeBalances(superToken_);
    }

    // Write Helpers - InstantDistributionAgreementV1

    /// @notice Creates an index as a publisher with index id
    /// @dev We assert:
    ///     - the index was created and is empty
    /// We also add the publisher id to the list of index id's belonging to the publisher
    /// @param superToken_ The SuperToken to create the index for
    /// @param publisher The publisher of the index
    /// @param indexId The index id to create
    function _helperCreateIndex(ISuperToken superToken_, address publisher, uint32 indexId) internal {
        vm.startPrank(publisher);
        superToken_.createIndex(indexId);
        vm.stopPrank();

        _helperAssertCreateIndex(superToken_, publisher, indexId);

        _indexIDs[superToken_][publisher].add(_generatePublisherId(publisher, indexId));
    }

    function _helperAssertCreateIndex(ISuperToken superToken_, address publisher, uint32 indexId) internal {
        _assertIndexData(superToken_, publisher, indexId, true, 0, 0, 0);
    }

    /// @notice Updates the index value of an index which distributes tokens to subscribers
    /// @dev We assert:
    ///     - The index data has been updated as expected
    ///     - the publisher's balance and deposit has been updated as expected
    /// @param superToken_ The SuperToken to update the index value for
    /// @param publisher The publisher of the index
    /// @param indexId The indexId to update
    /// @param newIndexValue The new index value to update to
    function _helperUpdateIndexValue(ISuperToken superToken_, address publisher, uint32 indexId, uint128 newIndexValue)
        internal
    {
        // Get Index Data and Publisher Balance Before
        (, uint128 indexValueBefore, uint128 totalUnitsApprovedBefore, uint128 totalUnitsPendingBefore) =
            superToken_.getIndex(publisher, indexId);

        (int256 publisherAvbBefore, uint256 publisherDepositBefore,,) = superToken_.realtimeBalanceOfNow(publisher);

        // Execute Update Index Value
        vm.startPrank(publisher);
        superToken_.updateIndexValue(indexId, newIndexValue);
        vm.stopPrank();

        // Update Test State
        _helperTakeBalanceSnapshot(superToken, publisher);

        // Assert Publisher AVB and Deposit
        {
            uint128 indexValueDelta = newIndexValue - indexValueBefore;
            int256 distributionAmount =
                uint256(indexValueDelta * (totalUnitsApprovedBefore + totalUnitsPendingBefore)).toInt256();
            uint256 depositDelta = indexValueDelta * totalUnitsPendingBefore;
            _assertIndexData(
                superToken_, publisher, indexId, true, newIndexValue, totalUnitsApprovedBefore, totalUnitsPendingBefore
            );
            (int256 publisherAvbAfter, uint256 publisherDepositAfter,,) = superToken_.realtimeBalanceOfNow(publisher);
            assertEq(publisherAvbAfter, publisherAvbBefore - distributionAmount, "Update Index: Publisher AVB");
            assertEq(publisherDepositAfter, publisherDepositBefore + depositDelta, "Update Index: Publisher Deposit");
        }
        // TODO we could actually save all the subscribers of an index and loop over them down the line
        // Assert that balance for subscriber has been updated (dependent on approval status)
    }

    /// @notice Executes an IDA distribution of tokens to subscribers
    /// @dev We assert:
    ///     - The index data has been updated as expected
    ///     - the publisher's balance and deposit has been updated as expected
    /// @param superToken_ The SuperToken to update the index value for
    /// @param publisher The publisher of the index
    /// @param indexId The indexId to update
    /// @param amount The new index value to update to
    function _helperDistributeViaIDA(ISuperToken superToken_, address publisher, uint32 indexId, uint256 amount)
        internal
    {
        // Get Index Data and Publisher Balance Before
        (, uint128 indexValueBefore, uint128 totalUnitsApprovedBefore, uint128 totalUnitsPendingBefore) =
            superToken_.getIndex(publisher, indexId);

        (int256 publisherAvbBefore, uint256 publisherDepositBefore,,) = superToken_.realtimeBalanceOfNow(publisher);

        // Get Calculated Distribution and assert is expected
        (uint256 actualAmount, uint128 newIndexValue) = superToken_.calculateDistribution(publisher, indexId, amount);

        uint128 indexValueDelta = newIndexValue - indexValueBefore;
        int256 distributionAmount =
            uint256(indexValueDelta * (totalUnitsApprovedBefore + totalUnitsPendingBefore)).toInt256();

        assertEq(actualAmount, distributionAmount.toUint256(), "Distribute: Distribution Amount");
        uint256 depositDelta = indexValueDelta * totalUnitsPendingBefore;

        // Execute Distribute
        vm.startPrank(publisher);
        superToken_.distribute(indexId, amount);
        vm.stopPrank();

        // Update Test State
        _helperTakeBalanceSnapshot(superToken, publisher);

        // Assert Index Data, Publisher AVB and Deposit
        _assertIndexData(
            superToken_, publisher, indexId, true, newIndexValue, totalUnitsApprovedBefore, totalUnitsPendingBefore
        );
        (int256 publisherAvbAfter, uint256 publisherDepositAfter,,) = superToken_.realtimeBalanceOfNow(publisher);
        assertEq(publisherAvbAfter, publisherAvbBefore - distributionAmount, "Distribute: Publisher AVB");
        assertEq(publisherDepositAfter, publisherDepositBefore + depositDelta, "Distribute: Publisher Deposit");

        // TODO we could actually save all the subscribers of an index and loop over them down the line
        // Assert that balance for subscriber has been updated (dependent on approval status)
    }

    /// @notice Updates subscription units for a subscriber
    /// @dev We assert:
    ///     - The index data has been updated as expected
    ///     - The subscription data has been updated as expected
    /// @param params The params for IDA subscription function
    /// @param units The desired units
    function _helperUpdateSubscriptionUnits(IDASubscriptionParams memory params, uint128 units) internal {
        // Get Subscription Data Before
        bytes32 subId =
            _generateSubscriptionId(params.subscriber, _generatePublisherId(params.publisher, params.indexId));
        (, uint128 indexValue, uint128 totalUnitsApprovedBefore, uint128 totalUnitsPendingBefore) =
            params.superToken.getIndex(params.publisher, params.indexId);

        (bool approved,,) = _helperTryGetSubscription(params.superToken, subId);

        // Execute Update Subscription Units
        vm.startPrank(params.publisher);
        params.superToken.updateSubscriptionUnits(params.indexId, params.subscriber, units);
        vm.stopPrank();

        // Assert Index Data and Subscription Data
        {
            uint128 expectedTotalUnitsApproved = approved ? totalUnitsApprovedBefore + units : totalUnitsApprovedBefore;
            uint128 expectedTotalUnitsPending = approved ? totalUnitsPendingBefore : totalUnitsPendingBefore + units;

            _assertIndexData(
                params.superToken,
                params.publisher,
                params.indexId,
                true,
                indexValue,
                expectedTotalUnitsApproved,
                expectedTotalUnitsPending
            );

            // subIndexValue here is equivalent because we update the subscriber
            // without updating the indexValue here.
            uint256 subIndexValue = indexValue;
            _lastUpdatedSubIndexValues[params.superToken][subId] = indexValue;
            uint256 pending = approved ? 0 : indexValue - subIndexValue * units;

            _assertSubscriptionData(params.superToken, subId, approved, units, pending);
        }
    }

    /// @notice Approves a subscription
    /// @dev We assert:
    ///     - The index data has been updated as expected
    ///     - The subscription data has been updated as expected
    ///     - The subscriber's balance has been updated as expected
    ///     - The publisher's balance has been updated as expected
    /// @param params The params for IDA subscription function
    function _helperApproveSubscription(IDASubscriptionParams memory params) internal {
        bytes32 subId =
            _generateSubscriptionId(params.subscriber, _generatePublisherId(params.publisher, params.indexId));

        // Get Balance Data Before
        (int256 publisherAvbBefore, uint256 publisherDepositBefore,,) =
            params.superToken.realtimeBalanceOfNow(params.publisher);
        (int256 subscriberAvbBefore,,,) = params.superToken.realtimeBalanceOfNow(params.subscriber);

        // Get Index/Subscription Data
        (, uint128 indexValue, uint128 totalUnitsApprovedBefore, uint128 totalUnitsPendingBefore) =
            params.superToken.getIndex(params.publisher, params.indexId);
        (, uint128 unitsBefore,) = _helperTryGetSubscription(params.superToken, subId);

        uint128 subIndexValueDelta = indexValue - _lastUpdatedSubIndexValues[params.superToken][subId];
        int256 balanceDelta = uint256(subIndexValueDelta * unitsBefore).toInt256();

        // Assert Subscription Data Before
        _assertSubscriptionData(params.superToken, subId, false, unitsBefore, balanceDelta.toUint256());

        // Execute Approve Subscription
        {
            vm.startPrank(params.subscriber);
            params.superToken.approveSubscription(params.publisher, params.indexId);
            vm.stopPrank();
        }

        // Take Balance Snapshot
        {
            _helperTakeBalanceSnapshot(superToken, params.publisher);
            _helperTakeBalanceSnapshot(superToken, params.subscriber);
        }

        // Assert Publisher Balance Data
        {
            (int256 publisherAvbAfter, uint256 publisherDepositAfter,,) =
                params.superToken.realtimeBalanceOfNow(params.publisher);
            assertEq(publisherAvbAfter, publisherAvbBefore, "Approve: Publisher AVB");
            assertEq(
                publisherDepositAfter,
                (publisherDepositBefore.toInt256() - balanceDelta).toUint256(),
                "Approve: Publisher Deposit"
            );
        }

        // Assert Subscription Balance Data
        {
            (int256 subscriberAvbAfter,,,) = params.superToken.realtimeBalanceOfNow(params.subscriber);
            assertEq(subscriberAvbAfter, subscriberAvbBefore + balanceDelta, "Approve: Subscriber AVB");
        }

        // Assert Subscription and Index Data
        {
            _assertSubscriptionData(params.superToken, subId, true, unitsBefore, 0);
            _assertIndexData(
                params.superToken,
                params.publisher,
                params.indexId,
                true,
                indexValue,
                totalUnitsApprovedBefore + unitsBefore,
                totalUnitsPendingBefore - unitsBefore
            );
        }

        _lastUpdatedSubIndexValues[params.superToken][subId] = indexValue;
    }

    /// @notice Revokes a subscription
    /// @dev We assert:
    ///     - The index data has been updated as expected
    ///     - The subscription data has been updated as expected
    ///     - The subscriber's balance has been updated as expected
    ///     - The publisher's balance has been updated as expected
    /// @param params The params for IDA subscription function
    function _helperRevokeSubscription(IDASubscriptionParams memory params) internal {
        bytes32 subId =
            _generateSubscriptionId(params.subscriber, _generatePublisherId(params.publisher, params.indexId));

        // Get Balance Data Before
        (int256 publisherAvbBefore,,,) = params.superToken.realtimeBalanceOfNow(params.publisher);
        (int256 subscriberAvbBefore,,,) = params.superToken.realtimeBalanceOfNow(params.subscriber);

        // Get Index/Subscription Data
        (, uint128 indexValue, uint128 totalUnitsApprovedBefore, uint128 totalUnitsPendingBefore) =
            params.superToken.getIndex(params.publisher, params.indexId);
        (, uint128 unitsBefore,) = _helperTryGetSubscription(params.superToken, subId);

        uint128 subIndexValueDelta = indexValue - _lastUpdatedSubIndexValues[params.superToken][subId];
        int256 balanceDelta = uint256(subIndexValueDelta * unitsBefore).toInt256();

        // Assert Subscription Data Before
        _assertSubscriptionData(params.superToken, subId, true, unitsBefore, 0);

        // Execute Revoke Subscription
        {
            vm.startPrank(params.subscriber);
            params.superToken.revokeSubscription(params.publisher, params.indexId);
            vm.stopPrank();
        }

        // Take Balance Snapshot
        {
            _helperTakeBalanceSnapshot(superToken, params.publisher);
            _helperTakeBalanceSnapshot(superToken, params.subscriber);
        }

        // Assert Publisher Balance Data
        {
            (int256 publisherAvbAfter,,,) = params.superToken.realtimeBalanceOfNow(params.publisher);
            assertEq(publisherAvbAfter, publisherAvbBefore, "Revoke: Publisher AVB");
        }

        // Assert Subscription Balance Data
        {
            (int256 subscriberAvbAfter,,,) = params.superToken.realtimeBalanceOfNow(params.subscriber);
            assertEq(subscriberAvbAfter, subscriberAvbBefore + balanceDelta, "Revoke: Subscriber AVB");
        }

        // Assert Subscription and Index Data
        {
            _assertSubscriptionData(params.superToken, subId, false, unitsBefore, 0);
            _assertIndexData(
                params.superToken,
                params.publisher,
                params.indexId,
                true,
                indexValue,
                totalUnitsApprovedBefore - unitsBefore,
                totalUnitsPendingBefore + unitsBefore
            );
        }

        _lastUpdatedSubIndexValues[params.superToken][subId] = indexValue;
    }

    /// @notice Deletes a subscription
    /// @dev We assert:
    ///     - The index data has been updated as expected
    ///     - The subscription data has been updated as expected
    ///     - The subscriber's balance has been updated as expected
    ///     - The publisher's balance has been updated as expected
    /// @param params The params for IDA subscription function
    function _helperDeleteSubscription(IDASubscriptionParams memory params) internal {
        bytes32 subId =
            _generateSubscriptionId(params.subscriber, _generatePublisherId(params.publisher, params.indexId));

        // Get Balance Data Before
        (int256 publisherAvbBefore, uint256 publisherDepositBefore,,) =
            params.superToken.realtimeBalanceOfNow(params.publisher);
        (int256 subscriberAvbBefore,,,) = params.superToken.realtimeBalanceOfNow(params.subscriber);

        // Get Index/Subscription Data
        (, uint128 indexValue, uint128 totalUnitsApprovedBefore, uint128 totalUnitsPendingBefore) =
            params.superToken.getIndex(params.publisher, params.indexId);
        (bool approvedBefore, uint128 unitsBefore,) = _helperTryGetSubscription(params.superToken, subId);

        uint128 subIndexValueDelta = indexValue - _lastUpdatedSubIndexValues[params.superToken][subId];
        int256 balanceDelta = uint256(subIndexValueDelta * unitsBefore).toInt256();

        // Assert Subscription Data Before
        _assertSubscriptionData(
            params.superToken, subId, approvedBefore, unitsBefore, approvedBefore ? 0 : balanceDelta.toUint256()
        );

        // Execute Delete Subscription
        {
            vm.startPrank(params.publisher);
            params.superToken.deleteSubscription(params.publisher, params.indexId, params.subscriber);
            vm.stopPrank();
        }

        // Take Balance Snapshot
        {
            _helperTakeBalanceSnapshot(superToken, params.publisher);
            _helperTakeBalanceSnapshot(superToken, params.subscriber);
        }

        // Assert Publisher Balance Data
        {
            (int256 publisherAvbAfter, uint256 publisherDeposit,,) =
                params.superToken.realtimeBalanceOfNow(params.publisher);
            assertEq(publisherAvbAfter, publisherAvbBefore, "Delete: Publisher AVB");
            assertEq(publisherDeposit, publisherDepositBefore - balanceDelta.toUint256(), "Delete: Publisher Deposit");
        }

        // Assert Subscription Balance Data
        {
            (int256 subscriberAvbAfter,,,) = params.superToken.realtimeBalanceOfNow(params.subscriber);
            assertEq(subscriberAvbAfter, subscriberAvbBefore + balanceDelta, "Delete: Subscriber AVB");
        }

        // Assert Subscription and Index Data
        {
            _assertSubscriptionData(params.superToken, subId, false, 0, 0);
            _assertIndexData(
                params.superToken,
                params.publisher,
                params.indexId,
                true,
                indexValue,
                totalUnitsApprovedBefore - unitsBefore,
                totalUnitsPendingBefore - unitsBefore
            );
        }

        _lastUpdatedSubIndexValues[params.superToken][subId] = 0;
    }

    /// @notice Executes a claim for a subscription
    /// @dev We assert:
    ///     - The subscriber's balance has been updated as expected
    ///     - The publisher's balance has been updated as expected
    /// @param superToken_ The SuperToken to claim
    /// @param caller The caller of the claim function
    /// @param publisher The publisher of the subscription
    /// @param indexId The index ID of the index
    /// @param subscriber The subscriber of the subscription
    function _helperClaimViaIDA(
        ISuperToken superToken_,
        address caller,
        address publisher,
        uint32 indexId,
        address subscriber
    ) internal {
        bytes32 subId = _generateSubscriptionId(subscriber, _generatePublisherId(publisher, indexId));

        // Get Balance Data Before
        (, uint256 publisherDepositBefore,,) = superToken_.realtimeBalanceOfNow(publisher);
        (int256 subscriberAvbBefore,,,) = superToken_.realtimeBalanceOfNow(subscriber);

        // Get Index/Subscription Data
        (, uint128 indexValue,,) = superToken_.getIndex(publisher, indexId);
        (, uint128 unitsBefore,) = _helperTryGetSubscription(superToken_, subId);

        uint128 subIndexValueDelta = indexValue - _lastUpdatedSubIndexValues[superToken_][subId];
        int256 pendingDistribution = uint256(subIndexValueDelta * unitsBefore).toInt256();

        // Execute Claim
        vm.startPrank(caller);
        superToken_.claim(publisher, indexId, subscriber);
        vm.stopPrank();

        // Take Balance Snapshot
        {
            _helperTakeBalanceSnapshot(superToken, publisher);
            _helperTakeBalanceSnapshot(superToken, subscriber);
        }

        // Assert Publisher Balance Data
        {
            (, uint256 publisherDeposit,,) = superToken_.realtimeBalanceOfNow(publisher);
            assertEq(
                publisherDeposit, publisherDepositBefore - pendingDistribution.toUint256(), "Claim: Publisher Deposit"
            );
        }

        // Assert Subscription Balance Data
        {
            (int256 subscriberAvbAfter,,,) = superToken_.realtimeBalanceOfNow(subscriber);
            assertEq(subscriberAvbAfter, subscriberAvbBefore + pendingDistribution, "Claim: Subscriber AVB");
        }

        _lastUpdatedSubIndexValues[superToken_][subId] = indexValue;
    }

    // Write Helpers - GeneralDistributionAgreementV1/SuperfluidPool

    function _helperCreatePool(ISuperToken _superToken, address _caller, address _poolAdmin)
        internal
        returns (SuperfluidPool)
    {
        vm.startPrank(_caller);
        SuperfluidPool localPool = SuperfluidPool(address(sf.gda.createPool(_superToken, _poolAdmin)));
        vm.stopPrank();

        // Assert Pool Creation was properly handled
        {
            assertTrue(sf.gda.isPool(_superToken, address(localPool)), "GDAv1.t: Created pool is not pool");
            assertEq(localPool.admin(), _poolAdmin, "GDAv1.t: Pool admin is incorrect");
            assertEq(address(localPool.superToken()), address(_superToken), "GDAv1.t: Pool super token is incorrect");
        }

        IPoolAdminNFT poolAdminNft = SuperToken(address(_superToken)).POOL_ADMIN_NFT();
        uint256 tokenId = poolAdminNft.getTokenId(address(localPool), _poolAdmin);

        // Assert PoolAdminNFT Owner is expected
        assertEq(
            poolAdminNft.ownerOf(tokenId), _poolAdmin, "_helperCreatePool: Pool Admin NFT is not owned by pool admin"
        );

        // Assert PoolAdminNFTData is expected
        {
            IPoolAdminNFT.PoolAdminNFTData memory poolAdminData = poolAdminNft.poolAdminDataByTokenId(tokenId);
            assertEq(poolAdminData.pool, address(localPool), "_helperCreatePool: Pool Admin NFT pool mismatch");
            assertEq(poolAdminData.admin, _poolAdmin, "_helperCreatePool: Pool Admin NFT admin mismatch");
        }

        return localPool;
    }

    function _helperUpdateMemberUnits(ISuperfluidPool pool_, address caller_, address member_, uint128 newUnits_)
        internal
    {
        // there is a hard restriction in which total units must never exceed type(int96).max
        vm.assume(newUnits_ < type(uint72).max);
        ISuperfluidToken poolSuperToken = pool_.superToken();
        if (caller_ == address(0) || member_ == address(0) || sf.gda.isPool(poolSuperToken, member_)) return;

        (bool isConnected, int256 oldUnits,) = _helperGetMemberPoolState(pool_, member_);

        PoolUnitData memory poolUnitDataBefore = _helperGetPoolUnitsData(pool_);

        (int256 claimableBalance,) = pool_.getClaimableNow(member_);
        (int256 balanceBefore,,,) = poolSuperToken.realtimeBalanceOfNow(member_);

        vm.startPrank(caller_);
        pool_.updateMemberUnits(member_, newUnits_);
        vm.stopPrank();

        PoolUnitData memory poolUnitDataAfter = _helperGetPoolUnitsData(pool_);

        {
            _helperTakeBalanceSnapshot(ISuperToken(address(poolSuperToken)), member_);
        }

        assertEq(pool_.getUnits(member_), newUnits_, "GDAv1.t: Members' units incorrectly set");

        // Assert that pending balance is claimed if user is disconnected
        if (!isConnected) {
            (int256 balanceAfter,,,) = poolSuperToken.realtimeBalanceOfNow(member_);
            assertEq(
                balanceAfter, balanceBefore + claimableBalance, "_helperUpdateMemberUnits: Pending balance not claimed"
            );
        }

        // Assert that the flow rate for a member is updated accordingly
        {
            int96 poolTotalFlowRate = pool_.getTotalFlowRate();
            uint128 totalUnits = pool_.getTotalUnits();
            uint128 flowRatePerUnit = totalUnits == 0 ? 0 : uint128(uint96(poolTotalFlowRate)) / totalUnits;
            int96 memberFlowRate = pool_.getMemberFlowRate(member_);
            assertEq(
                flowRatePerUnit * newUnits_,
                uint128(uint96(memberFlowRate)),
                "_helperUpdateMemberUnits: Member flow rate incorrect"
            );
        }

        // Update Expected Member Data
        if (newUnits_ > 0) {
            // @note You are only considered a member if you are given units
            _poolMembers[address(pool_)].add(member_);
        }

        // Assert Pool Total, Connected and Disconnect Units are correct
        {
            int256 unitsDelta = uint256(newUnits_).toInt256() - oldUnits;
            assertEq(
                uint256(uint256(poolUnitDataBefore.totalUnits).toInt256() + unitsDelta),
                poolUnitDataAfter.totalUnits,
                "_helperUpdateMemberUnits: Pool total units incorrect"
            );
            assertEq(
                uint256(uint256(poolUnitDataBefore.connectedUnits).toInt256() + (isConnected ? unitsDelta : int128(0))),
                poolUnitDataAfter.connectedUnits,
                "_helperUpdateMemberUnits: Pool connected units incorrect"
            );
            assertEq(
                uint256(
                    uint256(poolUnitDataBefore.disconnectedUnits).toInt256() + (isConnected ? int128(0) : unitsDelta)
                ),
                poolUnitDataAfter.disconnectedUnits,
                "_helperUpdateMemberUnits: Pool disconnected units incorrect"
            );
        }

        // Assert Pool Member NFT is minted/burned
        _assertPoolMemberNFT(poolSuperToken, pool_, member_, newUnits_);

        // Assert RTB for all users
        // _assertRealTimeBalances(ISuperToken(address(poolSuperToken)));
    }

    function _helperConnectPool(address caller_, ISuperToken superToken_, ISuperfluidPool pool_) internal {
        (bool isConnectedBefore, int256 oldUnits, int96 oldFlowRate) = _helperGetMemberPoolState(pool_, caller_);

        PoolUnitData memory poolUnitDataBefore = _helperGetPoolUnitsData(pool_);
        PoolFlowRateData memory poolFlowRateDataBefore = _helperGetPoolFlowRatesData(pool_);

        vm.startPrank(caller_);
        sf.host.callAgreement(
            sf.gda,
            abi.encodeWithSelector(IGeneralDistributionAgreementV1.connectPool.selector, pool_, ""),
            new bytes(0)
        );
        vm.stopPrank();

        PoolUnitData memory poolUnitDataAfter = _helperGetPoolUnitsData(pool_);
        PoolFlowRateData memory poolFlowRateDataAfter = _helperGetPoolFlowRatesData(pool_);

        {
            _helperTakeBalanceSnapshot(superToken_, caller_);
        }

        assertEq(sf.gda.isMemberConnected(superToken_, address(pool_), caller_), true, "GDAv1.t: Member not connected");

        // Assert connected units delta for the pool
        {
            assertEq(
                isConnectedBefore ? 0 : uint256(oldUnits),
                poolUnitDataAfter.connectedUnits - poolUnitDataBefore.connectedUnits,
                "_helperConnectPool: Pool connected units incorrect"
            );
        }

        // Assert connected and disconnected flow rate for the pool
        {
            assertEq(
                poolFlowRateDataBefore.totalConnectedFlowRate + (isConnectedBefore ? int96(0) : oldFlowRate),
                poolFlowRateDataAfter.totalConnectedFlowRate,
                "_helperConnectPool: Pool connected flow rate incorrect"
            );
            assertEq(
                poolFlowRateDataBefore.totalDisconnectedFlowRate - (isConnectedBefore ? int96(0) : oldFlowRate),
                poolFlowRateDataAfter.totalDisconnectedFlowRate,
                "_helperConnectPool: Pool disconnected flow rate incorrect"
            );
        }
        // Assert RTB for all users
        // _assertRealTimeBalances(superToken_);
    }

    function _helperDisconnectPool(address caller_, ISuperToken superToken_, ISuperfluidPool pool_) internal {
        (bool isConnectedBefore, int256 oldUnits, int96 oldFlowRate) = _helperGetMemberPoolState(pool_, caller_);

        PoolUnitData memory poolUnitDataBefore = _helperGetPoolUnitsData(pool_);
        PoolFlowRateData memory poolFlowRateDataBefore = _helperGetPoolFlowRatesData(pool_);

        vm.startPrank(caller_);
        sf.host.callAgreement(sf.gda, abi.encodeCall(sf.gda.disconnectPool, (pool_, new bytes(0))), new bytes(0));
        vm.stopPrank();

        PoolUnitData memory poolUnitDataAfter = _helperGetPoolUnitsData(pool_);
        PoolFlowRateData memory poolFlowRateDataAfter = _helperGetPoolFlowRatesData(pool_);

        {
            _helperTakeBalanceSnapshot(superToken_, caller_);
        }

        assertEq(
            sf.gda.isMemberConnected(superToken_, address(pool_), caller_),
            false,
            "GDAv1.t D/C: Member not disconnected"
        );

        // Assert disconnected units delta for the pool
        {
            assertEq(
                isConnectedBefore ? uint256(oldUnits) : 0,
                poolUnitDataAfter.disconnectedUnits - poolUnitDataBefore.disconnectedUnits,
                "_helperDisconnectPool: Pool disconnected units incorrect"
            );
        }
        {
            assertEq(
                poolFlowRateDataBefore.totalConnectedFlowRate - (isConnectedBefore ? oldFlowRate : int96(0)),
                poolFlowRateDataAfter.totalConnectedFlowRate,
                "_helperDisconnectPool: Pool connected flow rate incorrect"
            );
            assertEq(
                poolFlowRateDataBefore.totalDisconnectedFlowRate + (isConnectedBefore ? oldFlowRate : int96(0)),
                poolFlowRateDataAfter.totalDisconnectedFlowRate,
                "_helperDisconnectPool: Pool disconnected flow rate incorrect"
            );
        }

        // Assert RTB for all users
        // _assertRealTimeBalances(superToken_);
    }

    function _helperDistributeViaGDA(
        ISuperToken superToken_,
        address caller_,
        address from_,
        ISuperfluidPool pool_,
        uint256 requestedAmount
    ) internal {
        (int256 fromRTBBefore,,,) = superToken.realtimeBalanceOfNow(from_);

        uint256 actualAmountDistributed =
            sf.gda.estimateDistributionActualAmount(superToken, alice, pool_, requestedAmount);

        address[] memory members = _poolMembers[address(pool_)].values();
        uint256[] memory memberBalancesBefore = new uint256[](members.length);
        uint256[] memory memberClaimableBefore = new uint256[](members.length);

        for (uint256 i = 0; i < members.length; ++i) {
            (int256 memberRTB,,,) = superToken.realtimeBalanceOfNow(members[i]);
            memberBalancesBefore[i] = uint256(memberRTB);
            (int256 claimable,) = pool_.getClaimableNow(members[i]);
            memberClaimableBefore[i] = uint256(claimable);
        }

        vm.startPrank(caller_);
        sf.host.callAgreement(
            sf.gda,
            abi.encodeCall(sf.gda.distribute, (superToken_, from_, pool_, requestedAmount, new bytes(0))),
            new bytes(0)
        );
        vm.stopPrank();

        {
            _helperTakeBalanceSnapshot(superToken_, from_);
        }

        uint256 amountPerUnit = pool_.getTotalUnits() > 0 ? actualAmountDistributed / pool_.getTotalUnits() : 0;

        // Assert Distributor RTB
        (int256 fromRTBAfter,,,) = superToken.realtimeBalanceOfNow(from_);
        // If the distributor is a connected member themselves, they will receive the units
        // they have just distributed
        uint256 amountReceivedInitial = sf.gda.isMemberConnected(superToken, address(pool_), from_)
            ? uint256(pool_.getUnits(from_)) * amountPerUnit
            : 0;
        assertEq(
            fromRTBAfter,
            fromRTBBefore - int256(actualAmountDistributed) + int256(amountReceivedInitial),
            "GDAv1.t D: Distributor RTB incorrect"
        );

        if (members.length == 0) return;

        // Assert Members RTB
        for (uint256 i; i < members.length; ++i) {
            (int256 memberRTB,,,) = superToken.realtimeBalanceOfNow(members[i]);
            bool memberConnected = sf.gda.isMemberConnected(superToken, address(pool_), members[i]);

            uint256 amountReceived = uint256(pool_.getUnits(members[i])) * amountPerUnit;
            if (memberConnected) {
                if (members[i] == from_) {
                    assertEq(
                        memberRTB,
                        int256(memberBalancesBefore[i]) - int256(actualAmountDistributed) + int256(amountReceived),
                        "GDAv1.t D: Distributor who is Member RTB incorrect"
                    );
                } else {
                    assertEq(
                        uint256(memberRTB), memberBalancesBefore[i] + amountReceived, "GDAv1.t D: Member RTB incorrect"
                    );
                }
            } else {
                (int256 claimable,) = pool_.getClaimableNow(members[i]);
                assertEq(
                    uint256(claimable),
                    amountReceived + uint256(memberClaimableBefore[i]),
                    "GDAv1.t D: Member claimable incorrect"
                );
            }
        }

        // Assert RTB for all users
        // _assertRealTimeBalances(superToken_);
    }

    function _helperDistributeFlow(
        ISuperToken superToken_,
        address caller,
        address from,
        ISuperfluidPool pool_,
        int96 requestedFlowRate
    ) internal {
        (int96 actualFlowRate, int96 totalDistributionFlowRate) =
            sf.gda.estimateFlowDistributionActualFlowRate(superToken_, from, pool_, requestedFlowRate);

        address[] memory members = _poolMembers[address(pool_)].values();
        int96[] memory memberFlowRatesBefore = new int96[](members.length);

        for (uint256 i = 0; i < members.length; ++i) {
            int96 memberFlowRate = pool_.getMemberFlowRate(members[i]);
            memberFlowRatesBefore[i] = memberFlowRate;
        }

        vm.startPrank(caller);
        superToken_.distributeFlow(from, pool_, requestedFlowRate);
        vm.stopPrank();

        {
            _helperTakeBalanceSnapshot(superToken_, from);
        }

        int96 poolTotalFlowRateAfter = pool_.getTotalFlowRate();
        {
            // Assert distributor flow rate
            int96 fromToPoolFlowRateAfter = sf.gda.getFlowRate(superToken_, from, pool_);
            assertEq(
                fromToPoolFlowRateAfter,
                actualFlowRate,
                "_helperDistributeFlow: from flow rate should be actual flow rate"
            );

            // Assert pool total flow rate
            assertEq(
                poolTotalFlowRateAfter,
                totalDistributionFlowRate,
                "_helperDistributeFlow: pool total flow rate != total distribution flow rate"
            );
        }

        // Assert Outflow NFT is minted to distributor
        // Assert Inflow NFT is minted to pool
        _assertFlowNftOnDistributeFlow(superToken_, pool_, from, requestedFlowRate);

        {
            if (members.length == 0) return;
            uint128 poolTotalUnitsAfter = pool_.getTotalUnits();
            int96 flowRatePerUnit = poolTotalUnitsAfter == 0
                ? int96(0)
                : poolTotalFlowRateAfter / uint256(poolTotalUnitsAfter).toInt256().toInt96();

            for (uint256 i; i < members.length; ++i) {
                int96 memberFlowRate = pool_.getMemberFlowRate(members[i]);
                uint128 memberUnits = pool_.getUnits(members[i]);
                int96 expectedMemberFlowRate = flowRatePerUnit * uint256(memberUnits).toInt256().toInt96();
                assertEq(
                    expectedMemberFlowRate,
                    memberFlowRate,
                    "_helperDistributeFlow: member flow rate != expected member flow rate"
                );
            }
        }
        // Assert RTB for all users
        // _assertRealTimeBalances(_superToken);
    }

    // Write Helpers - SuperfluidPool ERC20 Functionality

    function _helperSuperfluidPoolApprove(ISuperfluidPool _pool, address owner, address spender, uint256 amount)
        internal
    {
        vm.startPrank(owner);
        _pool.approve(spender, amount);
        vm.stopPrank();

        _assertPoolAllowance(_pool, owner, spender, amount);
    }

    function _helperSuperfluidPoolIncreaseAllowance(
        ISuperfluidPool _pool,
        address owner,
        address spender,
        uint256 addedValue
    ) internal {
        uint256 allowanceBefore = _pool.allowance(owner, spender);

        vm.startPrank(owner);
        _pool.increaseAllowance(spender, addedValue);
        vm.stopPrank();

        _assertPoolAllowance(_pool, owner, spender, allowanceBefore + addedValue);
    }

    function _helperSuperfluidPoolDecreaseAllowance(
        ISuperfluidPool _pool,
        address owner,
        address spender,
        uint256 subtractedValue
    ) internal {
        uint256 allowanceBefore = _pool.allowance(owner, spender);

        vm.startPrank(owner);
        _pool.decreaseAllowance(spender, subtractedValue);
        vm.stopPrank();

        _assertPoolAllowance(_pool, owner, spender, allowanceBefore - subtractedValue);
    }

    function _helperSuperfluidPoolUnitsTransfer(ISuperfluidPool _pool, address from, address to, uint256 amount)
        internal
    {
        uint256 fromBalanceOfBefore = _pool.balanceOf(from);
        uint256 toBalanceOfBefore = _pool.balanceOf(to);

        vm.startPrank(from);
        _pool.transfer(to, amount);
        vm.stopPrank();

        uint256 fromBalanceOfAfter = _pool.balanceOf(from);
        uint256 toBalanceOfAfter = _pool.balanceOf(to);
        assertEq(
            fromBalanceOfBefore - amount,
            fromBalanceOfAfter,
            "_helperSuperfluidPoolUnitsTransfer: from balance mismatch"
        );
        assertEq(
            toBalanceOfBefore + amount, toBalanceOfAfter, "_helperSuperfluidPoolUnitsTransfer: to balance mismatch"
        );
    }

    function _helperSuperfluidPoolUnitsTransferFrom(
        ISuperfluidPool _pool,
        address caller,
        address from,
        address to,
        uint256 amount
    ) internal {
        uint256 fromBalanceOfBefore = _pool.balanceOf(from);
        uint256 toBalanceOfBefore = _pool.balanceOf(to);
        uint256 allowanceBefore = _pool.allowance(from, caller);

        vm.startPrank(caller);
        _pool.transferFrom(from, to, amount);
        vm.stopPrank();

        uint256 fromBalanceOfAfter = _pool.balanceOf(from);
        uint256 toBalanceOfAfter = _pool.balanceOf(to);
        uint256 allowanceAfter = _pool.allowance(from, caller);
        assertEq(
            fromBalanceOfBefore - amount,
            fromBalanceOfAfter,
            "_helperSuperfluidPoolUnitsTransferFrom: from balance mismatch"
        );
        assertEq(
            toBalanceOfBefore + amount, toBalanceOfAfter, "_helperSuperfluidPoolUnitsTransferFrom: to balance mismatch"
        );
        assertEq(allowanceBefore - amount, allowanceAfter, "_helperSuperfluidPoolUnitsTransferFrom: allowance mismatch");
    }

    function _helperGetMemberPoolState(ISuperfluidPool pool_, address member_)
        internal
        view
        returns (bool isConnected, int256 units, int96 flowRate)
    {
        units = uint256(pool_.getUnits(member_)).toInt256();
        isConnected = sf.gda.isMemberConnected(pool_, member_);
        flowRate = pool_.getMemberFlowRate(member_);
    }

    function _helperGetPoolUnitsData(ISuperfluidPool pool_) internal view returns (PoolUnitData memory poolUnitData) {
        poolUnitData = PoolUnitData({
            totalUnits: pool_.getTotalUnits(),
            connectedUnits: pool_.getTotalConnectedUnits(),
            disconnectedUnits: pool_.getTotalDisconnectedUnits()
        });
    }

    function _helperGetPoolFlowRatesData(ISuperfluidPool pool_)
        internal
        view
        returns (PoolFlowRateData memory poolFlowRateData)
    {
        poolFlowRateData = PoolFlowRateData({
            totalFlowRate: pool_.getTotalFlowRate(),
            totalConnectedFlowRate: pool_.getTotalConnectedFlowRate(),
            totalDisconnectedFlowRate: pool_.getTotalDisconnectedFlowRate()
        });
    }

    /*//////////////////////////////////////////////////////////////////////////
                                    Assertion Helpers
    //////////////////////////////////////////////////////////////////////////*/

    // ConstantFlowAgreement Assertions

    /// @dev Asserts that a single flow has been updated as expected
    function _assertFlowData(
        ISuperToken superToken_,
        address sender,
        address receiver,
        int96 expectedFlowRate,
        uint256 expectedLastUpdated,
        uint256 expectedOwedDeposit
    ) internal {
        (uint256 lastUpdated, int96 flowRate, uint256 deposit, uint256 owedDeposit) =
            superToken_.getFlowInfo(sender, receiver);

        uint256 expectedDeposit = superToken_.getBufferAmountByFlowRate(expectedFlowRate);

        assertEq(flowRate, expectedFlowRate, "FlowData: flow rate");
        assertEq(lastUpdated, expectedLastUpdated, "FlowData: last updated");
        assertEq(deposit, expectedDeposit, "FlowData: deposit");
        assertEq(owedDeposit, expectedOwedDeposit, "FlowData: owed deposit");
    }

    /// @dev Asserts that a single flow has been removed on deletion
    function _assertFlowDataIsEmpty(ISuperToken superToken_, address sender, address receiver) internal {
        _assertFlowData(superToken_, sender, receiver, 0, 0, 0);
    }

    function _assertFlowOperatorData(
        ISuperToken superToken_,
        address sender,
        address flowOperator,
        int96 expectedFlowRateAllowance,
        uint8 expectedPermissionsBitmask
    ) internal {
        (bool canCreate, bool canUpdate, bool canDelete, int96 allowance) =
            superToken_.getFlowPermissions(sender, flowOperator);

        bool expectedAllowCreate = expectedPermissionsBitmask & 1 == 1;
        bool expectedAllowUpdate = expectedPermissionsBitmask >> 1 & 1 == 1;
        bool expectedAllowDelete = expectedPermissionsBitmask >> 2 & 1 == 1;

        assertEq(canCreate, expectedAllowCreate, "FlowOperatorData: create permissions");
        assertEq(canUpdate, expectedAllowUpdate, "FlowOperatorData: update permissions");
        assertEq(canDelete, expectedAllowDelete, "FlowOperatorData: delete permissions");
        assertEq(allowance, expectedFlowRateAllowance, "FlowOperatorData: flow rate allowance");
    }

    function _assertFlowOperatorDataIsEmpty(ISuperToken superToken_, address sender, address flowOperator) internal {
        _assertFlowOperatorData(superToken_, sender, flowOperator, 0, 0);
    }

    /// @dev Asserts that account flow info has been updated as expected
    /// @param account The account to check
    /// @param flowRateDelta The delta of the flow rate
    /// @param flowInfoBefore The flow info before the update
    /// @param isSender Whether the account is the sender
    function _assertAccountFlowInfo(
        address account,
        int96 flowRateDelta,
        ConstantFlowAgreementV1.FlowData memory flowInfoBefore,
        bool isSender
    ) internal {
        (uint256 lastUpdated, int96 netFlowRate, uint256 deposit, uint256 owedDeposit) =
            sf.cfa.getAccountFlowInfo(superToken, account);

        int96 expectedNetFlowRate = flowInfoBefore.flowRate + (isSender ? -flowRateDelta : flowRateDelta);
        int256 depositDelta =
            superToken.getBufferAmountByFlowRate(flowRateDelta < 0 ? -flowRateDelta : flowRateDelta).toInt256();
        depositDelta = flowRateDelta < 0 ? -depositDelta : depositDelta;
        uint256 expectedDeposit =
            (flowInfoBefore.deposit.toInt256() + (isSender ? depositDelta : int256(0))).toUint256();
        // TODO: we may need to pass expectedTimestamp at some point
        assertEq(lastUpdated, block.timestamp, "AccountFlowInfo: lastUpdated");
        assertEq(netFlowRate, expectedNetFlowRate, "AccountFlowInfo: net flow rate");
        assertEq(deposit, expectedDeposit, "AccountFlowInfo: deposit");
        // TODO: we may need to pass expectedOwedDeposit at some point
        assertEq(owedDeposit, 0, "AccountFlowInfo: owed deposit");
    }

    // InstantDistributionAgreement Assertions

    /// @dev Asserts that the index data has been updated as expected
    /// @param superToken_ The SuperToken to check
    /// @param publisher The publisher of the index
    /// @param indexId The index ID of the index
    /// @param expectedExist Whether the index should exist
    /// @param expectedIndexValue The expected index value
    /// @param expectedTotalUnitsApproved The expected total units approved
    /// @param expectedTotalUnitsPending The expected total units pending
    function _assertIndexData(
        ISuperToken superToken_,
        address publisher,
        uint32 indexId,
        bool expectedExist,
        uint128 expectedIndexValue,
        uint128 expectedTotalUnitsApproved,
        uint128 expectedTotalUnitsPending
    ) internal {
        (bool exist, uint128 indexValue, uint128 totalUnitsApproved, uint128 totalUnitsPending) =
            superToken_.getIndex(publisher, indexId);

        assertEq(exist, expectedExist, "IndexData: exist");
        assertEq(indexValue, expectedIndexValue, "IndexData: index value");
        assertEq(totalUnitsApproved, expectedTotalUnitsApproved, "IndexData: total units approved");
        assertEq(totalUnitsPending, expectedTotalUnitsPending, "IndexData: total units pending");
    }

    /// @dev Asserts that the subscription data has been updated as expected
    /// @param superToken_ The SuperToken to check
    /// @param subscriptionId The subscription ID of the subscription
    /// @param expectedApproved Whether the subscription should be approved
    /// @param expectedUnits The expected units
    /// @param expectedPending The expected pending
    function _assertSubscriptionData(
        ISuperToken superToken_,
        bytes32 subscriptionId,
        bool expectedApproved,
        uint128 expectedUnits,
        uint256 expectedPending
    ) internal {
        (,, bool approved, uint128 units, uint256 pending) = superToken_.getSubscriptionByID(subscriptionId);
        assertEq(approved, expectedApproved, "SubscriptionData: approved");
        assertEq(units, expectedUnits, "SubscriptionData: units");
        assertEq(pending, expectedPending, "SubscriptionData: pending");
    }

    /// @notice Asserts that the real time balances for all active test accounts are expected
    /// @dev We also take a balance snapshot after each assertion
    /// @param superToken_ The SuperToken to check
    function _assertRealTimeBalances(ISuperToken superToken_) internal {
        for (uint i; i < N_TESTERS; ++i) {
            address account = TEST_ACCOUNTS[i];
            RealtimeBalance memory balanceSnapshot = _balanceSnapshots[superToken_][account];
            (int256 avb, uint256 deposit, uint256 owedDeposit, uint256 currentTime) =
                superToken_.realtimeBalanceOfNow(account);

            int96 netFlowRate = superToken_.getNetFlowRate(account);
            int256 amountFlowedSinceSnapshot = (currentTime - balanceSnapshot.timestamp).toInt256() * netFlowRate;
            int256 expectedAvb = balanceSnapshot.availableBalance + amountFlowedSinceSnapshot;

            assertEq(balanceSnapshot.deposit, deposit, "Real Time Balances: deposit");
            assertEq(balanceSnapshot.owedDeposit, owedDeposit, "Real Time Balances: owed deposit");
            assertEq(avb, expectedAvb, "Real Time Balances: available balance");

            _helperTakeBalanceSnapshot(superToken_, account);
        }
    }

    // GeneralDistributionAgreement Assertions

    function _assertPoolAllowance(ISuperfluidPool _pool, address owner, address spender, uint256 expectedAllowance)
        internal
    {
        assertEq(_pool.allowance(owner, spender), expectedAllowance, "_assertPoolAllowance: allowance mismatch");
    }

    function _assertPoolMemberNFT(
        ISuperfluidToken _superToken,
        ISuperfluidPool _pool,
        address _member,
        uint128 _newUnits
    ) internal {
        IPoolMemberNFT poolMemberNFT = SuperToken(address(_superToken)).POOL_MEMBER_NFT();
        uint256 tokenId = poolMemberNFT.getTokenId(address(_pool), address(_member));
        if (_newUnits > 0) {
            // Assert Pool Member NFT owner
            assertEq(poolMemberNFT.ownerOf(tokenId), _member, "_assertPoolMemberNFT: member doesn't own NFT");

            // Assert Pool Member NFT data
            IPoolMemberNFT.PoolMemberNFTData memory poolMemberData = poolMemberNFT.poolMemberDataByTokenId(tokenId);
            assertEq(poolMemberData.pool, address(_pool), "_assertPoolMemberNFT: Pool Member NFT pool mismatch");
            assertEq(poolMemberData.member, _member, "_assertPoolMemberNFT: Pool Member NFT member mismatch");
            assertEq(poolMemberData.units, _newUnits, "_assertPoolMemberNFT: Pool Member NFT units mismatch");
        } else {
            vm.expectRevert(IPoolNFTBase.POOL_NFT_INVALID_TOKEN_ID.selector);
            poolMemberNFT.ownerOf(tokenId);
        }
    }

    function _assertFlowNftOnDistributeFlow(
        ISuperfluidToken _superToken,
        ISuperfluidPool _pool,
        address _distributor,
        int96 _newFlowRate
    ) internal {
        IConstantOutflowNFT constantOutflowNFT = SuperToken(address(_superToken)).CONSTANT_OUTFLOW_NFT();
        IConstantInflowNFT constantInflowNFT = SuperToken(address(_superToken)).CONSTANT_INFLOW_NFT();
        uint256 tokenId = constantOutflowNFT.getTokenId(address(_superToken), address(_distributor), address(_pool));
        if (_newFlowRate > 0) {
            assertEq(
                constantOutflowNFT.ownerOf(tokenId),
                _distributor,
                "_assertFlowNftOnDistributeFlow: distributor doesn't own outflow NFT"
            );
            assertEq(
                constantInflowNFT.ownerOf(tokenId),
                address(_pool),
                "_assertFlowNftOnDistributeFlow: distributor doesn't own inflow NFT"
            );
        } else {
            vm.expectRevert(IFlowNFTBase.CFA_NFT_INVALID_TOKEN_ID.selector);
            constantOutflowNFT.ownerOf(tokenId);

            vm.expectRevert(IFlowNFTBase.CFA_NFT_INVALID_TOKEN_ID.selector);
            constantInflowNFT.ownerOf(tokenId);
        }
    }
}<|MERGE_RESOLUTION|>--- conflicted
+++ resolved
@@ -7,7 +7,6 @@
 import { EnumerableSet } from "@openzeppelin/contracts/utils/structs/EnumerableSet.sol";
 import { ERC1820RegistryCompiled } from "../../contracts/libs/ERC1820RegistryCompiled.sol";
 import { SuperfluidFrameworkDeployer } from "../../contracts/utils/SuperfluidFrameworkDeployer.sol";
-<<<<<<< HEAD
 import { Superfluid } from "../../contracts/superfluid/Superfluid.sol";
 import { ISuperfluidPool, SuperfluidPool } from "../../contracts/superfluid/SuperfluidPool.sol";
 import { IFlowNFTBase } from "../../contracts/interfaces/superfluid/IFlowNFTBase.sol";
@@ -17,8 +16,6 @@
 import { IConstantOutflowNFT } from "../../contracts/interfaces/superfluid/IConstantOutflowNFT.sol";
 import { IConstantInflowNFT } from "../../contracts/interfaces/superfluid/IConstantInflowNFT.sol";
 import { ISuperfluidToken } from "../../contracts/interfaces/superfluid/ISuperfluidToken.sol";
-=======
->>>>>>> 8418263d
 import { ISETH } from "../../contracts/interfaces/tokens/ISETH.sol";
 import { UUPSProxy } from "../../contracts/upgradability/UUPSProxy.sol";
 import { ConstantFlowAgreementV1 } from "../../contracts/agreements/ConstantFlowAgreementV1.sol";
@@ -459,12 +456,7 @@
     /// @return senderFlowInfo The account flow info for a sender
     /// @return receiverFlowInfo The account flow info for a receiver
     function _helperGetAllFlowInfo(ISuperToken superToken_, address sender, address receiver)
-<<<<<<< HEAD
-        internal
-        view
-=======
         internal view
->>>>>>> 8418263d
         returns (
             ConstantFlowAgreementV1.FlowData memory flowInfo,
             ConstantFlowAgreementV1.FlowData memory senderFlowInfo,
