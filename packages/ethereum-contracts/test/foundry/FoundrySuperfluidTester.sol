// SPDX-License-Identifier: MIT
pragma solidity >=0.8.11;

import "forge-std/Test.sol";

import { SafeCast } from "@openzeppelin/contracts/utils/math/SafeCast.sol";
import { EnumerableSet } from "@openzeppelin/contracts/utils/structs/EnumerableSet.sol";
import { ERC1820RegistryCompiled } from "../../contracts/libs/ERC1820RegistryCompiled.sol";
import { SuperfluidFrameworkDeployer } from "../../contracts/utils/SuperfluidFrameworkDeployer.sol";
import { Superfluid } from "../../contracts/superfluid/Superfluid.sol";
import { ISuperfluidPool, SuperfluidPool } from "../../contracts/agreements/gdav1/SuperfluidPool.sol";
import { IFlowNFTBase } from "../../contracts/interfaces/superfluid/IFlowNFTBase.sol";
import { IPoolNFTBase } from "../../contracts/interfaces/agreements/gdav1/IPoolNFTBase.sol";
import { IPoolAdminNFT } from "../../contracts/interfaces/agreements/gdav1/IPoolAdminNFT.sol";
import { IPoolMemberNFT } from "../../contracts/interfaces/agreements/gdav1/IPoolMemberNFT.sol";
import { IConstantOutflowNFT } from "../../contracts/interfaces/superfluid/IConstantOutflowNFT.sol";
import { IConstantInflowNFT } from "../../contracts/interfaces/superfluid/IConstantInflowNFT.sol";
import { ISuperfluidToken } from "../../contracts/interfaces/superfluid/ISuperfluidToken.sol";
import { ISETH } from "../../contracts/interfaces/tokens/ISETH.sol";
import { UUPSProxy } from "../../contracts/upgradability/UUPSProxy.sol";
import { ConstantFlowAgreementV1 } from "../../contracts/agreements/ConstantFlowAgreementV1.sol";
import { IGeneralDistributionAgreementV1 } from "../../contracts/agreements/gdav1/GeneralDistributionAgreementV1.sol";
import { SuperTokenV1Library } from "../../contracts/apps/SuperTokenV1Library.sol";
import { IERC20, ISuperToken, SuperToken } from "../../contracts/superfluid/SuperToken.sol";
import { SuperfluidLoader } from "../../contracts/utils/SuperfluidLoader.sol";
import { TestResolver } from "../../contracts/utils/TestResolver.sol";
import { TestToken } from "../../contracts/utils/TestToken.sol";

/// @title FoundrySuperfluidTester
/// @dev A contract that can be inherited from to test Superfluid agreements
///
/// Types of SuperToken to test:
/// - (0) | WRAPPER_SUPER_TOKEN: has underlying ERC20 token (e.g. USDC)
/// - (1) | NATIVE_ASSET_SUPER_TOKEN: underlying asset is the native gas token (e.g. ETH)
/// - (2) | PURE_SUPER_TOKEN: has no underlying AND is purely a SuperToken
/// - (3) | CUSTOM_WRAPPER_SUPER_TOKEN: has underlying ERC20 token (e.g. USDC) AND has custom SuperToken logic
/// - (4) | CUSTOM_PURE_SUPER_TOKEN: has no underlying AND is purely a SuperToken AND has custom SuperToken logic
///
/// Definitions
/// - AUM: Assets Under Management
///     - Wrapper: underlyingToken.balanceOf(address(superToken))
///     - Native: address(superToken).balance
///     - Pure: superToken.totalSupply()
contract FoundrySuperfluidTester is Test {
    using SuperTokenV1Library for ISuperToken;
    using EnumerableSet for EnumerableSet.Bytes32Set;
    using EnumerableSet for EnumerableSet.AddressSet;
    using SafeCast for uint256;
    using SafeCast for int256;

    enum TestSuperTokenType {
        WRAPPER_SUPER_TOKEN,
        NATIVE_ASSET_SUPER_TOKEN,
        PURE_SUPER_TOKEN,
        CUSTOM_WRAPPER_SUPER_TOKEN,
        CUSTOM_PURE_SUPER_TOKEN,
        UNSUPPORTED_TOKEN_TYPE
    }

    struct _StackVars_UseBools {
        bool useForwarder;
        bool useGDA;
    }

    struct RealtimeBalance {
        int256 availableBalance;
        uint256 deposit;
        uint256 owedDeposit;
        uint256 timestamp;
    }

    struct IDASubscriptionParams {
        ISuperToken superToken;
        address publisher;
        address subscriber;
        uint32 indexId;
    }

    struct ExpectedSuperfluidPoolData {
        int128 totalUnits;
        int128 connectedUnits;
        int128 disconnectedUnits;
        int96 connectedFlowRate;
        int96 disconnectedFlowRate;
        int256 disconnectedBalance;
    }

    struct ExpectedPoolMemberData {
        bool isConnected;
        uint128 ownedUnits;
        int96 flowRate;
        int96 netFlowRate;
    }

    struct PoolUnitData {
        uint128 totalUnits;
        uint128 connectedUnits;
        uint128 disconnectedUnits;
    }

    struct PoolFlowRateData {
        int96 totalFlowRate;
        int96 totalConnectedFlowRate;
        int96 totalDisconnectedFlowRate;
    }

    error INVALID_TEST_SUPER_TOKEN_TYPE();

    SuperfluidFrameworkDeployer internal immutable sfDeployer;
    TestSuperTokenType internal immutable testSuperTokenType;

    uint256 internal constant DEFAULT_WARP_TIME = 1 days;
    uint256 internal constant INIT_TOKEN_BALANCE = type(uint128).max;
    uint256 internal constant INIT_SUPER_TOKEN_BALANCE = type(uint88).max;
    string internal constant DEFAULT_TEST_TOKEN_TYPE = "WRAPPER_SUPER_TOKEN";
    string internal constant TOKEN_TYPE_ENV_KEY = "TOKEN_TYPE";

    address internal constant admin = address(0x420);
    address internal constant alice = address(0x421);
    address internal constant bob = address(0x422);
    address internal constant carol = address(0x423);
    address internal constant dan = address(0x424);
    address internal constant eve = address(0x425);
    address internal constant frank = address(0x426);
    address internal constant grace = address(0x427);
    address internal constant heidi = address(0x428);
    address internal constant ivan = address(0x429);
    address[] internal TEST_ACCOUNTS = [admin, alice, bob, carol, dan, eve, frank, grace, heidi, ivan];

    /// @dev Other account addresses added that aren't testers (pools, super apps, smart contracts)
    EnumerableSet.AddressSet internal OTHER_ACCOUNTS;

    uint256 internal immutable N_TESTERS;

    SuperfluidFrameworkDeployer.Framework internal sf;

    /// @dev The current underlying token being tested (applies only to wrapper super tokens)
    TestToken internal token;

    /// @dev The current super token being tested
    ISuperToken internal superToken;

    /// @dev The expected total supply of the current super token being tested
    uint256 private _expectedTotalSupply;

    /// @notice A mapping from super token to account to realtime balance data snapshot
    /// @dev Used for validating that balances are correct
    mapping(ISuperToken => mapping(address account => RealtimeBalance balanceSnapshot)) internal _balanceSnapshots;

    /// @notice A mapping from super token to account to flowIDs of outflows from the account for the CFA
    mapping(ISuperToken => mapping(address account => EnumerableSet.Bytes32Set flowIDs)) internal _outflows;

    /// @notice A mapping from super token to account to flowIDs of inflows to the account for the CFA
    mapping(ISuperToken => mapping(address account => EnumerableSet.Bytes32Set flowIDs)) internal _inflows;

    /// @notice A mapping from super token to account to indexIDs of indexes of the account for the IDA
    mapping(ISuperToken => mapping(address account => EnumerableSet.Bytes32Set indexIDs)) internal _indexIDs;

    /// @notice A mapping from super token to subId to sub.indexValue for the IDA
    mapping(ISuperToken => mapping(bytes32 subId => uint128 indexValue)) internal _lastUpdatedSubIndexValues;

    /// @notice A mapping from pool to
    mapping(address pool => EnumerableSet.AddressSet members) internal _poolMembers;
    mapping(address pool => mapping(address member => ExpectedPoolMemberData expectedData)) internal
        _poolToExpectedMemberData;

    constructor(uint8 nTesters) {
        // deploy ERC1820 registry
        vm.etch(ERC1820RegistryCompiled.at, ERC1820RegistryCompiled.bin);

        // deploy SuperfluidFrameworkDeployer
        // which deploys in its constructor:
        // - TestGovernance
        // - Host
        // - CFA
        // - IDA
        // - ConstantOutflowNFT logic
        // - ConstantInflowNFT logic
        // - SuperToken logic
        // - SuperTokenFactory
        // - Resolver
        // - SuperfluidLoader
        // - CFAv1Forwarder
        sfDeployer = new SuperfluidFrameworkDeployer();
        sfDeployer.deployTestFramework();
        sf = sfDeployer.getFramework();

        require(nTesters <= TEST_ACCOUNTS.length, "too many testers");
        N_TESTERS = nTesters;

        _addAccount(address(sf.gda));

        // Set the token type being tested
        string memory tokenType = vm.envOr(TOKEN_TYPE_ENV_KEY, DEFAULT_TEST_TOKEN_TYPE);
        bytes32 hashedTokenType = keccak256(abi.encode(tokenType));

        _addAccount(address(sf.toga));

        // @note we must use a ternary expression because immutable variables cannot be initialized
        // in an if statement
        testSuperTokenType = hashedTokenType == keccak256(abi.encode("WRAPPER_SUPER_TOKEN"))
            ? TestSuperTokenType.WRAPPER_SUPER_TOKEN
            : hashedTokenType == keccak256(abi.encode("NATIVE_ASSET_SUPER_TOKEN"))
                ? TestSuperTokenType.NATIVE_ASSET_SUPER_TOKEN
                : hashedTokenType == keccak256(abi.encode("PURE_SUPER_TOKEN"))
                    ? TestSuperTokenType.PURE_SUPER_TOKEN
                    : hashedTokenType == keccak256(abi.encode("CUSTOM_WRAPPER_SUPER_TOKEN"))
                        ? TestSuperTokenType.CUSTOM_WRAPPER_SUPER_TOKEN
                        : hashedTokenType == keccak256(abi.encode("CUSTOM_PURE_SUPER_TOKEN"))
                            ? TestSuperTokenType.CUSTOM_PURE_SUPER_TOKEN
                            : TestSuperTokenType.UNSUPPORTED_TOKEN_TYPE;

        if (testSuperTokenType == TestSuperTokenType.UNSUPPORTED_TOKEN_TYPE) revert INVALID_TEST_SUPER_TOKEN_TYPE();
    }

    /*//////////////////////////////////////////////////////////////////////////
                                Test Setup/Harness
    //////////////////////////////////////////////////////////////////////////*/
    function setUp() public virtual {
        _setUpSuperToken();
    }

    /// @notice Deploys a Wrapper SuperToken with an underlying test token and gives tokens to the test accounts
    function _setUpWrapperSuperToken() internal {
        (token, superToken) = sfDeployer.deployWrapperSuperToken("FTT", "FTT", 18, type(uint256).max);

        address[] memory accounts = _listAccounts();
        for (uint256 i = 0; i < accounts.length; ++i) {
            address account = accounts[i];
            token.mint(account, INIT_TOKEN_BALANCE);

            vm.startPrank(account);
            token.approve(address(superToken), INIT_SUPER_TOKEN_BALANCE);
            superToken.upgrade(INIT_SUPER_TOKEN_BALANCE);
            _expectedTotalSupply += INIT_SUPER_TOKEN_BALANCE;
            vm.stopPrank();
            _helperTakeBalanceSnapshot(superToken, account);
        }
    }

    /// @notice Deploys a Native Asset SuperToken and gives tokens to the test accounts
    /// @dev We use vm.deal to give each account a starting amount of ether
    function _setUpNativeAssetSuperToken() internal {
        (superToken) = sfDeployer.deployNativeAssetSuperToken("Super ETH", "ETHx");

        address[] memory accounts = _listAccounts();
        for (uint256 i = 0; i < accounts.length; ++i) {
            address account = accounts[i];
            vm.startPrank(account);
            vm.deal(account, INIT_TOKEN_BALANCE);
            ISETH(address(superToken)).upgradeByETH{ value: INIT_SUPER_TOKEN_BALANCE }();
            _expectedTotalSupply += INIT_SUPER_TOKEN_BALANCE;
            vm.stopPrank();
            _helperTakeBalanceSnapshot(superToken, account);
        }
    }

    /// @notice Deploys a Pure SuperToken and gives tokens to the test accounts
    /// @dev This contract receives the total supply then doles it out to the test accounts
    function _setUpPureSuperToken() internal {
        address[] memory accounts = _listAccounts();

        uint256 initialSupply = INIT_SUPER_TOKEN_BALANCE * accounts.length;
        (superToken) = sfDeployer.deployPureSuperToken("Super MR", "MRx", initialSupply);
        _expectedTotalSupply = initialSupply;

        for (uint256 i = 0; i < accounts.length; ++i) {
            address account = accounts[i];
            superToken.transfer(account, INIT_SUPER_TOKEN_BALANCE);
            _helperTakeBalanceSnapshot(superToken, account);
        }
    }

    /// @notice Deploys a SuperToken based on the testSuperTokenType selected
    function _setUpSuperToken() internal {
        if (testSuperTokenType == TestSuperTokenType.WRAPPER_SUPER_TOKEN) {
            _setUpWrapperSuperToken();
        } else if (testSuperTokenType == TestSuperTokenType.NATIVE_ASSET_SUPER_TOKEN) {
            _setUpNativeAssetSuperToken();
        } else if (testSuperTokenType == TestSuperTokenType.PURE_SUPER_TOKEN) {
            _setUpPureSuperToken();

            // @note TODO these still have to be implemented
        } else if (testSuperTokenType == TestSuperTokenType.CUSTOM_WRAPPER_SUPER_TOKEN) {
            // _setUpCustomWrapperSuperToken();
        } else if (testSuperTokenType == TestSuperTokenType.CUSTOM_PURE_SUPER_TOKEN) {
            // _setUpCustomPureSuperToken();
        } else {
            revert("invalid test token type");
        }
    }

    /// @notice Adds an account to the testing mix
    function _addAccount(address account) internal {
        if (OTHER_ACCOUNTS.contains(account)) return;

        OTHER_ACCOUNTS.add(account);
    }

    function _listAccounts() internal view returns (address[] memory accounts) {
        accounts = new address[](N_TESTERS + OTHER_ACCOUNTS.values().length);
        for (uint i = 0; i < N_TESTERS; ++i) {
            accounts[i] = address(TEST_ACCOUNTS[i]);
        }
        for (uint i = 0; i < OTHER_ACCOUNTS.values().length; ++i) {
            accounts[i + N_TESTERS] = OTHER_ACCOUNTS.values()[i];
        }
    }

    /*//////////////////////////////////////////////////////////////////////////
                                Invariant Definitions
    //////////////////////////////////////////////////////////////////////////*/

    /// @notice Liquidity Sum Invariant definition
    /// @dev Liquidity Sum Invariant: Expected Total Supply === Liquidity Sum
    /// Liquidity Sum = sum of available balance, deposit and owed deposit for all users
    /// @return bool Liquidity Sum Invariant holds true
    function _definitionLiquiditySumInvariant() internal view returns (bool) {
        int256 liquiditySum = _helperGetSuperTokenLiquiditySum(superToken);

        return int256(_expectedTotalSupply) == liquiditySum;
    }

    /// @notice AUM-RTB Accounting Invariant
    /// @dev AUM-RTB Accounting Invariant: AUM >= RTB Sum
    /// This invariant ensures that the RTB accounting is correct.
    /// @return bool AUM-RTB Accounting Invariant holds true
    function _definitionAumGtEqRtbSumInvariant() internal view returns (bool) {
        uint256 aum = _helperGetSuperTokenAum(superToken);
        int256 rtbSum = _helperGetSuperTokenLiquiditySum(superToken);

        return aum >= uint256(rtbSum);
    }

    /// @notice Protocol Solvency Invariant definition
    /// @dev Protocol Solvency Invariant: AUM >= Total Supply
    /// This invariant ensures that if all users want to downgrade their SuperToken, they can
    /// @return bool Protocol Solvency Invariant holds true
    function _defintionAumGtEqSuperTokenTotalSupplyInvariant() internal view returns (bool) {
        uint256 aum = _helperGetSuperTokenAum(superToken);
        uint256 totalSupply = superToken.totalSupply();

        return aum >= totalSupply;
    }

    /// @notice Net Flow Rate Sum Invariant definition
    /// @dev Net Flow Rate Sum Invariant: Sum of all net flow rates === 0
    /// @return bool Net Flow Rate Sum Invariant holds true
    function _definitionNetFlowRateSumInvariant() internal view returns (bool) {
        int96 netFlowRateSum = _helperGetNetFlowRateSum(superToken);
        return netFlowRateSum == 0;
    }

    /// @notice Asserts that the global invariants hold true
    function _assertGlobalInvariants() internal virtual {
        _assertInvariantLiquiditySum();
        _assertInvariantNetFlowRateSum();
        _assertInvariantAumGtEqRtbSum();
        _assertInvariantAumGtEqSuperTokenTotalSupply();
    }

    function _assertInvariantLiquiditySum() internal {
        assertTrue(_definitionLiquiditySumInvariant(), "Invariant: Liquidity Sum Invariant");
    }

    function _assertInvariantNetFlowRateSum() internal {
        assertTrue(_definitionNetFlowRateSumInvariant(), "Invariant: Net Flow Rate Sum Invariant");
    }

    function _assertInvariantAumGtEqRtbSum() internal {
        assertTrue(_definitionAumGtEqRtbSumInvariant(), "Invariant: AUM > RTB Sum");
    }

    function _assertInvariantAumGtEqSuperTokenTotalSupply() internal {
        assertTrue(_defintionAumGtEqSuperTokenTotalSupplyInvariant(), "Invariant: AUM > SuperToken Total Supply");
    }

    /// @notice Warps forwards 1 day and asserts balances of all testers and global invariants
    function _warpAndAssertAll(ISuperToken superToken_) internal virtual {
        vm.warp(block.timestamp + DEFAULT_WARP_TIME);
        _assertRealTimeBalances(superToken_);
        _assertGlobalInvariants();
    }

    /// @notice Warps forwards `time` seconds and asserts balances of all testers and global invariants
    function _warpAndAssertAll(ISuperToken superToken_, uint256 time) internal virtual {
        vm.warp(block.timestamp + time);
        _assertRealTimeBalances(superToken_);
        _assertGlobalInvariants();
    }

    /*//////////////////////////////////////////////////////////////////////////
                                    Assume Helpers
    //////////////////////////////////////////////////////////////////////////*/
    /// @notice Assume a valid flow rate
    /// @dev Flow rate must be greater than 0 and less than or equal to int32.max
    function _assumeValidFlowRate(int96 desiredFlowRate) internal pure returns (int96 flowRate) {
        vm.assume(desiredFlowRate > 0);
        vm.assume(desiredFlowRate <= int96(uint96(uint256(type(uint64).max))));
        flowRate = desiredFlowRate;
    }

    /*//////////////////////////////////////////////////////////////////////////
                                    Helper Functions
    //////////////////////////////////////////////////////////////////////////*/

    // Getter Helpers

    /// @notice Gets the AUM for a SuperToken
    /// @dev This is dependent on the testSuperTokenType selected
    /// @param superToken_ The SuperToken to get the AUM for
    /// @return uint256 The AUM for the SuperToken
    function _helperGetSuperTokenAum(ISuperToken superToken_) internal view returns (uint256) {
        if (testSuperTokenType == TestSuperTokenType.WRAPPER_SUPER_TOKEN) {
            return _helperGetWrapperSuperTokenAUM(superToken_);
        } else if (testSuperTokenType == TestSuperTokenType.NATIVE_ASSET_SUPER_TOKEN) {
            return _helperGetNativeAssetSuperTokenAUM(superToken_);
        } else if (testSuperTokenType == TestSuperTokenType.PURE_SUPER_TOKEN) {
            return _helperGetPureSuperTokenAUM(superToken_);
        } else {
            return 0;
        }
    }

    /// @notice Gets the AUM for Wrapper SuperToken's
    /// @param superToken_ The SuperToken to get the AUM for
    /// @return uint256 The AUM for the SuperToken
    function _helperGetWrapperSuperTokenAUM(ISuperToken superToken_) internal view returns (uint256) {
        return ISuperToken(superToken_.getUnderlyingToken()).balanceOf(address(superToken_));
    }

    /// @notice Gets the AUM for Native Asset SuperToken's
    /// @param superToken_ The SuperToken to get the AUM for
    /// @return uint256 The AUM for the SuperToken
    function _helperGetNativeAssetSuperTokenAUM(ISuperToken superToken_) internal view returns (uint256) {
        return address(superToken_).balance;
    }

    /// @notice Gets the AUM for Pure SuperToken's
    /// @param superToken_ The SuperToken to get the AUM for
    /// @return uint256 The AUM for the SuperToken
    function _helperGetPureSuperTokenAUM(ISuperToken superToken_) internal view returns (uint256) {
        return superToken_.totalSupply();
    }

    /// @notice Gets the liquidity sum for a SuperToken
    /// @param superToken_ The SuperToken to get the liquidity sum for
    /// @return liquiditySum The liquidity sum for the SuperToken
    function _helperGetSuperTokenLiquiditySum(ISuperToken superToken_) internal view returns (int256 liquiditySum) {
        address[] memory accounts = _listAccounts();
        for (uint256 i = 0; i < accounts.length; ++i) {
            (int256 availableBalance, uint256 deposit, uint256 owedDeposit,) =
                superToken_.realtimeBalanceOfNow(accounts[i]);

            // FIXME: correct formula
            // liquiditySum += availableBalance + int256(deposit) - int256(owedDeposit);
            // current faulty one
            liquiditySum +=
                availableBalance + (deposit > owedDeposit ? int256(deposit) - int256(owedDeposit) : int256(0));
        }
    }

    /// @notice Gets the net flow rate sum for a SuperToken
    /// @dev This is the sum of net flow rates of the test accounts
    /// @param superToken_ The SuperToken to get the net flow rate sum for
    /// @return netFlowRateSum The net flow rate sum for the SuperToken
    function _helperGetNetFlowRateSum(ISuperToken superToken_) internal view returns (int96 netFlowRateSum) {
        address[] memory accounts = _listAccounts();
        for (uint256 i = 0; i < accounts.length; ++i) {
            netFlowRateSum += superToken_.getNetFlowRate(accounts[i]);
        }
    }

    /// @notice Tries to get an IDA subscription
    /// @dev This is needed in tests because it reverts if the subscriptio does not exist
    /// @param superToken_ The SuperToken to get the subscription for
    /// @param subId The ID of the subscription to get
    /// @return approved Whether the subscription exists
    /// @return units The units of the subscription
    /// @return pendingDistribution The pending distribution of the subscription
    function _helperTryGetSubscription(ISuperToken superToken_, bytes32 subId)
        internal
        view
        returns (bool approved, uint128 units, uint256 pendingDistribution)
    {
        try sf.ida.getSubscriptionByID(superToken_, subId) returns (
            address, uint32, bool isApproved, uint128 subUnits, uint256 pending
        ) {
            approved = isApproved;
            units = subUnits;
            pendingDistribution = pending;
        } catch { }
    }

    /// @notice Gets flow info and account flow info for a sender and receiver
    /// @param superToken_ The SuperToken to get the flow info for
    /// @param sender The sender of the flow
    /// @param receiver The receiver of the flow
    /// @return flowInfo The flow info between a sender-receiver
    /// @return senderFlowInfo The account flow info for a sender
    /// @return receiverFlowInfo The account flow info for a receiver
    function _helperGetAllFlowInfo(ISuperToken superToken_, address sender, address receiver)
        internal
        view
        returns (
            ConstantFlowAgreementV1.FlowData memory flowInfo,
            ConstantFlowAgreementV1.FlowData memory senderFlowInfo,
            ConstantFlowAgreementV1.FlowData memory receiverFlowInfo
        )
    {
        flowInfo = _helperGetFlowInfo(superToken_, sender, receiver);
        senderFlowInfo = _helperGetAccountFlowInfo(superToken_, sender);
        receiverFlowInfo = _helperGetAccountFlowInfo(superToken_, receiver);
    }

    /// @notice Gets flow info for a sender and receiver
    /// @param superToken_ The SuperToken to get the flow info for
    /// @param sender The sender of the flow
    /// @param receiver The receiver of the flow
    /// @return flowInfo The flow info between a sender-receiver
    function _helperGetFlowInfo(ISuperToken superToken_, address sender, address receiver)
        internal
        view
        returns (ConstantFlowAgreementV1.FlowData memory flowInfo)
    {
        (uint256 timestamp, int96 flowRate, uint256 deposit, uint256 owedDeposit) =
            superToken_.getFlowInfo(sender, receiver);
        flowInfo = ConstantFlowAgreementV1.FlowData(timestamp, flowRate, deposit, owedDeposit);
    }

    /// @notice Gets account flow info for an account
    /// @param superToken_ The SuperToken to get the account flow info for
    /// @param account The account to get the account flow info for
    /// @return flowInfo The account flow info for an account
    function _helperGetAccountFlowInfo(ISuperToken superToken_, address account)
        internal
        view
        returns (ConstantFlowAgreementV1.FlowData memory flowInfo)
    {
        (uint256 timestamp, int96 flowRate, uint256 deposit, uint256 owedDeposit) =
            sf.cfa.getAccountFlowInfo(superToken_, account);
        flowInfo = ConstantFlowAgreementV1.FlowData(timestamp, flowRate, deposit, owedDeposit);
    }

    // Time Warp Helpers
    /// @notice Warps to a timestamp where account is critical
    /// @param superToken_ The SuperToken
    /// @param account The account whose balance we want to "drain"
    /// @param secondsCritical The number of seconds to warp to after the account is critical
    function _helperWarpToCritical(ISuperToken superToken_, address account, uint256 secondsCritical) internal {
        int96 netFlowRate = superToken_.getNetFlowRate(account);
        assertTrue(netFlowRate < 0, "_helperWarpToCritical: netFlowRate must be less than 0 to reach critical");
        assertTrue(secondsCritical > 0, "_helperWarpToCritical: secondsCritical must be > 0 to reach critical");
        (int256 ab,,) = superToken_.realtimeBalanceOf(account, block.timestamp);
        int256 timeToZero = ab / netFlowRate < 0 ? (ab / netFlowRate) * -1 : ab / netFlowRate;
        uint256 amountToWarp = timeToZero.toUint256() + secondsCritical;
        vm.warp(block.timestamp + amountToWarp);
        assertTrue(superToken_.isAccountCriticalNow(account), "_helperWarpToCritical: account is not critical");
    }

    /// @notice Warps to a timestamp where account is insolvent
    /// @param superToken_ The SuperToken
    /// @param account The account whose balance we want to "drain"
    /// @param liquidationPeriod The liquidation period of the SuperToken
    /// @param secondsInsolvent The number of seconds to warp to after the account is insolvent
    function _helperWarpToInsolvency(
        ISuperToken superToken_,
        address account,
        uint256 liquidationPeriod,
        uint256 secondsInsolvent
    ) internal {
        int96 netFlowRate = superToken_.getNetFlowRate(account);
        assertTrue(netFlowRate < 0, "_helperWarpToCritical: netFlowRate must be less than 0 to reach critical");
        assertTrue(secondsInsolvent > 0, "_helperWarpToInsolvency: secondsInsolvent must be > 0 to reach insolvency");
        (int256 ab,,) = superToken_.realtimeBalanceOf(account, block.timestamp);
        int256 timeToZero = ab / netFlowRate < 0 ? (ab / netFlowRate) * -1 : ab / netFlowRate;
        uint256 amountToWarp = timeToZero.toUint256() + liquidationPeriod + secondsInsolvent;
        vm.warp(block.timestamp + amountToWarp);
        assertFalse(superToken_.isAccountSolventNow(account), "_helperWarpToInsolvency: account is still solvent");
    }

    // ID generator helpers
    /// @notice Generates a flow ID for a sender-receiver
    /// @param sender The sender of the flow
    /// @param receiver The receiver of the flow
    /// @return id The flow ID for a sender-receiver
    function _generateFlowId(address sender, address receiver) private pure returns (bytes32 id) {
        return keccak256(abi.encode(sender, receiver));
    }

    /// @notice Generates a flowOperator ID for a sender-flowOperator
    /// @param sender The sender of the flow
    /// @param flowOperator The flowOperator of the flow
    /// @return id The flowOperator ID for a sender-flowOperator
    function _generateFlowOperatorId(address sender, address flowOperator) private pure returns (bytes32 id) {
        return keccak256(abi.encode("flowOperator", sender, flowOperator));
    }

    /// @notice Generates a publisher ID for a publisher-indexId
    /// @param publisher The publisher of the index
    /// @param indexId The indexId of the index
    /// @return iId The publisher ID for a publisher-indexId
    function _generatePublisherId(address publisher, uint32 indexId) private pure returns (bytes32 iId) {
        return keccak256(abi.encodePacked("publisher", publisher, indexId));
    }

    /// @notice Generates a subscription ID for a subscriber-publisherId
    /// @param subscriber The subscriber of the index
    /// @param iId The publisherId of the index
    /// @return sId The subscription ID for a subscriber-publisherId
    function _generateSubscriptionId(address subscriber, bytes32 iId) private pure returns (bytes32 sId) {
        return keccak256(abi.encodePacked("subscription", subscriber, iId));
    }

    // Write Helpers
    // Write Helpers - Testing State Changes
    /// @notice Takes a RTB snapshot of a SuperToken for an account
    /// @dev This must be called in the tests where a function is caled which settles balances in the protocol
    /// @param superToken_ The SuperToken to take the RTB snapshot for
    /// @param account The account to take the RTB snapshot for
    function _helperTakeBalanceSnapshot(ISuperToken superToken_, address account) internal {
        (int256 avb, uint256 deposit, uint256 owedDeposit, uint256 time) = superToken_.realtimeBalanceOfNow(account);
        RealtimeBalance memory balanceSnapshot = RealtimeBalance(avb, deposit, owedDeposit, time);
        _balanceSnapshots[superToken_][account] = balanceSnapshot;
    }

    /// @notice Adds inflows and outflows to the test state
    /// @dev This must be called whenever a flow is created
    /// @param sender The sender of the flow
    /// @param receiver The receiver of the flow
    function _helperAddInflowsAndOutflowsToTestState(address sender, address receiver) internal {
        bytes32 flowId = _generateFlowId(sender, receiver);

        EnumerableSet.Bytes32Set storage outflows = _outflows[superToken][sender];
        if (!outflows.contains(flowId)) {
            outflows.add(flowId);
        }

        EnumerableSet.Bytes32Set storage inflows = _inflows[superToken][receiver];
        if (!inflows.contains(flowId)) {
            inflows.add(flowId);
        }
    }

    /// @notice Removes inflows and outflows from the test state
    /// @dev This must be called whenever a flow is deleted
    /// @param sender The sender of the flow
    /// @param receiver The receiver of the flow
    function _helperRemoveInflowsAndOutflowsFromTestState(address sender, address receiver) internal {
        bytes32 flowId = _generateFlowId(sender, receiver);

        EnumerableSet.Bytes32Set storage outflows = _outflows[superToken][sender];
        if (outflows.contains(flowId)) {
            outflows.remove(flowId);
        }

        EnumerableSet.Bytes32Set storage inflows = _inflows[superToken][receiver];
        if (inflows.contains(flowId)) {
            inflows.remove(flowId);
        }
    }

<<<<<<< HEAD
    function _helperTransferAll(ISuperToken superToken_, address sender, address receiver) internal {
        vm.startPrank(sender);
        superToken_.transferAll(receiver);
        vm.stopPrank();

        _helperTakeBalanceSnapshot(superToken_, sender);
        _helperTakeBalanceSnapshot(superToken_, receiver);
=======
    // Write Helpers - SuperToken

    function _helperDeploySuperTokenAndInitialize(
        ISuperToken previousSuperToken,
        IERC20 underlyingToken,
        uint8 underlyingDecimals,
        string memory name,
        string memory symbol,
        address adminOverride
    ) internal returns (SuperToken localSuperToken) {
        localSuperToken = new SuperToken(
            sf.host,
            previousSuperToken.CONSTANT_OUTFLOW_NFT(),
            previousSuperToken.CONSTANT_INFLOW_NFT()
        );
        localSuperToken.initializeWithAdminOverride(underlyingToken, underlyingDecimals, name, symbol, adminOverride);
>>>>>>> 12ef3557
    }

    // Write Helpers - ConstantFlowAgreementV1
    /// @notice Creates a flow between a sender and receiver at a given flow rate
    /// @dev This helper assumes a valid flow rate with vm.assume and asserts that state has updated as expected.
    /// We assert:
    /// - The flow info is properly set (flow rate, updated, deposit and owedDeposit are set as expected)
    /// - The account flow info has been updated as expected for sender and receiver (delta applied to net flow rates +
    /// deposit for sender)
    /// - The balance of all test accounts has been updated as expected (balanceSnapshot + streamedAmountSince)
    /// @param sender The sender of the flow
    /// @param receiver The receiver of the flow
    /// @param flowRate The desired flow rate
    function _helperCreateFlow(ISuperToken superToken_, address sender, address receiver, int96 flowRate) internal {
        flowRate = _assumeValidFlowRate(flowRate);

        // Get Flow Data Before
        (
            ConstantFlowAgreementV1.FlowData memory flowInfoBefore,
            ConstantFlowAgreementV1.FlowData memory senderFlowInfoBefore,
            ConstantFlowAgreementV1.FlowData memory receiverFlowInfoBefore
        ) = _helperGetAllFlowInfo(superToken_, sender, receiver);

        // Execute Create Flow
        vm.startPrank(sender);
        superToken_.createFlow(receiver, flowRate);
        vm.stopPrank();

        // Update Test State
        {
            _helperAddInflowsAndOutflowsToTestState(sender, receiver);

            _helperTakeBalanceSnapshot(superToken_, sender);
            _helperTakeBalanceSnapshot(superToken_, receiver);
        }

        // Assert Flow Data + Account Flow Info for sender/receiver
        {
            int96 flowRateDelta = flowRate - flowInfoBefore.flowRate;
            _assertFlowData(superToken_, sender, receiver, flowRate, block.timestamp, 0);
            _assertAccountFlowInfo(sender, flowRateDelta, senderFlowInfoBefore, true);
            _assertAccountFlowInfo(receiver, flowRateDelta, receiverFlowInfoBefore, false);
        }

        // Assert RTB for all users
        _assertRealTimeBalances(superToken_);
        _assertGlobalInvariants();
    }

    /// @notice Updates a flow between a sender and receiver at a given flow rate
    /// @dev This helper assumes a valid flow rate with vm.assume and asserts that state has updated as expected.
    /// We assert:
    /// - The flow info is properly set (flow rate, updated, deposit and owedDeposit are set as expected)
    /// - The account flow info has been updated as expected for sender and receiver (delta applied to net flow rates +
    /// deposit for sender)
    /// - The balance of all test accounts has been updated as expected (balanceSnapshot + streamedAmountSince)
    /// @param sender The sender of the flow
    /// @param receiver The receiver of the flow
    /// @param flowRate The desired flow rate
    function _helperUpdateFlow(ISuperToken superToken_, address sender, address receiver, int96 flowRate) internal {
        flowRate = _assumeValidFlowRate(flowRate);

        // Get Flow Data Before
        (
            ConstantFlowAgreementV1.FlowData memory flowInfoBefore,
            ConstantFlowAgreementV1.FlowData memory senderFlowInfoBefore,
            ConstantFlowAgreementV1.FlowData memory receiverFlowInfoBefore
        ) = _helperGetAllFlowInfo(superToken_, sender, receiver);

        // Execute Update Flow
        vm.startPrank(sender);
        superToken_.updateFlow(receiver, flowRate);
        vm.stopPrank();

        // Update Test State
        {
            _helperTakeBalanceSnapshot(superToken_, sender);
            _helperTakeBalanceSnapshot(superToken_, receiver);
        }

        // Assert Flow Data + Account Flow Info for sender/receiver
        {
            int96 flowRateDelta = flowRate - flowInfoBefore.flowRate;
            _assertFlowData(superToken_, sender, receiver, flowRate, block.timestamp, 0);
            _assertAccountFlowInfo(sender, flowRateDelta, senderFlowInfoBefore, true);
            _assertAccountFlowInfo(receiver, flowRateDelta, receiverFlowInfoBefore, false);
        }

        // Assert RTB for all users
        _assertRealTimeBalances(superToken_);
        _assertGlobalInvariants();
    }

    /// @notice Deletes a flow between a sender and receiver
    /// @dev This helper assumes a valid flow rate with vm.assume and asserts that state has updated as expected.
    /// We assert:
    /// - The flow info is properly set (flow rate, updated, deposit and owedDeposit are set as expected)
    /// - The account flow info has been updated as expected for sender and receiver (delta applied to net flow rates +
    /// deposit for sender)
    /// - The balance of all test accounts has been updated as expected (balanceSnapshot + streamedAmountSince)
    /// @param sender The sender of the flow
    /// @param receiver The receiver of the flow
    function _helperDeleteFlow(ISuperToken superToken_, address caller, address sender, address receiver) internal {
        // Get Flow Data Before
        (
            ConstantFlowAgreementV1.FlowData memory flowInfoBefore,
            ConstantFlowAgreementV1.FlowData memory senderFlowInfoBefore,
            ConstantFlowAgreementV1.FlowData memory receiverFlowInfoBefore
        ) = _helperGetAllFlowInfo(superToken_, sender, receiver);

        // Execute Delete Flow
        vm.startPrank(caller);
        superToken_.deleteFlow(sender, receiver);
        vm.stopPrank();

        // Update Test State
        {
            _helperRemoveInflowsAndOutflowsFromTestState(sender, receiver);

            _helperTakeBalanceSnapshot(superToken_, sender);
            _helperTakeBalanceSnapshot(superToken_, receiver);

            if (caller != sender && caller != receiver) {
                _helperTakeBalanceSnapshot(superToken_, caller);
            }

            // Get the default reward address for the token and update their snapshot too in the
            // liquidation case
            address rewardAddress = sf.governance.getRewardAddress(sf.host, superToken_);
            _helperTakeBalanceSnapshot(superToken_, rewardAddress);
        }

        // Assert Flow Data + Account Flow Info for sender/receiver
        {
            int96 flowRateDelta = -flowInfoBefore.flowRate;
            _assertFlowDataIsEmpty(superToken_, sender, receiver);
            _assertAccountFlowInfo(sender, flowRateDelta, senderFlowInfoBefore, true);
            _assertAccountFlowInfo(receiver, flowRateDelta, receiverFlowInfoBefore, false);
        }

        // Assert RTB for all users
        _assertRealTimeBalances(superToken_);
        _assertGlobalInvariants();
    }

    /// @notice Creates an ACL flow by the opeartor between a sender and receiver at a given flow rate
    /// @dev This helper assumes a valid flow rate with vm.assume and asserts that state has updated as expected.
    /// We assert:
    /// - The flow info is properly set (flow rate, updated, deposit and owedDeposit are set as expected)
    /// - The account flow info has been updated as expected for sender and receiver (delta applied to net flow rates +
    /// deposit for sender)
    /// - The balance of all test accounts has been updated as expected (balanceSnapshot + streamedAmountSince)
    /// - The flow rate allowance has been deducted accordingly (only if not max allowancea)
    /// @param operator The flow operator
    /// @param sender The sender of the flow
    /// @param receiver The receiver of the flow
    /// @param flowRate The desired flow rate
    function _helperCreateFlowFrom(
        ISuperToken superToken_,
        address operator,
        address sender,
        address receiver,
        int96 flowRate
    ) internal {
        flowRate = _assumeValidFlowRate(flowRate);

        // Get Flow Data Before
        (
            ConstantFlowAgreementV1.FlowData memory flowInfoBefore,
            ConstantFlowAgreementV1.FlowData memory senderFlowInfoBefore,
            ConstantFlowAgreementV1.FlowData memory receiverFlowInfoBefore
        ) = _helperGetAllFlowInfo(superToken, sender, receiver);

        // Get Flow Operator Data Before
        (,,, int96 flowRateAllowanceBefore) = superToken_.getFlowPermissions(sender, operator);

        // Execute Create Flow as FlowOperator
        vm.startPrank(operator);
        superToken_.createFlowFrom(sender, receiver, flowRate);
        vm.stopPrank();

        // Update Test State
        {
            _helperAddInflowsAndOutflowsToTestState(sender, receiver);

            _helperTakeBalanceSnapshot(superToken, sender);
            _helperTakeBalanceSnapshot(superToken, receiver);
        }

        // Assert Flow Data + Account Flow Info for sender/receiver
        int96 flowRateDelta = flowRate - flowInfoBefore.flowRate;
        {
            _assertFlowData(superToken_, sender, receiver, flowRate, block.timestamp, 0);
            _assertAccountFlowInfo(sender, flowRateDelta, senderFlowInfoBefore, true);
            _assertAccountFlowInfo(receiver, flowRateDelta, receiverFlowInfoBefore, false);
        }

        // Assert FlowOperator Data
        {
            (,,, int96 flowRateAllowanceAfter) = superToken_.getFlowPermissions(sender, operator);
            if (flowRateAllowanceBefore == type(int96).max) {
                assertEq(flowRateAllowanceAfter, flowRateAllowanceBefore, "CreateFlowFrom: Max flow allowance deducted");
            } else {
                assertEq(
                    flowRateAllowanceAfter,
                    flowRateAllowanceBefore - flowRateDelta,
                    "CreateFlowFrom: Flow allowance not deducted"
                );
            }
        }

        // Assert RTB for all users
        _assertRealTimeBalances(superToken_);
        _assertGlobalInvariants();
    }

    /// @notice Updates an ACL flow by the opeartor between a sender and receiver at a given flow rate
    /// @dev This helper assumes a valid flow rate with vm.assume and asserts that state has updated as expected.
    /// We assert:
    /// - The flow info is properly set (flow rate, updated, deposit and owedDeposit are set as expected)
    /// - The account flow info has been updated as expected for sender and receiver (delta applied to net flow rates +
    /// deposit for sender)
    /// - The balance of all test accounts has been updated as expected (balanceSnapshot + streamedAmountSince)
    /// - The flow rate allowance has been deducted accordingly (only if flow rate > current flow rate)
    /// @param operator The flow operator
    /// @param sender The sender of the flow
    /// @param receiver The receiver of the flow
    /// @param flowRate The desired flow rate
    function _helperUpdateFlowFrom(
        ISuperToken superToken_,
        address operator,
        address sender,
        address receiver,
        int96 flowRate
    ) internal {
        flowRate = _assumeValidFlowRate(flowRate);

        // Get Flow Data Before
        (
            ConstantFlowAgreementV1.FlowData memory flowInfoBefore,
            ConstantFlowAgreementV1.FlowData memory senderFlowInfoBefore,
            ConstantFlowAgreementV1.FlowData memory receiverFlowInfoBefore
        ) = _helperGetAllFlowInfo(superToken, sender, receiver);

        // Get Flow Operator Data Before
        (,,, int96 flowRateAllowanceBefore) = superToken_.getFlowPermissions(sender, operator);

        // Execute Update Flow as FlowOperator
        vm.startPrank(operator);
        superToken_.updateFlowFrom(sender, receiver, flowRate);
        vm.stopPrank();

        // Update Test State
        {
            _helperTakeBalanceSnapshot(superToken, sender);
            _helperTakeBalanceSnapshot(superToken, receiver);
        }

        // Assert Flow Data + Account Flow Info for sender/receiver
        int96 flowRateDelta = flowRate - flowInfoBefore.flowRate;
        {
            _assertFlowData(superToken_, sender, receiver, flowRate, block.timestamp, 0);
            _assertAccountFlowInfo(sender, flowRateDelta, senderFlowInfoBefore, true);
            _assertAccountFlowInfo(receiver, flowRateDelta, receiverFlowInfoBefore, false);
        }

        // Assert FlowOperator Data
        {
            (,,, int96 flowRateAllowanceAfter) = superToken_.getFlowPermissions(sender, operator);
            if (flowRateAllowanceBefore == type(int96).max) {
                assertEq(flowRateAllowanceAfter, flowRateAllowanceBefore, "UpdateFlowFrom: Max flow allowance deducted");
            } else {
                assertEq(
                    flowRateAllowanceAfter,
                    flowRateAllowanceBefore - flowRateDelta,
                    "UpdateFlowFrom: Flow allowance not deducted"
                );
            }
        }

        // Assert RTB for all users
        _assertRealTimeBalances(superToken_);
        _assertGlobalInvariants();

        // Assert Global Invariants
        _assertGlobalInvariants();

        // TODO
        // Assert that flow rate allowance has been deducted accordingly (if flow rate is increased by delta amount)
    }

    /// @notice Deletes an ACL flow by the opeartor between a sender and receiver
    /// @dev This helper assumes a valid flow rate with vm.assume and asserts that state has updated as expected.
    /// We assert:
    /// - The flow info is properly set (flow rate, updated, deposit and owedDeposit are set as expected)
    /// - The account flow info has been updated as expected for sender and receiver (delta applied to net flow rates +
    /// deposit for sender)
    /// - The balance of all test accounts has been updated as expected (balanceSnapshot + streamedAmountSince)
    /// - The flow rate allowance has been deducted accordingly (no deduction)
    /// @param operator The flow operator
    /// @param sender The sender of the flow
    /// @param receiver The receiver of the flow
    function _helperDeleteFlowFrom(ISuperToken superToken_, address operator, address sender, address receiver)
        internal
    {
        // Get Flow Data Before
        (
            ConstantFlowAgreementV1.FlowData memory flowInfoBefore,
            ConstantFlowAgreementV1.FlowData memory senderFlowInfoBefore,
            ConstantFlowAgreementV1.FlowData memory receiverFlowInfoBefore
        ) = _helperGetAllFlowInfo(superToken, sender, receiver);

        // Get Flow Operator Data Before
        (,,, int96 flowRateAllowanceBefore) = superToken_.getFlowPermissions(sender, operator);

        // Execute Delete Flow as FlowOperator
        vm.startPrank(operator);
        superToken_.deleteFlowFrom(sender, receiver);
        vm.stopPrank();

        // Update Test State
        {
            _helperRemoveInflowsAndOutflowsFromTestState(sender, receiver);

            _helperTakeBalanceSnapshot(superToken, sender);
            _helperTakeBalanceSnapshot(superToken, receiver);
        }

        // Assert Flow Data + Account Flow Info for sender/receiver
        int96 flowRateDelta = -flowInfoBefore.flowRate;
        {
            _assertFlowDataIsEmpty(superToken_, sender, receiver);
            _assertAccountFlowInfo(sender, flowRateDelta, senderFlowInfoBefore, true);
            _assertAccountFlowInfo(receiver, flowRateDelta, receiverFlowInfoBefore, false);
        }

        // Assert FlowOperator Data
        {
            (,,, int96 flowRateAllowanceAfter) = superToken_.getFlowPermissions(sender, operator);
            assertEq(flowRateAllowanceAfter, flowRateAllowanceBefore, "DeleteFlowFrom: Flow allowance deducted");
        }

        // Assert RTB for all users
        _assertRealTimeBalances(superToken_);
        _assertGlobalInvariants();
    }

    // Write Helpers - InstantDistributionAgreementV1

    /// @notice Creates an index as a publisher with index id
    /// @dev We assert:
    ///     - the index was created and is empty
    /// We also add the publisher id to the list of index id's belonging to the publisher
    /// @param superToken_ The SuperToken to create the index for
    /// @param publisher The publisher of the index
    /// @param indexId The index id to create
    function _helperCreateIndex(ISuperToken superToken_, address publisher, uint32 indexId) internal {
        vm.startPrank(publisher);
        superToken_.createIndex(indexId);
        vm.stopPrank();

        _helperAssertCreateIndex(superToken_, publisher, indexId);

        _indexIDs[superToken_][publisher].add(_generatePublisherId(publisher, indexId));

        // Assert Global Invariants
        _assertGlobalInvariants();
    }

    function _helperAssertCreateIndex(ISuperToken superToken_, address publisher, uint32 indexId) internal {
        _assertIndexData(superToken_, publisher, indexId, true, 0, 0, 0);
    }

    /// @notice Updates the index value of an index which distributes tokens to subscribers
    /// @dev We assert:
    ///     - The index data has been updated as expected
    ///     - the publisher's balance and deposit has been updated as expected
    /// @param superToken_ The SuperToken to update the index value for
    /// @param publisher The publisher of the index
    /// @param indexId The indexId to update
    /// @param newIndexValue The new index value to update to
    function _helperUpdateIndexValue(ISuperToken superToken_, address publisher, uint32 indexId, uint128 newIndexValue)
        internal
    {
        // Get Index Data and Publisher Balance Before
        (, uint128 indexValueBefore, uint128 totalUnitsApprovedBefore, uint128 totalUnitsPendingBefore) =
            superToken_.getIndex(publisher, indexId);

        (int256 publisherAvbBefore, uint256 publisherDepositBefore,,) = superToken_.realtimeBalanceOfNow(publisher);

        // Execute Update Index Value
        vm.startPrank(publisher);
        superToken_.updateIndexValue(indexId, newIndexValue);
        vm.stopPrank();

        // Update Test State
        _helperTakeBalanceSnapshot(superToken, publisher);

        // Assert Publisher AVB and Deposit
        {
            uint128 indexValueDelta = newIndexValue - indexValueBefore;
            int256 distributionAmount =
                uint256(indexValueDelta * (totalUnitsApprovedBefore + totalUnitsPendingBefore)).toInt256();
            uint256 depositDelta = indexValueDelta * totalUnitsPendingBefore;
            _assertIndexData(
                superToken_, publisher, indexId, true, newIndexValue, totalUnitsApprovedBefore, totalUnitsPendingBefore
            );
            (int256 publisherAvbAfter, uint256 publisherDepositAfter,,) = superToken_.realtimeBalanceOfNow(publisher);
            assertEq(publisherAvbAfter, publisherAvbBefore - distributionAmount, "Update Index: Publisher AVB");
            assertEq(publisherDepositAfter, publisherDepositBefore + depositDelta, "Update Index: Publisher Deposit");
        }
        // TODO we could actually save all the subscribers of an index and loop over them down the line
        // Assert that balance for subscriber has been updated (dependent on approval status)

        // Assert Global Invariants
        _assertGlobalInvariants();
    }

    /// @notice Executes an IDA distribution of tokens to subscribers
    /// @dev We assert:
    ///     - The index data has been updated as expected
    ///     - the publisher's balance and deposit has been updated as expected
    /// @param superToken_ The SuperToken to update the index value for
    /// @param publisher The publisher of the index
    /// @param indexId The indexId to update
    /// @param amount The new index value to update to
    function _helperDistributeViaIDA(ISuperToken superToken_, address publisher, uint32 indexId, uint256 amount)
        internal
    {
        // Get Index Data and Publisher Balance Before
        (, uint128 indexValueBefore, uint128 totalUnitsApprovedBefore, uint128 totalUnitsPendingBefore) =
            superToken_.getIndex(publisher, indexId);

        (int256 publisherAvbBefore, uint256 publisherDepositBefore,,) = superToken_.realtimeBalanceOfNow(publisher);

        // Get Calculated Distribution and assert is expected
        (uint256 actualAmount, uint128 newIndexValue) = superToken_.calculateDistribution(publisher, indexId, amount);

        uint128 indexValueDelta = newIndexValue - indexValueBefore;
        int256 distributionAmount =
            uint256(indexValueDelta * (totalUnitsApprovedBefore + totalUnitsPendingBefore)).toInt256();

        assertEq(actualAmount, distributionAmount.toUint256(), "Distribute: Distribution Amount");
        uint256 depositDelta = indexValueDelta * totalUnitsPendingBefore;

        // Execute Distribute
        vm.startPrank(publisher);
        superToken_.distribute(indexId, amount);
        vm.stopPrank();

        // Update Test State
        _helperTakeBalanceSnapshot(superToken, publisher);

        // Assert Index Data, Publisher AVB and Deposit
        _assertIndexData(
            superToken_, publisher, indexId, true, newIndexValue, totalUnitsApprovedBefore, totalUnitsPendingBefore
        );
        (int256 publisherAvbAfter, uint256 publisherDepositAfter,,) = superToken_.realtimeBalanceOfNow(publisher);
        assertEq(publisherAvbAfter, publisherAvbBefore - distributionAmount, "Distribute: Publisher AVB");
        assertEq(publisherDepositAfter, publisherDepositBefore + depositDelta, "Distribute: Publisher Deposit");

        // TODO we could actually save all the subscribers of an index and loop over them down the line
        // Assert that balance for subscriber has been updated (dependent on approval status)
    }

    /// @notice Updates subscription units for a subscriber
    /// @dev We assert:
    ///     - The index data has been updated as expected
    ///     - The subscription data has been updated as expected
    /// @param params The params for IDA subscription function
    /// @param units The desired units
    function _helperUpdateSubscriptionUnits(IDASubscriptionParams memory params, uint128 units) internal {
        // Get Subscription Data Before
        bytes32 subId =
            _generateSubscriptionId(params.subscriber, _generatePublisherId(params.publisher, params.indexId));
        (, uint128 indexValue, uint128 totalUnitsApprovedBefore, uint128 totalUnitsPendingBefore) =
            params.superToken.getIndex(params.publisher, params.indexId);

        (bool approved,,) = _helperTryGetSubscription(params.superToken, subId);

        // Execute Update Subscription Units
        vm.startPrank(params.publisher);
        params.superToken.updateSubscriptionUnits(params.indexId, params.subscriber, units);
        vm.stopPrank();

        // Assert Index Data and Subscription Data
        {
            uint128 expectedTotalUnitsApproved = approved ? totalUnitsApprovedBefore + units : totalUnitsApprovedBefore;
            uint128 expectedTotalUnitsPending = approved ? totalUnitsPendingBefore : totalUnitsPendingBefore + units;

            _assertIndexData(
                params.superToken,
                params.publisher,
                params.indexId,
                true,
                indexValue,
                expectedTotalUnitsApproved,
                expectedTotalUnitsPending
            );

            // subIndexValue here is equivalent because we update the subscriber
            // without updating the indexValue here.
            uint256 subIndexValue = indexValue;
            _lastUpdatedSubIndexValues[params.superToken][subId] = indexValue;
            uint256 pending = approved ? 0 : indexValue - subIndexValue * units;

            _assertSubscriptionData(params.superToken, subId, approved, units, pending);

            // Assert Global Invariants
            _assertGlobalInvariants();
        }
    }

    /// @notice Approves a subscription
    /// @dev We assert:
    ///     - The index data has been updated as expected
    ///     - The subscription data has been updated as expected
    ///     - The subscriber's balance has been updated as expected
    ///     - The publisher's balance has been updated as expected
    /// @param params The params for IDA subscription function
    function _helperApproveSubscription(IDASubscriptionParams memory params) internal {
        bytes32 subId =
            _generateSubscriptionId(params.subscriber, _generatePublisherId(params.publisher, params.indexId));

        // Get Balance Data Before
        (int256 publisherAvbBefore, uint256 publisherDepositBefore,,) =
            params.superToken.realtimeBalanceOfNow(params.publisher);
        (int256 subscriberAvbBefore,,,) = params.superToken.realtimeBalanceOfNow(params.subscriber);

        // Get Index/Subscription Data
        (, uint128 indexValue, uint128 totalUnitsApprovedBefore, uint128 totalUnitsPendingBefore) =
            params.superToken.getIndex(params.publisher, params.indexId);
        (, uint128 unitsBefore,) = _helperTryGetSubscription(params.superToken, subId);

        uint128 subIndexValueDelta = indexValue - _lastUpdatedSubIndexValues[params.superToken][subId];
        int256 balanceDelta = uint256(subIndexValueDelta * unitsBefore).toInt256();

        // Assert Subscription Data Before
        _assertSubscriptionData(params.superToken, subId, false, unitsBefore, balanceDelta.toUint256());

        // Execute Approve Subscription
        {
            vm.startPrank(params.subscriber);
            params.superToken.approveSubscription(params.publisher, params.indexId);
            vm.stopPrank();
        }

        // Take Balance Snapshot
        {
            _helperTakeBalanceSnapshot(superToken, params.publisher);
            _helperTakeBalanceSnapshot(superToken, params.subscriber);
        }

        // Assert Publisher Balance Data
        {
            (int256 publisherAvbAfter, uint256 publisherDepositAfter,,) =
                params.superToken.realtimeBalanceOfNow(params.publisher);
            assertEq(publisherAvbAfter, publisherAvbBefore, "Approve: Publisher AVB");
            assertEq(
                publisherDepositAfter,
                (publisherDepositBefore.toInt256() - balanceDelta).toUint256(),
                "Approve: Publisher Deposit"
            );
        }

        // Assert Subscription Balance Data
        {
            (int256 subscriberAvbAfter,,,) = params.superToken.realtimeBalanceOfNow(params.subscriber);
            assertEq(subscriberAvbAfter, subscriberAvbBefore + balanceDelta, "Approve: Subscriber AVB");
        }

        // Assert Subscription and Index Data
        {
            _assertSubscriptionData(params.superToken, subId, true, unitsBefore, 0);
            _assertIndexData(
                params.superToken,
                params.publisher,
                params.indexId,
                true,
                indexValue,
                totalUnitsApprovedBefore + unitsBefore,
                totalUnitsPendingBefore - unitsBefore
            );
        }

        _lastUpdatedSubIndexValues[params.superToken][subId] = indexValue;

        // Assert Global Invariants
        _assertGlobalInvariants();
    }

    /// @notice Revokes a subscription
    /// @dev We assert:
    ///     - The index data has been updated as expected
    ///     - The subscription data has been updated as expected
    ///     - The subscriber's balance has been updated as expected
    ///     - The publisher's balance has been updated as expected
    /// @param params The params for IDA subscription function
    function _helperRevokeSubscription(IDASubscriptionParams memory params) internal {
        bytes32 subId =
            _generateSubscriptionId(params.subscriber, _generatePublisherId(params.publisher, params.indexId));

        // Get Balance Data Before
        (int256 publisherAvbBefore,,,) = params.superToken.realtimeBalanceOfNow(params.publisher);
        (int256 subscriberAvbBefore,,,) = params.superToken.realtimeBalanceOfNow(params.subscriber);

        // Get Index/Subscription Data
        (, uint128 indexValue, uint128 totalUnitsApprovedBefore, uint128 totalUnitsPendingBefore) =
            params.superToken.getIndex(params.publisher, params.indexId);
        (, uint128 unitsBefore,) = _helperTryGetSubscription(params.superToken, subId);

        uint128 subIndexValueDelta = indexValue - _lastUpdatedSubIndexValues[params.superToken][subId];
        int256 balanceDelta = uint256(subIndexValueDelta * unitsBefore).toInt256();

        // Assert Subscription Data Before
        _assertSubscriptionData(params.superToken, subId, true, unitsBefore, 0);

        // Execute Revoke Subscription
        {
            vm.startPrank(params.subscriber);
            params.superToken.revokeSubscription(params.publisher, params.indexId);
            vm.stopPrank();
        }

        // Take Balance Snapshot
        {
            _helperTakeBalanceSnapshot(superToken, params.publisher);
            _helperTakeBalanceSnapshot(superToken, params.subscriber);
        }

        // Assert Publisher Balance Data
        {
            (int256 publisherAvbAfter,,,) = params.superToken.realtimeBalanceOfNow(params.publisher);
            assertEq(publisherAvbAfter, publisherAvbBefore, "Revoke: Publisher AVB");
        }

        // Assert Subscription Balance Data
        {
            (int256 subscriberAvbAfter,,,) = params.superToken.realtimeBalanceOfNow(params.subscriber);
            assertEq(subscriberAvbAfter, subscriberAvbBefore + balanceDelta, "Revoke: Subscriber AVB");
        }

        // Assert Subscription and Index Data
        {
            _assertSubscriptionData(params.superToken, subId, false, unitsBefore, 0);
            _assertIndexData(
                params.superToken,
                params.publisher,
                params.indexId,
                true,
                indexValue,
                totalUnitsApprovedBefore - unitsBefore,
                totalUnitsPendingBefore + unitsBefore
            );
        }

        _lastUpdatedSubIndexValues[params.superToken][subId] = indexValue;

        // Assert Global Invariants
        _assertGlobalInvariants();
    }

    /// @notice Deletes a subscription
    /// @dev We assert:
    ///     - The index data has been updated as expected
    ///     - The subscription data has been updated as expected
    ///     - The subscriber's balance has been updated as expected
    ///     - The publisher's balance has been updated as expected
    /// @param params The params for IDA subscription function
    function _helperDeleteSubscription(IDASubscriptionParams memory params) internal {
        bytes32 subId =
            _generateSubscriptionId(params.subscriber, _generatePublisherId(params.publisher, params.indexId));

        // Get Balance Data Before
        (int256 publisherAvbBefore, uint256 publisherDepositBefore,,) =
            params.superToken.realtimeBalanceOfNow(params.publisher);
        (int256 subscriberAvbBefore,,,) = params.superToken.realtimeBalanceOfNow(params.subscriber);

        // Get Index/Subscription Data
        (, uint128 indexValue, uint128 totalUnitsApprovedBefore, uint128 totalUnitsPendingBefore) =
            params.superToken.getIndex(params.publisher, params.indexId);
        (bool approvedBefore, uint128 unitsBefore,) = _helperTryGetSubscription(params.superToken, subId);

        uint128 subIndexValueDelta = indexValue - _lastUpdatedSubIndexValues[params.superToken][subId];
        int256 balanceDelta = uint256(subIndexValueDelta * unitsBefore).toInt256();

        // Assert Subscription Data Before
        _assertSubscriptionData(
            params.superToken, subId, approvedBefore, unitsBefore, approvedBefore ? 0 : balanceDelta.toUint256()
        );

        // Execute Delete Subscription
        {
            vm.startPrank(params.publisher);
            params.superToken.deleteSubscription(params.publisher, params.indexId, params.subscriber);
            vm.stopPrank();
        }

        // Take Balance Snapshot
        {
            _helperTakeBalanceSnapshot(superToken, params.publisher);
            _helperTakeBalanceSnapshot(superToken, params.subscriber);
        }

        // Assert Publisher Balance Data
        {
            (int256 publisherAvbAfter, uint256 publisherDeposit,,) =
                params.superToken.realtimeBalanceOfNow(params.publisher);
            assertEq(publisherAvbAfter, publisherAvbBefore, "Delete: Publisher AVB");
            assertEq(publisherDeposit, publisherDepositBefore - balanceDelta.toUint256(), "Delete: Publisher Deposit");
        }

        // Assert Subscription Balance Data
        {
            (int256 subscriberAvbAfter,,,) = params.superToken.realtimeBalanceOfNow(params.subscriber);
            assertEq(subscriberAvbAfter, subscriberAvbBefore + balanceDelta, "Delete: Subscriber AVB");
        }

        // Assert Subscription and Index Data
        {
            _assertSubscriptionData(params.superToken, subId, false, 0, 0);
            _assertIndexData(
                params.superToken,
                params.publisher,
                params.indexId,
                true,
                indexValue,
                totalUnitsApprovedBefore - unitsBefore,
                totalUnitsPendingBefore - unitsBefore
            );
        }

        _lastUpdatedSubIndexValues[params.superToken][subId] = 0;

        // Assert Global Invariants
        _assertGlobalInvariants();
    }

    /// @notice Executes a claim for a subscription
    /// @dev We assert:
    ///     - The subscriber's balance has been updated as expected
    ///     - The publisher's balance has been updated as expected
    /// @param superToken_ The SuperToken to claim
    /// @param caller The caller of the claim function
    /// @param publisher The publisher of the subscription
    /// @param indexId The index ID of the index
    /// @param subscriber The subscriber of the subscription
    function _helperClaimViaIDA(
        ISuperToken superToken_,
        address caller,
        address publisher,
        uint32 indexId,
        address subscriber
    ) internal {
        bytes32 subId = _generateSubscriptionId(subscriber, _generatePublisherId(publisher, indexId));

        // Get Balance Data Before
        (, uint256 publisherDepositBefore,,) = superToken_.realtimeBalanceOfNow(publisher);
        (int256 subscriberAvbBefore,,,) = superToken_.realtimeBalanceOfNow(subscriber);

        // Get Index/Subscription Data
        (, uint128 indexValue,,) = superToken_.getIndex(publisher, indexId);
        (, uint128 unitsBefore,) = _helperTryGetSubscription(superToken_, subId);

        uint128 subIndexValueDelta = indexValue - _lastUpdatedSubIndexValues[superToken_][subId];
        int256 pendingDistribution = uint256(subIndexValueDelta * unitsBefore).toInt256();

        // Execute Claim
        vm.startPrank(caller);
        superToken_.claim(publisher, indexId, subscriber);
        vm.stopPrank();

        // Take Balance Snapshot
        {
            _helperTakeBalanceSnapshot(superToken, publisher);
            _helperTakeBalanceSnapshot(superToken, subscriber);
        }

        // Assert Publisher Balance Data
        {
            (, uint256 publisherDeposit,,) = superToken_.realtimeBalanceOfNow(publisher);
            assertEq(
                publisherDeposit, publisherDepositBefore - pendingDistribution.toUint256(), "Claim: Publisher Deposit"
            );
        }

        // Assert Subscription Balance Data
        {
            (int256 subscriberAvbAfter,,,) = superToken_.realtimeBalanceOfNow(subscriber);
            assertEq(subscriberAvbAfter, subscriberAvbBefore + pendingDistribution, "Claim: Subscriber AVB");
        }

        _lastUpdatedSubIndexValues[superToken_][subId] = indexValue;

        // Assert Global Invariants
        _assertGlobalInvariants();
    }

    // Write Helpers - GeneralDistributionAgreementV1/SuperfluidPool

    function _helperCreatePool(ISuperToken _superToken, address _caller, address _poolAdmin, bool _useForwarder)
        internal
        returns (ISuperfluidPool)
    {
        ISuperfluidPool localPool;

        vm.startPrank(_caller);
        if (!_useForwarder) {
            localPool = SuperfluidPool(address(sf.gda.createPool(_superToken, _poolAdmin)));
        } else {
            (, localPool) = sf.gdaV1Forwarder.createPool(_superToken, _poolAdmin);
        }
        vm.stopPrank();
        _addAccount(address(localPool));

        // Assert Pool Creation was properly handled
        address poolAdmin = localPool.admin();
        {
            bool isPool = _useForwarder
                ? sf.gdaV1Forwarder.isPool(_superToken, address(localPool))
                : sf.gda.isPool(_superToken, address(localPool));
            assertTrue(isPool, "GDAv1.t: Created pool is not pool");
            assertEq(poolAdmin, _poolAdmin, "GDAv1.t: Pool admin is incorrect");
            assertEq(address(localPool.superToken()), address(_superToken), "GDAv1.t: Pool super token is incorrect");
        }

        IPoolAdminNFT poolAdminNft = SuperToken(address(_superToken)).POOL_ADMIN_NFT();
        uint256 tokenId = poolAdminNft.getTokenId(address(localPool), _poolAdmin);

        // Assert PoolAdminNFT Owner is expected
        assertEq(
            poolAdminNft.ownerOf(tokenId), _poolAdmin, "_helperCreatePool: Pool Admin NFT is not owned by pool admin"
        );

        // Assert PoolAdminNFTData is expected
        {
            IPoolAdminNFT.PoolAdminNFTData memory poolAdminData = poolAdminNft.poolAdminDataByTokenId(tokenId);
            assertEq(poolAdminData.pool, address(localPool), "_helperCreatePool: Pool Admin NFT pool mismatch");
            assertEq(poolAdminData.admin, _poolAdmin, "_helperCreatePool: Pool Admin NFT admin mismatch");
        }

        // Assert Admin is PoolAdjustment Flow receiver
        {
            (address adjustmentFlowRecipient,,) = _useForwarder
                ? sf.gdaV1Forwarder.getPoolAdjustmentFlowInfo(localPool)
                : sf.gda.getPoolAdjustmentFlowInfo(localPool);
            assertEq(poolAdmin, adjustmentFlowRecipient, "_helperCreatePool: Incorrect pool adjustment flow receiver");
        }

        return localPool;
    }

    function _helperCreatePool(ISuperToken _superToken, address _caller, address _poolAdmin)
        internal
        returns (ISuperfluidPool)
    {
        return _helperCreatePool(_superToken, _caller, _poolAdmin, false);
    }

    function _helperUpdateMemberUnits(ISuperfluidPool pool_, address caller_, address member_, uint128 newUnits_)
        internal
    {
        _StackVars_UseBools memory useBools_;
        _helperUpdateMemberUnits(pool_, caller_, member_, newUnits_, useBools_);
    }

    function _updateMemberUnits(
        ISuperfluidPool pool_,
        ISuperToken poolSuperToken,
        address caller_,
        address member_,
        uint128 newUnits_,
        _StackVars_UseBools memory useBools_
    ) internal {
        vm.startPrank(caller_);
        if (useBools_.useGDA) {
            if (useBools_.useForwarder) {
                sf.gdaV1Forwarder.updateMemberUnits(pool_, member_, newUnits_, new bytes(0));
            } else {
                poolSuperToken.updateMemberUnits(pool_, member_, newUnits_);
            }
        } else {
            pool_.updateMemberUnits(member_, newUnits_);
        }
        vm.stopPrank();
    }

    function _helperUpdateMemberUnits(
        ISuperfluidPool pool_,
        address caller_,
        address member_,
        uint128 newUnits_,
        _StackVars_UseBools memory useBools_
    ) internal {
        // there is a hard restriction in which total units must never exceed type(int96).max
        vm.assume(newUnits_ < type(uint72).max);
        ISuperToken poolSuperToken = ISuperToken(address(pool_.superToken()));
        if (caller_ == address(0) || member_ == address(0) || sf.gda.isPool(poolSuperToken, member_)) return;

        (bool isConnected, int256 oldUnits,) = _helperGetMemberPoolState(pool_, member_);

        PoolUnitData memory poolUnitDataBefore = _helperGetPoolUnitsData(pool_);

        (int256 claimableBalance,) = pool_.getClaimableNow(member_);
        (int256 balanceBefore,,,) = poolSuperToken.realtimeBalanceOfNow(member_);
        {
            _updateMemberUnits(pool_, poolSuperToken, caller_, member_, newUnits_, useBools_);
        }
        PoolUnitData memory poolUnitDataAfter = _helperGetPoolUnitsData(pool_);

        {
            _helperTakeBalanceSnapshot(ISuperToken(address(poolSuperToken)), member_);
        }

        assertEq(pool_.getUnits(member_), newUnits_, "GDAv1.t: Members' units incorrectly set");

        // Assert that pending balance is claimed if user is disconnected
        if (!isConnected) {
            (int256 balanceAfter,,,) = poolSuperToken.realtimeBalanceOfNow(member_);
            assertEq(
                balanceAfter, balanceBefore + claimableBalance, "_helperUpdateMemberUnits: Pending balance not claimed"
            );
        }

        // Assert that the flow rate for a member is updated accordingly
        {
            uint128 totalUnits = pool_.getTotalUnits();
            uint128 flowRatePerUnit = totalUnits == 0 ? 0 : uint128(uint96(pool_.getTotalFlowRate())) / totalUnits;
            assertEq(
                flowRatePerUnit * newUnits_,
                uint128(uint96(pool_.getMemberFlowRate(member_))),
                "_helperUpdateMemberUnits: Member flow rate incorrect"
            );
        }

        // Update Expected Member Data
        if (newUnits_ > 0) {
            // @note You are only considered a member if you are given units
            _poolMembers[address(pool_)].add(member_);
        }

        // Assert Pool Total, Connected and Disconnect Units are correct
        {
            int256 unitsDelta = uint256(newUnits_).toInt256() - oldUnits;
            assertEq(
                uint256(uint256(poolUnitDataBefore.totalUnits).toInt256() + unitsDelta),
                poolUnitDataAfter.totalUnits,
                "_helperUpdateMemberUnits: Pool total units incorrect"
            );
            assertEq(
                uint256(uint256(poolUnitDataBefore.connectedUnits).toInt256() + (isConnected ? unitsDelta : int128(0))),
                poolUnitDataAfter.connectedUnits,
                "_helperUpdateMemberUnits: Pool connected units incorrect"
            );
            assertEq(
                uint256(
                    uint256(poolUnitDataBefore.disconnectedUnits).toInt256() + (isConnected ? int128(0) : unitsDelta)
                ),
                poolUnitDataAfter.disconnectedUnits,
                "_helperUpdateMemberUnits: Pool disconnected units incorrect"
            );
        }

        // Assert Pool Member NFT is minted/burned
        _assertPoolMemberNFT(poolSuperToken, pool_, member_, newUnits_);

        // Assert RTB for all users
        // _assertRealTimeBalances(ISuperToken(address(poolSuperToken)));
    }

    function _helperConnectPool(address caller_, ISuperToken superToken_, ISuperfluidPool pool_, bool useForwarder_)
        internal
    {
        (bool isConnectedBefore, int256 oldUnits, int96 oldFlowRate) = _helperGetMemberPoolState(pool_, caller_);

        PoolUnitData memory poolUnitDataBefore = _helperGetPoolUnitsData(pool_);
        PoolFlowRateData memory poolFlowRateDataBefore = _helperGetPoolFlowRatesData(pool_);

        vm.startPrank(caller_);
        if (useForwarder_) {
            sf.gdaV1Forwarder.connectPool(pool_, "");
        } else {
            sf.host.callAgreement(
                sf.gda,
                abi.encodeWithSelector(IGeneralDistributionAgreementV1.connectPool.selector, pool_, ""),
                new bytes(0)
            );
        }
        vm.stopPrank();

        PoolUnitData memory poolUnitDataAfter = _helperGetPoolUnitsData(pool_);
        PoolFlowRateData memory poolFlowRateDataAfter = _helperGetPoolFlowRatesData(pool_);

        {
            _helperTakeBalanceSnapshot(superToken_, caller_);
        }

        bool isMemberConnected = useForwarder_
            ? sf.gdaV1Forwarder.isMemberConnected(pool_, caller_)
            : sf.gda.isMemberConnected(superToken_, address(pool_), caller_);
        assertEq(isMemberConnected, true, "GDAv1.t: Member not connected");

        // Assert connected units delta for the pool
        {
            assertEq(
                isConnectedBefore ? 0 : uint256(oldUnits),
                poolUnitDataAfter.connectedUnits - poolUnitDataBefore.connectedUnits,
                "_helperConnectPool: Pool connected units incorrect"
            );
        }

        // Assert connected and disconnected flow rate for the pool
        {
            assertEq(
                poolFlowRateDataBefore.totalConnectedFlowRate + (isConnectedBefore ? int96(0) : oldFlowRate),
                poolFlowRateDataAfter.totalConnectedFlowRate,
                "_helperConnectPool: Pool connected flow rate incorrect"
            );
            assertEq(
                poolFlowRateDataBefore.totalDisconnectedFlowRate - (isConnectedBefore ? int96(0) : oldFlowRate),
                poolFlowRateDataAfter.totalDisconnectedFlowRate,
                "_helperConnectPool: Pool disconnected flow rate incorrect"
            );
        }
        // Assert RTB for all users
        // _assertRealTimeBalances(superToken_);
        _assertGlobalInvariants();
    }

    function _helperConnectPool(address caller_, ISuperToken superToken_, ISuperfluidPool pool_) internal {
        _helperConnectPool(caller_, superToken_, pool_, false);
    }

    function _helperDisconnectPool(address caller_, ISuperToken superToken_, ISuperfluidPool pool_, bool useForwarder_)
        internal
    {
        (bool isConnectedBefore, int256 oldUnits, int96 oldFlowRate) = _helperGetMemberPoolState(pool_, caller_);

        PoolUnitData memory poolUnitDataBefore = _helperGetPoolUnitsData(pool_);
        PoolFlowRateData memory poolFlowRateDataBefore = _helperGetPoolFlowRatesData(pool_);

        vm.startPrank(caller_);
        if (useForwarder_) {
            sf.gdaV1Forwarder.disconnectPool(pool_, "");
        } else {
            sf.host.callAgreement(sf.gda, abi.encodeCall(sf.gda.disconnectPool, (pool_, new bytes(0))), new bytes(0));
        }
        vm.stopPrank();

        PoolUnitData memory poolUnitDataAfter = _helperGetPoolUnitsData(pool_);
        PoolFlowRateData memory poolFlowRateDataAfter = _helperGetPoolFlowRatesData(pool_);

        {
            _helperTakeBalanceSnapshot(superToken_, caller_);
        }

        assertEq(
            sf.gda.isMemberConnected(superToken_, address(pool_), caller_),
            false,
            "GDAv1.t D/C: Member not disconnected"
        );

        // Assert disconnected units delta for the pool
        {
            assertEq(
                isConnectedBefore ? uint256(oldUnits) : 0,
                poolUnitDataAfter.disconnectedUnits - poolUnitDataBefore.disconnectedUnits,
                "_helperDisconnectPool: Pool disconnected units incorrect"
            );
        }
        {
            assertEq(
                poolFlowRateDataBefore.totalConnectedFlowRate - (isConnectedBefore ? oldFlowRate : int96(0)),
                poolFlowRateDataAfter.totalConnectedFlowRate,
                "_helperDisconnectPool: Pool connected flow rate incorrect"
            );
            assertEq(
                poolFlowRateDataBefore.totalDisconnectedFlowRate + (isConnectedBefore ? oldFlowRate : int96(0)),
                poolFlowRateDataAfter.totalDisconnectedFlowRate,
                "_helperDisconnectPool: Pool disconnected flow rate incorrect"
            );
        }

        // Assert RTB for all users
        // _assertRealTimeBalances(superToken_);
        _assertGlobalInvariants();
    }

    function _helperDisconnectPool(address caller_, ISuperToken superToken_, ISuperfluidPool pool_) internal {
        _helperDisconnectPool(caller_, superToken_, pool_, false);
    }

    function _helperDistributeViaGDA(
        ISuperToken superToken_,
        address caller_,
        address from_,
        ISuperfluidPool pool_,
        uint256 requestedAmount,
        bool useForwarder
    ) internal {
        (int256 fromRTBBefore,,,) = superToken.realtimeBalanceOfNow(from_);

        uint256 actualAmountDistributed = useForwarder
            ? sf.gdaV1Forwarder.estimateDistributionActualAmount(superToken, from_, pool_, requestedAmount)
            : sf.gda.estimateDistributionActualAmount(superToken, from_, pool_, requestedAmount);

        address[] memory members = _poolMembers[address(pool_)].values();
        uint256[] memory memberBalancesBefore = new uint256[](members.length);
        uint256[] memory memberClaimableBefore = new uint256[](members.length);

        for (uint256 i = 0; i < members.length; ++i) {
            (int256 memberRTB,,,) = superToken.realtimeBalanceOfNow(members[i]);
            memberBalancesBefore[i] = uint256(memberRTB);
            (int256 claimable,) = pool_.getClaimableNow(members[i]);
            memberClaimableBefore[i] = uint256(claimable);
        }

        {
            vm.startPrank(caller_);
            if (useForwarder) {
                sf.gdaV1Forwarder.distribute(superToken_, from_, pool_, requestedAmount, new bytes(0));
            } else {
                superToken_.distributeToPool(from_, pool_, requestedAmount);
            }
            vm.stopPrank();
        }

        {
            _helperTakeBalanceSnapshot(superToken_, from_);
        }

        uint256 amountPerUnit = pool_.getTotalUnits() > 0 ? actualAmountDistributed / pool_.getTotalUnits() : 0;

        // Assert Distributor RTB
        {
            (int256 fromRTBAfter,,,) = superToken.realtimeBalanceOfNow(from_);
            // If the distributor is a connected member themselves, they will receive the units
            // they have just distributed
            uint256 amountReceivedInitial = sf.gda.isMemberConnected(superToken, address(pool_), from_)
                ? uint256(pool_.getUnits(from_)) * amountPerUnit
                : 0;
            assertEq(
                fromRTBAfter,
                fromRTBBefore - int256(actualAmountDistributed) + int256(amountReceivedInitial),
                "GDAv1.t D: Distributor RTB incorrect"
            );
        }

        if (members.length == 0) return;

        // Assert Members RTB
        for (uint256 i; i < members.length; ++i) {
            (int256 memberRTB,,,) = superToken.realtimeBalanceOfNow(members[i]);
            bool memberConnected = sf.gda.isMemberConnected(superToken, address(pool_), members[i]);

            uint256 amountReceived = uint256(pool_.getUnits(members[i])) * amountPerUnit;
            if (memberConnected) {
                if (members[i] == from_) {
                    assertEq(
                        memberRTB,
                        int256(memberBalancesBefore[i]) - int256(actualAmountDistributed) + int256(amountReceived),
                        "GDAv1.t D: Distributor who is Member RTB incorrect"
                    );
                } else {
                    assertEq(
                        uint256(memberRTB), memberBalancesBefore[i] + amountReceived, "GDAv1.t D: Member RTB incorrect"
                    );
                }
            } else {
                (int256 claimable,) = pool_.getClaimableNow(members[i]);
                assertEq(
                    uint256(claimable),
                    amountReceived + uint256(memberClaimableBefore[i]),
                    "GDAv1.t D: Member claimable incorrect"
                );
            }
        }

        // Assert RTB for all users
        // _assertRealTimeBalances(superToken_);
        _assertGlobalInvariants();
    }

    function _helperDistributeViaGDA(
        ISuperToken superToken_,
        address caller_,
        address from_,
        ISuperfluidPool pool_,
        uint256 requestedAmount
    ) internal {
        _helperDistributeViaGDA(superToken_, caller_, from_, pool_, requestedAmount, false);
    }

    function _helperDistributeFlow(
        ISuperToken superToken_,
        address caller,
        address from,
        ISuperfluidPool pool_,
        int96 requestedFlowRate,
        bool useForwarder
    ) internal {
        (int96 actualFlowRate, int96 totalDistributionFlowRate) = useForwarder
            ? sf.gdaV1Forwarder.estimateFlowDistributionActualFlowRate(superToken_, from, pool_, requestedFlowRate)
            : sf.gda.estimateFlowDistributionActualFlowRate(superToken_, from, pool_, requestedFlowRate);

        address[] memory members = _poolMembers[address(pool_)].values();
        int96[] memory memberFlowRatesBefore = new int96[](members.length);

        for (uint256 i = 0; i < members.length; ++i) {
            int96 memberFlowRate = pool_.getMemberFlowRate(members[i]);
            memberFlowRatesBefore[i] = memberFlowRate;
        }

        vm.startPrank(caller);
        if (useForwarder) {
            sf.gdaV1Forwarder.distributeFlow(superToken_, from, pool_, requestedFlowRate, new bytes(0));
        } else {
            superToken_.distributeFlow(from, pool_, requestedFlowRate);
        }
        vm.stopPrank();

        {
            _helperTakeBalanceSnapshot(superToken_, from);
        }

        int96 poolTotalFlowRateAfter = pool_.getTotalFlowRate();
        {
            // Assert distributor flow rate
            int96 fromToPoolFlowRateAfter = useForwarder
                ? sf.gdaV1Forwarder.getFlowDistributionFlowRate(superToken_, from, pool_)
                : sf.gda.getFlowRate(superToken_, from, pool_);
            assertEq(
                fromToPoolFlowRateAfter,
                actualFlowRate,
                "_helperDistributeFlow: from flow rate should be actual flow rate"
            );

            // Assert pool total flow rate
            assertEq(
                poolTotalFlowRateAfter,
                totalDistributionFlowRate,
                "_helperDistributeFlow: pool total flow rate != total distribution flow rate"
            );
        }

        // Assert Outflow NFT is minted to distributor
        // Assert Inflow NFT is minted to pool
        _assertFlowNftOnDistributeFlow(superToken_, pool_, from, requestedFlowRate);

        {
            if (members.length == 0) return;
            uint128 poolTotalUnitsAfter = pool_.getTotalUnits();
            int96 flowRatePerUnit = poolTotalUnitsAfter == 0
                ? int96(0)
                : poolTotalFlowRateAfter / uint256(poolTotalUnitsAfter).toInt256().toInt96();

            for (uint256 i; i < members.length; ++i) {
                int96 memberFlowRate = pool_.getMemberFlowRate(members[i]);
                uint128 memberUnits = pool_.getUnits(members[i]);
                int96 expectedMemberFlowRate = flowRatePerUnit * uint256(memberUnits).toInt256().toInt96();
                assertEq(
                    expectedMemberFlowRate,
                    memberFlowRate,
                    "_helperDistributeFlow: member flow rate != expected member flow rate"
                );
            }
        }
        // Assert RTB for all users
        // _assertRealTimeBalances(superToken_);
        _assertGlobalInvariants();
    }

    function _helperDistributeFlow(
        ISuperToken superToken_,
        address caller,
        address from,
        ISuperfluidPool pool_,
        int96 requestedFlowRate
    ) internal {
        _helperDistributeFlow(superToken_, caller, from, pool_, requestedFlowRate, false);
    }

    // Write Helpers - SuperfluidPool ERC20 Functionality

    function _helperSuperfluidPoolApprove(ISuperfluidPool _pool, address owner, address spender, uint256 amount)
        internal
    {
        vm.startPrank(owner);
        _pool.approve(spender, amount);
        vm.stopPrank();

        _assertPoolAllowance(_pool, owner, spender, amount);
    }

    function _helperSuperfluidPoolIncreaseAllowance(
        ISuperfluidPool _pool,
        address owner,
        address spender,
        uint256 addedValue
    ) internal {
        uint256 allowanceBefore = _pool.allowance(owner, spender);

        vm.startPrank(owner);
        _pool.increaseAllowance(spender, addedValue);
        vm.stopPrank();

        _assertPoolAllowance(_pool, owner, spender, allowanceBefore + addedValue);
    }

    function _helperSuperfluidPoolDecreaseAllowance(
        ISuperfluidPool _pool,
        address owner,
        address spender,
        uint256 subtractedValue
    ) internal {
        uint256 allowanceBefore = _pool.allowance(owner, spender);

        vm.startPrank(owner);
        _pool.decreaseAllowance(spender, subtractedValue);
        vm.stopPrank();

        _assertPoolAllowance(_pool, owner, spender, allowanceBefore - subtractedValue);
    }

    function _helperSuperfluidPoolUnitsTransfer(ISuperfluidPool _pool, address from, address to, uint256 amount)
        internal
    {
        uint256 fromBalanceOfBefore = _pool.balanceOf(from);
        uint256 toBalanceOfBefore = _pool.balanceOf(to);

        vm.startPrank(from);
        _pool.transfer(to, amount);
        vm.stopPrank();

        uint256 fromBalanceOfAfter = _pool.balanceOf(from);
        uint256 toBalanceOfAfter = _pool.balanceOf(to);
        assertEq(
            fromBalanceOfBefore - amount,
            fromBalanceOfAfter,
            "_helperSuperfluidPoolUnitsTransfer: from balance mismatch"
        );
        assertEq(
            toBalanceOfBefore + amount, toBalanceOfAfter, "_helperSuperfluidPoolUnitsTransfer: to balance mismatch"
        );
    }

    function _helperSuperfluidPoolUnitsTransferFrom(
        ISuperfluidPool _pool,
        address caller,
        address from,
        address to,
        uint256 amount
    ) internal {
        uint256 fromBalanceOfBefore = _pool.balanceOf(from);
        uint256 toBalanceOfBefore = _pool.balanceOf(to);
        uint256 allowanceBefore = _pool.allowance(from, caller);

        vm.startPrank(caller);
        _pool.transferFrom(from, to, amount);
        vm.stopPrank();

        uint256 fromBalanceOfAfter = _pool.balanceOf(from);
        uint256 toBalanceOfAfter = _pool.balanceOf(to);
        uint256 allowanceAfter = _pool.allowance(from, caller);
        assertEq(
            fromBalanceOfBefore - amount,
            fromBalanceOfAfter,
            "_helperSuperfluidPoolUnitsTransferFrom: from balance mismatch"
        );
        assertEq(
            toBalanceOfBefore + amount, toBalanceOfAfter, "_helperSuperfluidPoolUnitsTransferFrom: to balance mismatch"
        );
        assertEq(allowanceBefore - amount, allowanceAfter, "_helperSuperfluidPoolUnitsTransferFrom: allowance mismatch");
    }

    function _helperGetMemberPoolState(ISuperfluidPool pool_, address member_)
        internal
        view
        returns (bool isConnected, int256 units, int96 flowRate)
    {
        units = uint256(pool_.getUnits(member_)).toInt256();
        isConnected = sf.gda.isMemberConnected(pool_, member_);
        flowRate = pool_.getMemberFlowRate(member_);
    }

    function _helperGetPoolUnitsData(ISuperfluidPool pool_) internal view returns (PoolUnitData memory poolUnitData) {
        poolUnitData = PoolUnitData({
            totalUnits: pool_.getTotalUnits(),
            connectedUnits: pool_.getTotalConnectedUnits(),
            disconnectedUnits: pool_.getTotalDisconnectedUnits()
        });
    }

    function _helperGetPoolFlowRatesData(ISuperfluidPool pool_)
        internal
        view
        returns (PoolFlowRateData memory poolFlowRateData)
    {
        poolFlowRateData = PoolFlowRateData({
            totalFlowRate: pool_.getTotalFlowRate(),
            totalConnectedFlowRate: pool_.getTotalConnectedFlowRate(),
            totalDisconnectedFlowRate: pool_.getTotalDisconnectedFlowRate()
        });
    }

    /*//////////////////////////////////////////////////////////////////////////
                                    Assertion Helpers
    //////////////////////////////////////////////////////////////////////////*/

    // ConstantFlowAgreement Assertions

    /// @dev Asserts that a single flow has been updated as expected
    function _assertFlowData(
        ISuperToken superToken_,
        address sender,
        address receiver,
        int96 expectedFlowRate,
        uint256 expectedLastUpdated,
        uint256 expectedOwedDeposit
    ) internal {
        (uint256 lastUpdated, int96 flowRate, uint256 deposit, uint256 owedDeposit) =
            superToken_.getFlowInfo(sender, receiver);

        uint256 expectedDeposit = superToken_.getBufferAmountByFlowRate(expectedFlowRate);

        assertEq(flowRate, expectedFlowRate, "FlowData: flow rate");
        assertEq(lastUpdated, expectedLastUpdated, "FlowData: last updated");
        assertEq(deposit, expectedDeposit, "FlowData: deposit");
        assertEq(owedDeposit, expectedOwedDeposit, "FlowData: owed deposit");
    }

    /// @dev Asserts that a single flow has been removed on deletion
    function _assertFlowDataIsEmpty(ISuperToken superToken_, address sender, address receiver) internal {
        _assertFlowData(superToken_, sender, receiver, 0, 0, 0);
    }

    function _assertFlowOperatorData(
        ISuperToken superToken_,
        address sender,
        address flowOperator,
        int96 expectedFlowRateAllowance,
        uint8 expectedPermissionsBitmask
    ) internal {
        (bool canCreate, bool canUpdate, bool canDelete, int96 allowance) =
            superToken_.getFlowPermissions(sender, flowOperator);

        bool expectedAllowCreate = expectedPermissionsBitmask & 1 == 1;
        bool expectedAllowUpdate = expectedPermissionsBitmask >> 1 & 1 == 1;
        bool expectedAllowDelete = expectedPermissionsBitmask >> 2 & 1 == 1;

        assertEq(canCreate, expectedAllowCreate, "FlowOperatorData: create permissions");
        assertEq(canUpdate, expectedAllowUpdate, "FlowOperatorData: update permissions");
        assertEq(canDelete, expectedAllowDelete, "FlowOperatorData: delete permissions");
        assertEq(allowance, expectedFlowRateAllowance, "FlowOperatorData: flow rate allowance");
    }

    function _assertFlowOperatorDataIsEmpty(ISuperToken superToken_, address sender, address flowOperator) internal {
        _assertFlowOperatorData(superToken_, sender, flowOperator, 0, 0);
    }

    /// @dev Asserts that account flow info has been updated as expected
    /// @param account The account to check
    /// @param flowRateDelta The delta of the flow rate
    /// @param flowInfoBefore The flow info before the update
    /// @param isSender Whether the account is the sender
    function _assertAccountFlowInfo(
        address account,
        int96 flowRateDelta,
        ConstantFlowAgreementV1.FlowData memory flowInfoBefore,
        bool isSender
    ) internal {
        (uint256 lastUpdated, int96 netFlowRate, uint256 deposit, uint256 owedDeposit) =
            sf.cfa.getAccountFlowInfo(superToken, account);
        int96 expectedNetFlowRate = flowInfoBefore.flowRate + (isSender ? -flowRateDelta : flowRateDelta);
        int256 depositDelta =
            superToken.getBufferAmountByFlowRate(flowRateDelta < 0 ? -flowRateDelta : flowRateDelta).toInt256();
        depositDelta = flowRateDelta < 0 ? -depositDelta : depositDelta;
        uint256 expectedDeposit =
            (flowInfoBefore.deposit.toInt256() + (isSender ? depositDelta : int256(0))).toUint256();
        // TODO: we may need to pass expectedTimestamp at some point
        assertEq(lastUpdated, block.timestamp, "AccountFlowInfo: lastUpdated");
        assertEq(netFlowRate, expectedNetFlowRate, "AccountFlowInfo: net flow rate");
        assertEq(deposit, expectedDeposit, "AccountFlowInfo: deposit");
        // TODO: we may need to pass expectedOwedDeposit at some point
        assertEq(owedDeposit, 0, "AccountFlowInfo: owed deposit");
    }

    // InstantDistributionAgreement Assertions

    /// @dev Asserts that the index data has been updated as expected
    /// @param superToken_ The SuperToken to check
    /// @param publisher The publisher of the index
    /// @param indexId The index ID of the index
    /// @param expectedExist Whether the index should exist
    /// @param expectedIndexValue The expected index value
    /// @param expectedTotalUnitsApproved The expected total units approved
    /// @param expectedTotalUnitsPending The expected total units pending
    function _assertIndexData(
        ISuperToken superToken_,
        address publisher,
        uint32 indexId,
        bool expectedExist,
        uint128 expectedIndexValue,
        uint128 expectedTotalUnitsApproved,
        uint128 expectedTotalUnitsPending
    ) internal {
        (bool exist, uint128 indexValue, uint128 totalUnitsApproved, uint128 totalUnitsPending) =
            superToken_.getIndex(publisher, indexId);

        assertEq(exist, expectedExist, "IndexData: exist");
        assertEq(indexValue, expectedIndexValue, "IndexData: index value");
        assertEq(totalUnitsApproved, expectedTotalUnitsApproved, "IndexData: total units approved");
        assertEq(totalUnitsPending, expectedTotalUnitsPending, "IndexData: total units pending");
    }

    /// @dev Asserts that the subscription data has been updated as expected
    /// @param superToken_ The SuperToken to check
    /// @param subscriptionId The subscription ID of the subscription
    /// @param expectedApproved Whether the subscription should be approved
    /// @param expectedUnits The expected units
    /// @param expectedPending The expected pending
    function _assertSubscriptionData(
        ISuperToken superToken_,
        bytes32 subscriptionId,
        bool expectedApproved,
        uint128 expectedUnits,
        uint256 expectedPending
    ) internal {
        (,, bool approved, uint128 units, uint256 pending) = superToken_.getSubscriptionByID(subscriptionId);
        assertEq(approved, expectedApproved, "SubscriptionData: approved");
        assertEq(units, expectedUnits, "SubscriptionData: units");
        assertEq(pending, expectedPending, "SubscriptionData: pending");
    }

    /// @notice Asserts that the real time balances for all active test accounts are expected
    /// @dev We also take a balance snapshot after each assertion
    /// @param superToken_ The SuperToken to check
    function _assertRealTimeBalances(ISuperToken superToken_) internal {
        address[] memory accounts = _listAccounts();
        for (uint i; i < accounts.length; ++i) {
            address account = accounts[i];
            RealtimeBalance memory balanceSnapshot = _balanceSnapshots[superToken_][account];
            (int256 avb, uint256 deposit, uint256 owedDeposit, uint256 currentTime) =
                superToken_.realtimeBalanceOfNow(account);
            int96 cfaNetFlowRate = superToken_.getCFANetFlowRate(account);

            // GDA Net Flow Rate is 0 for pools because this is not accounted for in the pools' RTB
            // however it is the disconnected flow rate for that pool
            int96 gdaNetFlowRate =
                sf.gda.isPool(superToken_, account) ? int96(0) : superToken_.getGDANetFlowRate(account);
            int96 netFlowRate = cfaNetFlowRate + gdaNetFlowRate;
            int256 amountFlowedSinceSnapshot = (currentTime - balanceSnapshot.timestamp).toInt256() * netFlowRate;
            int256 expectedAvb = balanceSnapshot.availableBalance + amountFlowedSinceSnapshot;

            assertEq(balanceSnapshot.deposit, deposit, "Real Time Balances: deposit");
            assertEq(balanceSnapshot.owedDeposit, owedDeposit, "Real Time Balances: owed deposit");
            assertEq(avb, expectedAvb, "Real Time Balances: available balance");

            _helperTakeBalanceSnapshot(superToken_, account);
        }
    }

    // GeneralDistributionAgreement Assertions

    function _assertPoolAllowance(ISuperfluidPool _pool, address owner, address spender, uint256 expectedAllowance)
        internal
    {
        assertEq(_pool.allowance(owner, spender), expectedAllowance, "_assertPoolAllowance: allowance mismatch");
    }

    function _assertPoolMemberNFT(
        ISuperfluidToken _superToken,
        ISuperfluidPool _pool,
        address _member,
        uint128 _newUnits
    ) internal {
        IPoolMemberNFT poolMemberNFT = SuperToken(address(_superToken)).POOL_MEMBER_NFT();
        uint256 tokenId = poolMemberNFT.getTokenId(address(_pool), address(_member));
        if (_newUnits > 0) {
            // Assert Pool Member NFT owner
            assertEq(poolMemberNFT.ownerOf(tokenId), _member, "_assertPoolMemberNFT: member doesn't own NFT");

            // Assert Pool Member NFT data
            IPoolMemberNFT.PoolMemberNFTData memory poolMemberData = poolMemberNFT.poolMemberDataByTokenId(tokenId);
            assertEq(poolMemberData.pool, address(_pool), "_assertPoolMemberNFT: Pool Member NFT pool mismatch");
            assertEq(poolMemberData.member, _member, "_assertPoolMemberNFT: Pool Member NFT member mismatch");
            assertEq(poolMemberData.units, _newUnits, "_assertPoolMemberNFT: Pool Member NFT units mismatch");
        } else {
            vm.expectRevert(IPoolNFTBase.POOL_NFT_INVALID_TOKEN_ID.selector);
            poolMemberNFT.ownerOf(tokenId);
        }
    }

    function _assertFlowNftOnDistributeFlow(
        ISuperfluidToken _superToken,
        ISuperfluidPool _pool,
        address _distributor,
        int96 _newFlowRate
    ) internal {
        IConstantOutflowNFT constantOutflowNFT = SuperToken(address(_superToken)).CONSTANT_OUTFLOW_NFT();
        IConstantInflowNFT constantInflowNFT = SuperToken(address(_superToken)).CONSTANT_INFLOW_NFT();
        uint256 tokenId = constantOutflowNFT.getTokenId(address(_superToken), address(_distributor), address(_pool));
        if (_newFlowRate > 0) {
            assertEq(
                constantOutflowNFT.ownerOf(tokenId),
                _distributor,
                "_assertFlowNftOnDistributeFlow: distributor doesn't own outflow NFT"
            );
            assertEq(
                constantInflowNFT.ownerOf(tokenId),
                address(_pool),
                "_assertFlowNftOnDistributeFlow: distributor doesn't own inflow NFT"
            );
        } else {
            vm.expectRevert(IFlowNFTBase.CFA_NFT_INVALID_TOKEN_ID.selector);
            constantOutflowNFT.ownerOf(tokenId);

            vm.expectRevert(IFlowNFTBase.CFA_NFT_INVALID_TOKEN_ID.selector);
            constantInflowNFT.ownerOf(tokenId);
        }
    }
}<|MERGE_RESOLUTION|>--- conflicted
+++ resolved
@@ -660,7 +660,7 @@
         }
     }
 
-<<<<<<< HEAD
+    // Write Helpers - SuperToken
     function _helperTransferAll(ISuperToken superToken_, address sender, address receiver) internal {
         vm.startPrank(sender);
         superToken_.transferAll(receiver);
@@ -668,8 +668,7 @@
 
         _helperTakeBalanceSnapshot(superToken_, sender);
         _helperTakeBalanceSnapshot(superToken_, receiver);
-=======
-    // Write Helpers - SuperToken
+    }
 
     function _helperDeploySuperTokenAndInitialize(
         ISuperToken previousSuperToken,
@@ -685,7 +684,6 @@
             previousSuperToken.CONSTANT_INFLOW_NFT()
         );
         localSuperToken.initializeWithAdminOverride(underlyingToken, underlyingDecimals, name, symbol, adminOverride);
->>>>>>> 12ef3557
     }
 
     // Write Helpers - ConstantFlowAgreementV1
