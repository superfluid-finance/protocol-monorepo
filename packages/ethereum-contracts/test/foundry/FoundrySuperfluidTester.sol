// SPDX-License-Identifier: AGPLv3
pragma solidity 0.8.19;

import { Test } from "forge-std/Test.sol";

import {
    SuperfluidFrameworkDeployer,
    TestResolver,
    SuperfluidLoader
} from "../../contracts/utils/SuperfluidFrameworkDeployer.sol";
import { ERC1820RegistryCompiled } from "../../contracts/libs/ERC1820RegistryCompiled.sol";
import { SuperTokenDeployer } from "../../contracts/utils/SuperTokenDeployer.sol";
import { CFAv1Library, IDAv1Library, Superfluid } from "../../contracts/utils/SuperfluidFrameworkDeployer.sol";
import { UUPSProxy } from "../../contracts/upgradability/UUPSProxy.sol";
import { SuperTokenV1Library } from "../../contracts/apps/SuperTokenV1Library.sol";
import { TestToken, SuperToken } from "../../contracts/utils/SuperTokenDeployer.sol";

contract FoundrySuperfluidTester is Test {
    using SuperTokenV1Library for SuperToken;

    SuperfluidFrameworkDeployer internal immutable sfDeployer;
    SuperTokenDeployer internal immutable superTokenDeployer;
    SuperfluidFrameworkDeployer.Framework internal sf;
<<<<<<< HEAD

    uint internal constant INIT_TOKEN_BALANCE = type(uint128).max;
    uint internal constant INIT_SUPER_TOKEN_BALANCE = type(uint64).max;

    address internal constant admin = address(0x420);
=======
    TestResolver internal resolver;
    address internal constant admin = address(0x420);

    uint256 internal constant INIT_TOKEN_BALANCE = type(uint128).max;
    uint256 internal constant INIT_SUPER_TOKEN_BALANCE = type(uint64).max;
>>>>>>> f015a271
    address internal constant alice = address(0x421);
    address internal constant bob = address(0x422);
    address internal constant carol = address(0x423);
    address internal constant dan = address(0x424);
    address internal constant eve = address(0x425);
    address internal constant frank = address(0x426);
    address internal constant grace = address(0x427);
    address internal constant heidi = address(0x428);
    address internal constant ivan = address(0x429);
    address[] internal TEST_ACCOUNTS = [admin, alice, bob, carol, dan, eve, frank, grace, heidi, ivan];

    uint256 internal immutable N_TESTERS;

    TestToken internal token;
    SuperToken internal superToken;

    uint256 private _expectedTotalSupply;

    constructor(uint8 nTesters) {
        // etch erc1820
        vm.etch(ERC1820RegistryCompiled.at, ERC1820RegistryCompiled.bin);

        // deploy SuperfluidFrameworkDeployer
        // which deploys in its constructor:
        // - TestGovernance
        // - Host
        // - CFA
        // - IDA
        // - ConstantOutflowNFT logic
        // - ConstantInflowNFT logic
        // - SuperToken logic
        // - SuperTokenFactory
        // - Resolver
        // - SuperfluidLoader
        // - CFAv1Forwarder
        sfDeployer = new SuperfluidFrameworkDeployer();
        sf = sfDeployer.getFramework();


        // deploy SuperTokenDeployer
        superTokenDeployer = new SuperTokenDeployer(
            address(sf.superTokenFactory),
            address(sf.resolver)
        );

        // add superTokenDeployer as admin to the resolver so it can register the SuperTokens
        sf.resolver.addAdmin(address(superTokenDeployer));

        require(nTesters <= TEST_ACCOUNTS.length, "too many testers");
        N_TESTERS = nTesters;
    }

    function setUp() public virtual {
        (token, superToken) = superTokenDeployer.deployWrapperSuperToken("FTT", "FTT", 18, type(uint256).max);

        for (uint256 i = 0; i < N_TESTERS; ++i) {
            token.mint(TEST_ACCOUNTS[i], INIT_TOKEN_BALANCE);

            vm.startPrank(TEST_ACCOUNTS[i]);
            token.approve(address(superToken), INIT_SUPER_TOKEN_BALANCE);
            superToken.upgrade(INIT_SUPER_TOKEN_BALANCE);
            _expectedTotalSupply += INIT_SUPER_TOKEN_BALANCE;
            vm.stopPrank();
        }
    }

    /*//////////////////////////////////////////////////////////////////////////
                                Invariant Definitions
    //////////////////////////////////////////////////////////////////////////*/
    /// @notice Superfluid Global Invariants
    /// @dev Superfluid Global Invariants:
    /// - Liquidity Sum Invariant
    /// - Net Flow Rate Sum Invariant
    /// @return bool Superfluid Global Invariants holds true
    function _definitionGlobalInvariants() internal view returns (bool) {
        return _definitionLiquiditySumInvariant() && _definitionNetFlowRateSumInvariant();
    }

    /// @notice Liquidity Sum Invariant definition
    /// @dev Liquidity Sum Invariant: Expected Total Supply === Liquidity Sum
    /// Liquidity Sum = sum of available balance, deposit and owed deposit for all users
    /// @return bool Liquidity Sum Invariant holds true
    function _definitionLiquiditySumInvariant() internal view returns (bool) {
        int256 liquiditySum;

        for (uint256 i = 0; i < TEST_ACCOUNTS.length; ++i) {
            (int256 availableBalance, uint256 deposit, uint256 owedDeposit,) =
                superToken.realtimeBalanceOfNow(address(TEST_ACCOUNTS[i]));

            liquiditySum += availableBalance + int256(deposit) - int256(owedDeposit);
        }

        return int256(_expectedTotalSupply) == liquiditySum;
    }

    /// @notice Net Flow Rate Sum Invariant definition
    /// @dev Net Flow Rate Sum Invariant: Sum of all net flow rates === 0
    /// @return bool Net Flow Rate Sum Invariant holds true
    function _definitionNetFlowRateSumInvariant() internal view returns (bool) {
        int96 netFlowRateSum;
        for (uint256 i = 0; i < TEST_ACCOUNTS.length; ++i) {
            netFlowRateSum += sf.cfa.getNetFlow(superToken, address(TEST_ACCOUNTS[i]));
        }
        return netFlowRateSum == 0;
    }

    function _assertGlobalInvariants() internal {
        assertTrue(_definitionGlobalInvariants());
    }

    function _assertLiquiditySumInvariant() internal {
        assertTrue(_definitionLiquiditySumInvariant());
    }

    function _assertNetFlowRateSumInvariant() internal {
        assertTrue(_definitionNetFlowRateSumInvariant());
    }

    /*//////////////////////////////////////////////////////////////////////////
                                    Assertion Helpers
    //////////////////////////////////////////////////////////////////////////*/
    function _assertModifyFlowAndNetFlowIsExpected(
        address flowSender,
        address flowReceiver,
        int96 flowRateDelta,
        int96 senderNetFlowBefore,
        int96 receiverNetFlowBefore
    ) internal {
        int96 senderNetFlowAfter = superToken.getNetFlowRate(flowSender);
        int96 receiverNetFlowAfter = superToken.getNetFlowRate(flowReceiver);

        assertEq(senderNetFlowAfter, senderNetFlowBefore - flowRateDelta, "sender net flow after");
        assertEq(receiverNetFlowAfter, receiverNetFlowBefore + flowRateDelta, "receiver net flow after");
    }

    function _assertModifyFlowAndFlowInfoIsExpected(
        address flowSender,
        address flowReceiver,
        int96 expectedFlowRate,
        uint256 expectedLastUpdated,
        uint256 expectedOwedDeposit
    ) internal {
        (uint256 lastUpdated, int96 _flowRate, uint256 deposit, uint256 owedDeposit) =
            superToken.getFlowInfo(flowSender, flowReceiver);

        uint256 expectedDeposit = superToken.getBufferAmountByFlowRate(expectedFlowRate);

        assertEq(_flowRate, expectedFlowRate, "flow rate");
        assertEq(lastUpdated, expectedLastUpdated, "last updated");
        assertEq(deposit, expectedDeposit, "deposit");
        assertEq(owedDeposit, expectedOwedDeposit, "owed deposit");
    }

    function _assertFlowInfoIsEmpty(address flowSender, address flowReceiver) internal {
        _assertModifyFlowAndFlowInfoIsExpected(flowSender, flowReceiver, 0, 0, 0);
    }

    /*//////////////////////////////////////////////////////////////////////////
                                    Assume Helpers
    //////////////////////////////////////////////////////////////////////////*/
    /// @notice Assume a valid flow rate
    /// @dev Flow rate must be greater than 0 and less than or equal to int32.max
    function _assumeValidFlowRate(uint32 a) internal pure returns (int96 flowRate) {
        vm.assume(a > 0);
        vm.assume(a <= uint32(type(int32).max));
        flowRate = int96(int32(a));
    }

    /*//////////////////////////////////////////////////////////////////////////
                                    Helper Functions
    //////////////////////////////////////////////////////////////////////////*/

    function _helperCreateFlowAndAssertGlobalInvariants(address flowSender, address flowReceiver, uint32 _flowRate)
        internal
        returns (int96 absoluteFlowRate)
    {
        int96 flowRate = _assumeValidFlowRate(_flowRate);

        absoluteFlowRate = flowRate;

        int96 senderNetFlowRateBefore = superToken.getNetFlowRate(flowSender);
        int96 receiverNetFlowRateBefore = superToken.getNetFlowRate(flowReceiver);

        vm.startPrank(flowSender);
        superToken.createFlow(flowReceiver, flowRate);
        vm.stopPrank();

        _assertModifyFlowAndNetFlowIsExpected(
            flowSender, flowReceiver, flowRate, senderNetFlowRateBefore, receiverNetFlowRateBefore
        );

        _assertModifyFlowAndFlowInfoIsExpected(flowSender, flowReceiver, flowRate, block.timestamp, 0);

        _assertGlobalInvariants();
    }
}<|MERGE_RESOLUTION|>--- conflicted
+++ resolved
@@ -21,19 +21,11 @@
     SuperfluidFrameworkDeployer internal immutable sfDeployer;
     SuperTokenDeployer internal immutable superTokenDeployer;
     SuperfluidFrameworkDeployer.Framework internal sf;
-<<<<<<< HEAD
 
     uint internal constant INIT_TOKEN_BALANCE = type(uint128).max;
     uint internal constant INIT_SUPER_TOKEN_BALANCE = type(uint64).max;
 
     address internal constant admin = address(0x420);
-=======
-    TestResolver internal resolver;
-    address internal constant admin = address(0x420);
-
-    uint256 internal constant INIT_TOKEN_BALANCE = type(uint128).max;
-    uint256 internal constant INIT_SUPER_TOKEN_BALANCE = type(uint64).max;
->>>>>>> f015a271
     address internal constant alice = address(0x421);
     address internal constant bob = address(0x422);
     address internal constant carol = address(0x423);
