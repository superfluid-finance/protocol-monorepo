--- conflicted
+++ resolved
@@ -43,24 +43,21 @@
         );
 
         // assert proper resolver listing for underlying and wrapper super token
-<<<<<<< HEAD
-        address resolverUnderlyingTokenAddress = sf.resolver.get(
-            string.concat("tokens.test.", underlyingToken.symbol())
-        );
-        assertEq(resolverUnderlyingTokenAddress, address(underlyingToken), "SuperTokenDeployer: Underlying token not properly registered");
-        address resolverSuperTokenAddress = sf.resolver.get(
-            string.concat("supertokens.test.", _superToken.symbol())
-=======
-        address resolverUnderlyingTokenAddress = resolver.get(string.concat("tokens.test.", underlyingToken.symbol()));
+        address resolverUnderlyingTokenAddress =
+            sf.resolver.get(string.concat("tokens.test.", underlyingToken.symbol()));
         assertEq(
             resolverUnderlyingTokenAddress,
             address(underlyingToken),
             "SuperTokenDeployer: Underlying token not properly registered"
         );
-        address resolverSuperTokenAddress = resolver.get(string.concat("supertokens.test.", _superToken.symbol()));
+        address resolverSuperTokenAddress = sf.resolver.get(string.concat("supertokens.test.", _superToken.symbol()));
+        assertEq(
+            resolverUnderlyingTokenAddress,
+            address(underlyingToken),
+            "SuperTokenDeployer: Underlying token not properly registered"
+        );
         assertEq(
             resolverSuperTokenAddress, address(_superToken), "SuperTokenDeployer: Super token not properly registered"
->>>>>>> f015a271
         );
     }
 
@@ -78,16 +75,12 @@
         );
 
         // assert proper resolver listing
-<<<<<<< HEAD
-        address resolverTokenAddress = sf.resolver.get(
-            string.concat("supertokens.test.", nativeAssetSuperToken.symbol())
-=======
-        address resolverTokenAddress = resolver.get(string.concat("supertokens.test.", nativeAssetSuperToken.symbol()));
+        address resolverTokenAddress =
+            sf.resolver.get(string.concat("supertokens.test.", nativeAssetSuperToken.symbol()));
         assertEq(
             resolverTokenAddress,
             address(nativeAssetSuperToken),
             "SuperTokenDeployer: Native asset super token not properly registered"
->>>>>>> f015a271
         );
     }
 
@@ -101,16 +94,12 @@
         assertEq(pureSuperToken.symbol(), _symbol, "SuperTokenDeployer: Pure super token symbol not properly set");
 
         // assert proper resolver listing
-<<<<<<< HEAD
-        address resolverTokenAddress = sf.resolver.get(
-            string.concat("supertokens.test.", pureSuperToken.symbol())
-=======
-        address resolverTokenAddress = resolver.get(string.concat("supertokens.test.", pureSuperToken.symbol()));
+
+        address resolverTokenAddress = sf.resolver.get(string.concat("supertokens.test.", pureSuperToken.symbol()));
         assertEq(
             resolverTokenAddress,
             address(pureSuperToken),
             "SuperTokenDeployer: Pure super token not properly registered"
->>>>>>> f015a271
         );
     }
 }