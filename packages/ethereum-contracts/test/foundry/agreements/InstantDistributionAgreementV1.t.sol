// SPDX-License-Identifier: AGPLv3
pragma solidity 0.8.19;

import "../FoundrySuperfluidTester.sol";
import { SuperToken } from "../../../contracts/superfluid/SuperToken.sol";
import {
    SuperTokenV1Library
} from "../../../contracts/apps/SuperTokenV1Library.sol";

contract InstantDistributionAgreementV1IntegrationTest is FoundrySuperfluidTester {
    using SuperTokenV1Library for SuperToken;

<<<<<<< HEAD
    constructor() FoundrySuperfluidTester(3) {}

    function testAlice2Bob(
        uint32 indexId,
        uint32 units,
        uint32 newIndexValue
    ) public {
=======
    constructor () FoundrySuperfluidTester(3) { }

    function testAlice2Bob(uint32 indexId, uint32 units, uint32 newIndexValue) public {
>>>>>>> 48212b21
        vm.assume(units > 0);

        bool exist;
        uint128 indexValue;
        uint128 totalUnitsApproved;
        uint128 totalUnitsPending;

        // alice creates index
        vm.startPrank(alice);
        superToken.createIndex(indexId);
        superToken.updateSubscriptionUnits(indexId, bob, units);
        vm.stopPrank();
<<<<<<< HEAD
        (exist, indexValue, totalUnitsApproved, totalUnitsPending) = superToken
            .getIndex(alice, indexId);
        assertTrue(exist, "IDAv1.t: createIndex | index does not exist");
        assertEq(indexValue, 0, "IDAv1.t: createIndex | indexValue != 0");
        assertEq(totalUnitsApproved, 0, "IDAv1.t: createIndex | totalUnitsApproved != 0");
        assertEq(totalUnitsPending, units, "IDAv1.t: createIndex | totalUnitsPending != units");
=======
        (exist, indexValue, totalUnitsApproved, totalUnitsPending) = superToken.getIndex(alice, indexId);
        assertTrue(exist);
        assertEq(indexValue, 0);
        assertEq(totalUnitsApproved, 0);
        assertEq(totalUnitsPending, units);
>>>>>>> 48212b21

        // alice distributes
        vm.startPrank(alice);
        superToken.updateIndexValue(indexId, newIndexValue);
        vm.stopPrank();
<<<<<<< HEAD
        (exist, indexValue, totalUnitsApproved, totalUnitsPending) = superToken
            .getIndex(alice, indexId);
        assertTrue(exist, "IDAv1.t: updateIndexValue | index does not exist");
        assertEq(indexValue, newIndexValue, "IDAv1.t: updateIndexValue | indexValue != newIndexValue");
        assertEq(totalUnitsApproved, 0, "IDAv1.t: updateIndexValue | totalUnitsApproved != 0");
        assertEq(totalUnitsPending, units, "IDAv1.t: updateIndexValue | totalUnitsPending != units");
=======
        (exist, indexValue, totalUnitsApproved, totalUnitsPending) = superToken.getIndex(alice, indexId);
        assertTrue(exist);
        assertEq(indexValue, newIndexValue);
        assertEq(totalUnitsApproved, 0);
        assertEq(totalUnitsPending, units);

>>>>>>> 48212b21
        // bob subscribes to alice
        uint256 bobBalance1 = superToken.balanceOf(bob);
        vm.startPrank(bob);
        superToken.approveSubscription(alice, indexId);
        vm.stopPrank();
        uint256 bobBalance2 = superToken.balanceOf(bob);
<<<<<<< HEAD
        assertEq(
            bobBalance2 - bobBalance1,
            uint256(units) * uint256(newIndexValue),
            "IDAv1.t: approveSubscription | bobBalance2 - bobBalance1 != units * newIndexValue"
        );
        (exist, indexValue, totalUnitsApproved, totalUnitsPending) = superToken
            .getIndex(alice, indexId);
        assertTrue(exist, "IDAv1.t: approveSubscription | index does not exist");
        assertEq(indexValue, newIndexValue, "IDAv1.t: approveSubscription | indexValue != newIndexValue");
        assertEq(totalUnitsApproved, units, "IDAv1.t: approveSubscription | totalUnitsApproved != units");
        assertEq(totalUnitsPending, 0, "IDAv1.t: approveSubscription | totalUnitsPending != 0");

        _assertGlobalInvariants();
=======
        assertEq(bobBalance2 - bobBalance1, uint256(units) * uint256(newIndexValue));
        (exist, indexValue, totalUnitsApproved, totalUnitsPending) = superToken.getIndex(alice, indexId);
        assertTrue(exist);
        assertEq(indexValue, newIndexValue);
        assertEq(totalUnitsApproved, units);
        assertEq(totalUnitsPending, 0);

        assert_Global_Invariants();
>>>>>>> 48212b21
    }

    function testRevertMaxNumberOFSubscriptionsASubscriberCanHave() public {
        uint32 maxNumSubs = sf.ida.MAX_NUM_SUBSCRIPTIONS();
        
        for (uint256 i; i <maxNumSubs; ++i) {
            vm.startPrank(alice);
            superToken.createIndex(uint32(i));
            superToken.updateSubscriptionUnits(uint32(i), bob, 1);
            vm.stopPrank();

            vm.startPrank(bob);
            superToken.approveSubscription(alice, uint32(i));
            vm.stopPrank();
        }

        (,uint32[] memory indexIds,) = superToken.listSubscriptions(bob);
        assertEq(indexIds.length, maxNumSubs, "IDAv1.t: subscriptions length mismatch");

        vm.startPrank(alice);
        superToken.createIndex(uint32(maxNumSubs));
        superToken.updateSubscriptionUnits(uint32(maxNumSubs), bob, 1);
        vm.stopPrank();

        vm.startPrank(bob);
        vm.expectRevert("SlotBitmap out of bound");
        superToken.approveSubscription(alice, uint32(maxNumSubs));
        vm.stopPrank();
    }
}<|MERGE_RESOLUTION|>--- conflicted
+++ resolved
@@ -10,19 +10,9 @@
 contract InstantDistributionAgreementV1IntegrationTest is FoundrySuperfluidTester {
     using SuperTokenV1Library for SuperToken;
 
-<<<<<<< HEAD
-    constructor() FoundrySuperfluidTester(3) {}
-
-    function testAlice2Bob(
-        uint32 indexId,
-        uint32 units,
-        uint32 newIndexValue
-    ) public {
-=======
     constructor () FoundrySuperfluidTester(3) { }
 
     function testAlice2Bob(uint32 indexId, uint32 units, uint32 newIndexValue) public {
->>>>>>> 48212b21
         vm.assume(units > 0);
 
         bool exist;
@@ -35,70 +25,40 @@
         superToken.createIndex(indexId);
         superToken.updateSubscriptionUnits(indexId, bob, units);
         vm.stopPrank();
-<<<<<<< HEAD
-        (exist, indexValue, totalUnitsApproved, totalUnitsPending) = superToken
-            .getIndex(alice, indexId);
+        (exist, indexValue, totalUnitsApproved, totalUnitsPending) = superToken.getIndex(alice, indexId);
         assertTrue(exist, "IDAv1.t: createIndex | index does not exist");
         assertEq(indexValue, 0, "IDAv1.t: createIndex | indexValue != 0");
         assertEq(totalUnitsApproved, 0, "IDAv1.t: createIndex | totalUnitsApproved != 0");
         assertEq(totalUnitsPending, units, "IDAv1.t: createIndex | totalUnitsPending != units");
-=======
-        (exist, indexValue, totalUnitsApproved, totalUnitsPending) = superToken.getIndex(alice, indexId);
-        assertTrue(exist);
-        assertEq(indexValue, 0);
-        assertEq(totalUnitsApproved, 0);
-        assertEq(totalUnitsPending, units);
->>>>>>> 48212b21
 
         // alice distributes
         vm.startPrank(alice);
         superToken.updateIndexValue(indexId, newIndexValue);
         vm.stopPrank();
-<<<<<<< HEAD
-        (exist, indexValue, totalUnitsApproved, totalUnitsPending) = superToken
-            .getIndex(alice, indexId);
+        (exist, indexValue, totalUnitsApproved, totalUnitsPending) = superToken.getIndex(alice, indexId);
         assertTrue(exist, "IDAv1.t: updateIndexValue | index does not exist");
         assertEq(indexValue, newIndexValue, "IDAv1.t: updateIndexValue | indexValue != newIndexValue");
         assertEq(totalUnitsApproved, 0, "IDAv1.t: updateIndexValue | totalUnitsApproved != 0");
         assertEq(totalUnitsPending, units, "IDAv1.t: updateIndexValue | totalUnitsPending != units");
-=======
-        (exist, indexValue, totalUnitsApproved, totalUnitsPending) = superToken.getIndex(alice, indexId);
-        assertTrue(exist);
-        assertEq(indexValue, newIndexValue);
-        assertEq(totalUnitsApproved, 0);
-        assertEq(totalUnitsPending, units);
-
->>>>>>> 48212b21
         // bob subscribes to alice
         uint256 bobBalance1 = superToken.balanceOf(bob);
         vm.startPrank(bob);
         superToken.approveSubscription(alice, indexId);
         vm.stopPrank();
         uint256 bobBalance2 = superToken.balanceOf(bob);
-<<<<<<< HEAD
+
         assertEq(
             bobBalance2 - bobBalance1,
             uint256(units) * uint256(newIndexValue),
             "IDAv1.t: approveSubscription | bobBalance2 - bobBalance1 != units * newIndexValue"
         );
-        (exist, indexValue, totalUnitsApproved, totalUnitsPending) = superToken
-            .getIndex(alice, indexId);
+        (exist, indexValue, totalUnitsApproved, totalUnitsPending) = superToken.getIndex(alice, indexId);
         assertTrue(exist, "IDAv1.t: approveSubscription | index does not exist");
         assertEq(indexValue, newIndexValue, "IDAv1.t: approveSubscription | indexValue != newIndexValue");
         assertEq(totalUnitsApproved, units, "IDAv1.t: approveSubscription | totalUnitsApproved != units");
         assertEq(totalUnitsPending, 0, "IDAv1.t: approveSubscription | totalUnitsPending != 0");
 
         _assertGlobalInvariants();
-=======
-        assertEq(bobBalance2 - bobBalance1, uint256(units) * uint256(newIndexValue));
-        (exist, indexValue, totalUnitsApproved, totalUnitsPending) = superToken.getIndex(alice, indexId);
-        assertTrue(exist);
-        assertEq(indexValue, newIndexValue);
-        assertEq(totalUnitsApproved, units);
-        assertEq(totalUnitsPending, 0);
-
-        assert_Global_Invariants();
->>>>>>> 48212b21
     }
 
     function testRevertMaxNumberOFSubscriptionsASubscriberCanHave() public {
