// SPDX-License-Identifier: AGPLv3
pragma solidity 0.8.19;

import { IERC165, IERC721, IERC721Metadata } from "@openzeppelin/contracts/token/ERC721/extensions/IERC721Metadata.sol";
import { ConstantOutflowNFT } from "../../../contracts/superfluid/ConstantOutflowNFT.sol";
import { IFlowNFTBase } from "../../../contracts/interfaces/superfluid/IFlowNFTBase.sol";
import { FlowNFTBase, ConstantInflowNFT, IConstantInflowNFT } from "../../../contracts/superfluid/ConstantInflowNFT.sol";
import { FlowNFTBaseTest } from "./FlowNFTBase.t.sol";

contract ConstantInflowNFTTest is FlowNFTBaseTest {
    /*//////////////////////////////////////////////////////////////////////////
                                    Revert Tests
    //////////////////////////////////////////////////////////////////////////*/

    function testRevertIfMintIsNotCalledByOutflowNFT(address caller) public {
        _assumeCallerIsNotOtherAddress(caller, address(constantOutflowNFT));
        vm.expectRevert(IConstantInflowNFT.CIF_NFT_ONLY_CONSTANT_OUTFLOW.selector);
        constantInflowNFT.mint(address(0), 69);
    }

    function testRevertIfBurnIsNotCalledByOutflowNFT(address caller) public {
        _assumeCallerIsNotOtherAddress(caller, address(constantOutflowNFT));
        vm.expectRevert(IConstantInflowNFT.CIF_NFT_ONLY_CONSTANT_OUTFLOW.selector);
        constantInflowNFT.burn(69);
    }

    function testRevertIfYouTryToTransferInflowNFT(address _flowSender, address _flowReceiver) public {
        _assumeSenderNEQReceiverAndNeitherAreZeroAddress(_flowSender, _flowReceiver);

        uint256 nftId = _helperGetNFTID(address(superTokenMock), _flowSender, _flowReceiver);
        constantOutflowNFT.mockMint(address(superTokenMock), _flowSender, _flowReceiver, nftId);

        vm.startPrank(_flowReceiver);
        vm.expectRevert(IFlowNFTBase.CFA_NFT_TRANSFER_IS_NOT_ALLOWED.selector);
        constantInflowNFT.transferFrom(_flowReceiver, _flowSender, nftId);
        vm.stopPrank();
    }

    /*//////////////////////////////////////////////////////////////////////////
                                    Passing Tests
    //////////////////////////////////////////////////////////////////////////*/

    function testProxiableUUIDIsExpectedValue() public {
        assertEq(
            constantInflowNFT.proxiableUUID(),
            keccak256("org.superfluid-finance.contracts.ConstantInflowNFT.implementation")
        );
    }

    function testConstantInflowNFTIsProperlyInitialized() public {
        assertEq(constantInflowNFT.name(), INFLOW_NFT_NAME_TEMPLATE);
        assertEq(constantInflowNFT.symbol(), INFLOW_NFT_SYMBOL_TEMPLATE);
    }

    function testFlowDataByTokenIdMint(address _flowSender, address _flowReceiver) public {
        _assumeSenderNEQReceiverAndNeitherAreZeroAddress(_flowSender, _flowReceiver);

        uint256 nftId = _helperGetNFTID(address(superTokenMock), _flowSender, _flowReceiver);

        constantOutflowNFT.mockMint(address(superTokenMock), _flowSender, _flowReceiver, nftId);
        _assertNFTFlowDataStateIsExpected(
            nftId, address(superTokenMock), _flowSender, uint32(block.timestamp), _flowReceiver
        );

        IFlowNFTBase.FlowNFTData memory flowData = constantInflowNFT.flowDataByTokenId(nftId);
        assertEq(flowData.flowSender, _flowSender);
        assertEq(flowData.flowReceiver, _flowReceiver);
    }

    function testInternalMintToken(address _flowSender, address _flowReceiver) public {
        _assumeSenderNEQReceiverAndNeitherAreZeroAddress(_flowSender, _flowReceiver);

        uint256 nftId = _helperGetNFTID(address(superTokenMock), _flowSender, _flowReceiver);

        _assertEventTransfer(address(constantInflowNFT), address(0), _flowReceiver, nftId);

        constantInflowNFT.mockMint(_flowReceiver, nftId);

        _assertNFTFlowDataStateIsEmpty(nftId);
    }

    function testInternalBurnToken(address _flowSender, address _flowReceiver) public {
        _assumeSenderNEQReceiverAndNeitherAreZeroAddress(_flowSender, _flowReceiver);

        uint256 nftId = _helperGetNFTID(address(superTokenMock), _flowSender, _flowReceiver);
        constantOutflowNFT.mockMint(address(superTokenMock), _flowSender, _flowReceiver, nftId);
        _assertNFTFlowDataStateIsExpected(
            nftId, address(superTokenMock), _flowSender, uint32(block.timestamp), _flowReceiver
        );

        _assertEventTransfer(address(constantInflowNFT), _flowReceiver, address(0), nftId);

        constantInflowNFT.mockBurn(nftId);

        _assertNFTFlowDataStateIsExpected(
            nftId, address(superTokenMock), _flowSender, uint32(block.timestamp), _flowReceiver
        );
    }

    function testApprove(address _flowSender, address _flowReceiver, address _approvedAccount)
        public
        override
        returns (uint256 nftId)
    {
        _assumeSenderNEQReceiverAndNeitherAreZeroAddress(_flowSender, _flowReceiver);
        vm.assume(_flowReceiver != _approvedAccount);

        nftId = _helperGetNFTID(address(superTokenMock), _flowSender, _flowReceiver);
        constantOutflowNFT.mockMint(address(superTokenMock), _flowSender, _flowReceiver, nftId);
        _assertNFTFlowDataStateIsExpected(
            nftId, address(superTokenMock), _flowSender, uint32(block.timestamp), _flowReceiver
        );

        _assertEventApproval(address(constantInflowNFT), _flowReceiver, _approvedAccount, nftId);

        vm.startPrank(_flowReceiver);
        constantInflowNFT.approve(_approvedAccount, nftId);
        vm.stopPrank();

        _assertApprovalIsExpected(constantInflowNFT, nftId, _approvedAccount);
    }

    function testApproveThenBurn(address _flowSender, address _flowReceiver, address _approvedAccount) public {
        uint256 nftId = testApprove(_flowSender, _flowReceiver, _approvedAccount);
<<<<<<< HEAD
        constantInflowNFT.mockBurn(nftId);
=======
        constantInflowNFTProxy.mockBurn(nftId);

        assertEq(constantInflowNFTProxy.mockGetApproved(nftId), address(0));
    }

    function testSetApprovalForAll(address _tokenOwner, address _operator, bool _approved) public {
        vm.assume(_tokenOwner != address(0));
        vm.assume(_tokenOwner != _operator);

        vm.startPrank(_tokenOwner);
        _assertEventApprovalForAll(address(constantInflowNFTProxy), _tokenOwner, _operator, _approved);
        constantInflowNFTProxy.setApprovalForAll(_operator, _approved);
        vm.stopPrank();
>>>>>>> eab7af44

        assertEq(constantInflowNFT.mockGetApproved(nftId), address(0));
    }
}<|MERGE_RESOLUTION|>--- conflicted
+++ resolved
@@ -122,12 +122,9 @@
 
     function testApproveThenBurn(address _flowSender, address _flowReceiver, address _approvedAccount) public {
         uint256 nftId = testApprove(_flowSender, _flowReceiver, _approvedAccount);
-<<<<<<< HEAD
         constantInflowNFT.mockBurn(nftId);
-=======
-        constantInflowNFTProxy.mockBurn(nftId);
 
-        assertEq(constantInflowNFTProxy.mockGetApproved(nftId), address(0));
+        assertEq(constantInflowNFT.mockGetApproved(nftId), address(0));
     }
 
     function testSetApprovalForAll(address _tokenOwner, address _operator, bool _approved) public {
@@ -135,11 +132,10 @@
         vm.assume(_tokenOwner != _operator);
 
         vm.startPrank(_tokenOwner);
-        _assertEventApprovalForAll(address(constantInflowNFTProxy), _tokenOwner, _operator, _approved);
-        constantInflowNFTProxy.setApprovalForAll(_operator, _approved);
+        _assertEventApprovalForAll(address(constantInflowNFT), _tokenOwner, _operator, _approved);
+        constantInflowNFT.setApprovalForAll(_operator, _approved);
         vm.stopPrank();
->>>>>>> eab7af44
 
-        assertEq(constantInflowNFT.mockGetApproved(nftId), address(0));
+        _assertOperatorApprovalIsExpected(constantInflowNFT, _tokenOwner, _operator, _approved);
     }
 }