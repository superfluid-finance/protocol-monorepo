// SPDX-License-Identifier: AGPLv3
pragma solidity 0.8.19;

import {
    IERC165,
    IERC721,
    IERC721Metadata
} from "@openzeppelin/contracts/token/ERC721/extensions/IERC721Metadata.sol";
import {
    ConstantOutflowNFT
} from "../../../contracts/superfluid/ConstantOutflowNFT.sol";
import {
    IFlowNFTBase
} from "../../../contracts/interfaces/superfluid/IFlowNFTBase.sol";
import {
    FlowNFTBase,
    ConstantInflowNFT,
    IConstantInflowNFT
} from "../../../contracts/superfluid/ConstantInflowNFT.sol";
import { FlowNFTBaseTest } from "./FlowNFTBase.t.sol";

contract ConstantInflowNFTTest is FlowNFTBaseTest {
    /*//////////////////////////////////////////////////////////////////////////
                                    Revert Tests
    //////////////////////////////////////////////////////////////////////////*/
    function testRevertIfContractAlreadyInitialized() public {
        vm.expectRevert("Initializable: contract is already initialized");

        constantInflowNFTProxy.initialize(
            string.concat("henlo", INFLOW_NFT_NAME_TEMPLATE),
            string.concat("goodbye", INFLOW_NFT_SYMBOL_TEMPLATE)
        );
    }

    function testRevertIfOwnerOfCalledForNonExistentToken(
        uint256 _tokenId
    ) public {
        vm.expectRevert(IFlowNFTBase.CFA_NFT_INVALID_TOKEN_ID.selector);
        constantInflowNFTProxy.ownerOf(_tokenId);
    }

    function testRevertIfGetApprovedCalledForNonExistentToken(
        uint256 _tokenId
    ) public {
        vm.expectRevert(IFlowNFTBase.CFA_NFT_INVALID_TOKEN_ID.selector);
        constantInflowNFTProxy.getApproved(_tokenId);
    }

    function testRevertIfApproveToCallerWhenSetApprovalForAll(
        address _flowSender,
        address _flowReceiver
    ) public {
        _assumeSenderNEQReceiverAndNeitherAreZeroAddress(
            _flowSender,
            _flowReceiver
        );

        uint256 nftId = _helperGetNFTID(address(superTokenMock), _flowSender, _flowReceiver);
        constantOutflowNFTProxy.mockMint(address(superTokenMock), _flowSender, _flowReceiver, nftId);

        vm.expectRevert(IFlowNFTBase.CFA_NFT_APPROVE_TO_CALLER.selector);

        vm.prank(_flowReceiver);
        constantInflowNFTProxy.setApprovalForAll(_flowReceiver, true);
    }

    function testRevertIfApproveToCurrentOwner(
        address _flowSender,
        address _flowReceiver
    ) public {
        _assumeSenderNEQReceiverAndNeitherAreZeroAddress(
            _flowSender,
            _flowReceiver
        );

        uint256 nftId = _helperGetNFTID(address(superTokenMock), _flowSender, _flowReceiver);
        constantOutflowNFTProxy.mockMint(address(superTokenMock), _flowSender, _flowReceiver, nftId);

        vm.expectRevert(IFlowNFTBase.CFA_NFT_APPROVE_TO_CURRENT_OWNER.selector);

        vm.prank(_flowReceiver);
        constantInflowNFTProxy.approve(_flowReceiver, nftId);
    }

    function testRevertIfApproveAsNonOwner(
        address _flowSender,
        address _flowReceiver,
        address _approver,
        address _approvedAccount
    ) public {
        _assumeSenderNEQReceiverAndNeitherAreZeroAddress(
            _flowSender,
            _flowReceiver
        );
        /// @dev _flowReceiver is owner of inflow NFT
        vm.assume(_approver != _flowReceiver);
        vm.assume(_approvedAccount != _flowReceiver);

        uint256 nftId = _helperGetNFTID(address(superTokenMock), _flowSender, _flowReceiver);
        constantOutflowNFTProxy.mockMint(address(superTokenMock), _flowSender, _flowReceiver, nftId);
        vm.expectRevert(
            IFlowNFTBase
                .CFA_NFT_APPROVE_CALLER_NOT_OWNER_OR_APPROVED_FOR_ALL
                .selector
        );
        vm.prank(_approver);
        constantInflowNFTProxy.approve(_approvedAccount, nftId);
    }

    function testRevertIfYouTryToTransferInflowNFT(
        address _flowSender,
        address _flowReceiver
    ) public {
        _assumeSenderNEQReceiverAndNeitherAreZeroAddress(
            _flowSender,
            _flowReceiver
        );

        uint256 nftId = _helperGetNFTID(address(superTokenMock), _flowSender, _flowReceiver);

        _assertEventTransfer(
            address(constantOutflowNFTProxy),
            address(0),
            _flowSender,
            nftId
        );

        constantOutflowNFTProxy.mockMint(address(superTokenMock), _flowSender, _flowReceiver, nftId);
        _assertNFTFlowDataStateIsExpected(
            nftId,
            address(superTokenMock),
            _flowSender,
            uint32(block.timestamp),
            _flowReceiver
        );

        vm.prank(_flowReceiver);
        vm.expectRevert(IFlowNFTBase.CFA_NFT_TRANSFER_IS_NOT_ALLOWED.selector);
        constantInflowNFTProxy.transferFrom(_flowReceiver, _flowSender, nftId);

        vm.prank(_flowReceiver);
        vm.expectRevert(IFlowNFTBase.CFA_NFT_TRANSFER_IS_NOT_ALLOWED.selector);
        constantInflowNFTProxy.safeTransferFrom(
            _flowReceiver,
            _flowSender,
            nftId
        );

        vm.prank(_flowReceiver);
        vm.expectRevert(IFlowNFTBase.CFA_NFT_TRANSFER_IS_NOT_ALLOWED.selector);
        constantInflowNFTProxy.safeTransferFrom(
            _flowReceiver,
            _flowSender,
            nftId,
            "0x"
        );
    }

    function testRevertIfYouAreNotTheOwnerAndTryToTransferInflowNFT(
        address _flowSender,
        address _flowReceiver
    ) public {
        _assumeSenderNEQReceiverAndNeitherAreZeroAddress(
            _flowSender,
            _flowReceiver
        );

        uint256 nftId = _helperGetNFTID(address(superTokenMock), _flowSender, _flowReceiver);

        constantOutflowNFTProxy.mockMint(address(superTokenMock), _flowSender, _flowReceiver, nftId);

        vm.expectRevert(
            IFlowNFTBase
                .CFA_NFT_TRANSFER_CALLER_NOT_OWNER_OR_APPROVED_FOR_ALL
                .selector
        );
        vm.prank(_flowSender);
        constantInflowNFTProxy.transferFrom(_flowReceiver, _flowSender, nftId);

        vm.expectRevert(
            IFlowNFTBase
                .CFA_NFT_TRANSFER_CALLER_NOT_OWNER_OR_APPROVED_FOR_ALL
                .selector
        );
        vm.prank(_flowSender);
        constantInflowNFTProxy.safeTransferFrom(
            _flowReceiver,
            _flowSender,
            nftId
        );

        vm.expectRevert(
            IFlowNFTBase
                .CFA_NFT_TRANSFER_CALLER_NOT_OWNER_OR_APPROVED_FOR_ALL
                .selector
        );
        vm.prank(_flowSender);
        constantInflowNFTProxy.safeTransferFrom(
            _flowReceiver,
            _flowSender,
            nftId,
            "0x"
        );
    }

    function testRevertIfMintIsNotCalledByOutflowNFT(
        address caller
    ) public {
        _assumeCallerIsNotOtherAddress(
            caller,
            address(constantOutflowNFTProxy)
        );
        vm.expectRevert(
            IConstantInflowNFT.CIF_NFT_ONLY_CONSTANT_OUTFLOW.selector
        );
        constantInflowNFTProxy.mint(address(0), 69);
    }

    function testRevertIfBurnIsNotCalledByOutflowNFT(
        address caller
    ) public {
        _assumeCallerIsNotOtherAddress(
            caller,
            address(constantOutflowNFTProxy)
        );
        vm.expectRevert(
            IConstantInflowNFT.CIF_NFT_ONLY_CONSTANT_OUTFLOW.selector
        );
        constantInflowNFTProxy.burn(69);
    }

    /*//////////////////////////////////////////////////////////////////////////
                                    Passing Tests
    //////////////////////////////////////////////////////////////////////////*/
    function testContractSupportsExpectedInterfaces() public {
        assertEq(
            constantInflowNFTProxy.supportsInterface(type(IERC165).interfaceId),
            true
        );
        assertEq(
            constantInflowNFTProxy.supportsInterface(type(IERC721).interfaceId),
            true
        );
        assertEq(
            constantInflowNFTProxy.supportsInterface(
                type(IERC721Metadata).interfaceId
            ),
            true
        );
    }

    function testProxiableUUIDIsExpectedValue() public {
        assertEq(
            constantInflowNFTProxy.proxiableUUID(),
            keccak256(
                "org.superfluid-finance.contracts.ConstantInflowNFT.implementation"
            )
        );
    }

    function testNFTBalanceOfIsAlwaysOne(
        address _owner
    ) public {
        assertEq(constantInflowNFTProxy.balanceOf(_owner), 1);
    }

    function testConstantInflowNFTIsProperlyInitialized() public {
        assertEq(
            constantInflowNFTProxy.name(),
            INFLOW_NFT_NAME_TEMPLATE
        );
        assertEq(
            constantInflowNFTProxy.symbol(),
            INFLOW_NFT_SYMBOL_TEMPLATE
        );
    }

    function testFlowDataByTokenIdMint(
        address _flowSender,
        address _flowReceiver
    ) public {
        _assumeSenderNEQReceiverAndNeitherAreZeroAddress(
            _flowSender,
            _flowReceiver
        );

        uint256 nftId = _helperGetNFTID(address(superTokenMock), _flowSender, _flowReceiver);

        constantOutflowNFTProxy.mockMint(address(superTokenMock), _flowSender, _flowReceiver, nftId);
        _assertNFTFlowDataStateIsExpected(
            nftId,
            address(superTokenMock),
            _flowSender,
            uint32(block.timestamp),
            _flowReceiver
        );

        IFlowNFTBase.FlowNFTData memory flowData = constantInflowNFTProxy
            .mockFlowNFTDataByTokenId(nftId);
        assertEq(flowData.flowSender, _flowSender);
        assertEq(flowData.flowReceiver, _flowReceiver);
    }

    function testInternalMintToken(
        address _flowSender,
        address _flowReceiver
    ) public {
        _assumeSenderNEQReceiverAndNeitherAreZeroAddress(
            _flowSender,
            _flowReceiver
        );

        uint256 nftId = _helperGetNFTID(address(superTokenMock), _flowSender, _flowReceiver);

        _assertEventTransfer(
            address(constantInflowNFTProxy),
            address(0),
            _flowReceiver,
            nftId
        );

        constantInflowNFTProxy.mockMint(_flowReceiver, nftId);

        _assertNFTFlowDataStateIsEmpty(nftId);
    }

    function testInternalBurnToken(
        address _flowSender,
        address _flowReceiver
    ) public {
        _assumeSenderNEQReceiverAndNeitherAreZeroAddress(
            _flowSender,
            _flowReceiver
        );

        uint256 nftId = _helperGetNFTID(address(superTokenMock), _flowSender, _flowReceiver);
        constantOutflowNFTProxy.mockMint(address(superTokenMock), _flowSender, _flowReceiver, nftId);
        _assertNFTFlowDataStateIsExpected(
            nftId,
            address(superTokenMock),
            _flowSender,
            uint32(block.timestamp),
            _flowReceiver
        );

        _assertEventTransfer(
            address(constantInflowNFTProxy),
            _flowReceiver,
            address(0),
            nftId
        );

        constantInflowNFTProxy.mockBurn(nftId);

        _assertNFTFlowDataStateIsExpected(
            nftId,
            address(superTokenMock),
            _flowSender,
            uint32(block.timestamp),
            _flowReceiver
        );
    }

    function testApprove(
        address _flowSender,
        address _flowReceiver,
        address _approvedAccount
    ) public returns (uint256 nftId) {
        _assumeSenderNEQReceiverAndNeitherAreZeroAddress(
            _flowSender,
            _flowReceiver
        );
        vm.assume(_flowReceiver != _approvedAccount);

        nftId = _helperGetNFTID(address(superTokenMock), _flowSender, _flowReceiver);
        constantOutflowNFTProxy.mockMint(address(superTokenMock), _flowSender, _flowReceiver, nftId);
        _assertNFTFlowDataStateIsExpected(
            nftId,
            address(superTokenMock),
            _flowSender,
            uint32(block.timestamp),
            _flowReceiver
        );

        _assertEventApproval(
            address(constantInflowNFTProxy),
            _flowReceiver,
            _approvedAccount,
            nftId
        );

        vm.prank(_flowReceiver);
        constantInflowNFTProxy.approve(_approvedAccount, nftId);

        _assertApprovalIsExpected(
            constantInflowNFTProxy,
            nftId,
            _approvedAccount
        );
    }

    function testApproveThenBurn(
        address _flowSender,
        address _flowReceiver,
        address _approvedAccount
    ) public {
        uint256 nftId = testApprove(
            _flowSender,
            _flowReceiver,
            _approvedAccount
        );
        constantInflowNFTProxy.mockBurn(nftId);

        assertEq(constantInflowNFTProxy.mockGetApproved(nftId), address(0));
    }
<<<<<<< HEAD
    function test_Fuzz_Passing_Set_Approval_For_All(
=======

    function testSetApprovalForAll(
>>>>>>> 4c649c95
        address _tokenOwner,
        address _operator,
        bool _approved
    ) public {
        vm.assume(_tokenOwner != address(0));
        vm.assume(_tokenOwner != _operator);

        _assertEventApprovalForAll(
            address(constantInflowNFTProxy),
            _tokenOwner,
            _operator,
            _approved
        );

        vm.prank(_tokenOwner);
        constantInflowNFTProxy.setApprovalForAll(_operator, _approved);

        _assertOperatorApprovalIsExpected(
            constantInflowNFTProxy,
            _tokenOwner,
            _operator,
            _approved
        );
    }
}<|MERGE_RESOLUTION|>--- conflicted
+++ resolved
@@ -413,12 +413,8 @@
 
         assertEq(constantInflowNFTProxy.mockGetApproved(nftId), address(0));
     }
-<<<<<<< HEAD
-    function test_Fuzz_Passing_Set_Approval_For_All(
-=======
 
     function testSetApprovalForAll(
->>>>>>> 4c649c95
         address _tokenOwner,
         address _operator,
         bool _approved
