--- conflicted
+++ resolved
@@ -153,14 +153,9 @@
         );
     }
 
-<<<<<<< HEAD
-    function testOnlyHostCanChangeAdminWhenNoAdminOverride(address adminOverride) public {
+    function testOnlyHostCanChangeAdminWhenNoAdmin(address _admin) public {
         (, ISuperToken localSuperToken) =
             sfDeployer.deployWrapperSuperToken("FTT", "FTT", 18, type(uint256).max, address(0));
-=======
-    function testOnlyHostCanChangeAdminWhenNoAdmin(address _admin) public {
-        (, ISuperToken localSuperToken) = sfDeployer.deployWrapperSuperToken("FTT", "FTT", 18, type(uint256).max);
->>>>>>> 7d767c85
 
         vm.startPrank(address(sf.host));
         localSuperToken.changeAdmin(_admin);
