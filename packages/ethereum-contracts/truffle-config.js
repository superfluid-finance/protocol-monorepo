/**
 * Use this file to configure your truffle project. It's seeded with some
 * common settings for different networks and features like migrations,
 * compilation and testing. Uncomment the ones you need or modify
 * them to suit your project as necessary.
 *
 * More information about configuration can be found at:
 *
 * truffleframework.com/docs/advanced/configuration
 *
 * To deploy via Infura you'll need a wallet provider (like truffle-hdwallet-provider)
 * to sign your transactions before they're sent to a remote public node. Infura accounts
 * are available for free at: infura.io/register.
 *
 * You'll also need a mnemonic - the twelve word phrase the wallet uses to generate
 * public/private key pairs. If you're publishing your code to GitHub make sure you load this
 * phrase from a file you've .gitignored so it doesn't accidentally become public.
 *
 */

const HDWalletProvider = require("@truffle/hdwallet-provider");
try {
    require("dotenv").config();
} catch (error) {
    console.error(
        "Loading .env file failed. Things will likely fail. You may want to copy .env.template and create a new one."
    );
}

//
// This is a hack to resolve that HDWallet doesn't work with openethereum (xdai & kovan)
// via websocket due to an excess parameter ("skipCache")
//
// Related issues:
// - https://github.com/trufflesuite/truffle/issues/3182
// - https://github.com/openethereum/parity-ethereum/issues/11824
// - https://github.com/MetaMask/web3-provider-engine/issues/311
function createProviderWithOEWorkaround(url) {
    let provider;
    const Web3WsProvider = require("web3-providers-ws");
    if (url.startsWith("ws:") || url.startsWith("wss:")) {
        provider = new Web3WsProvider(url);
        // apply the skipCache hack
        const origSend = provider.__proto__.send;
        provider.__proto__.send = function (payload, callback) {
            delete payload.skipCache;
            origSend.call(provider, payload, callback);
        };
    } else {
        // let hdwallet provider handle the url directly
        provider = url;
    }
    return provider;
}

const ALIASES = {
    "eth-mainnet": ["mainnet"],
    "eth-ropsten": ["ropsten"],
    "eth-rinkeby": ["rinkeby"],
    "eth-kovan": ["kovan"],
    "eth-goerli": ["goerli"],

    "xdai-mainnet": ["xdai"],

    "polygon-mainnet": ["matic"],
    "polygon-mumbai": ["mumbai"],

    "optimism-mainnet": ["opmainnet"],
    "optimism-kovan": ["opkovan"],

    "arbitrum-one": ["arbone"],
    "arbitrum-rinkeby": ["arbrinkeby"],

    "avalanche-c": ["avalanche"],
    "avalanche-fuji": ["avafuji"],

    "bsc-mainnet": ["bsc"],
    "bsc-chapel": ["chapel"],

    "celo-mainnet": ["celo"],
    "celo-alfajores": ["alfajores"],
};

const DEFAULT_NETWORK_TIMEOUT = 60000;

/**
 * Get the environment value for the network, supporting network aliases
 *
 * E.g. for MNEMONIC key, these environment keys are tried (high to low priority):
 * ETH_MAINNET_MNEMONIC
 * MAINNET_MNEMONIC
 * DEFAULT_MNEMONIC,
 */
function getEnvValue(networkName, key) {
    const keysToTry = [networkName, ...ALIASES[networkName]]
        .map((i) => i.replace(/-/g, "_").toUpperCase() + "_" + key)
        .concat("DEFAULT_" + key);
    const values = keysToTry.map((i) => process.env[i]).filter((i) => !!i);
    return values[0];
}

/**
 * Create default network configurations
 *
 * NOTE: set providerWrapper to createProviderWithOEWorkaround in case this is still needed,
 *       by default it's an identity function.
 */
function createNetworkDefaultConfiguration(
    networkName,
    providerWrapper = (a) => a
) {
    return {
        provider: () =>
            new HDWalletProvider({
                mnemonic: getEnvValue(networkName, "MNEMONIC"),
<<<<<<< HEAD
                url: createProviderWithOEWorkaround(
                    process.env.OVERRIDE_PROVIDER_URL ||
                        getEnvValue(networkName, "PROVIDER_URL")
                ),
=======
                url: providerWrapper(getEnvValue(networkName, "PROVIDER_URL")),
>>>>>>> 763ca696
                addressIndex: 0,
                numberOfAddresses: 10,
                shareNonce: true,
            }),
        gasPrice: +getEnvValue(networkName, "GAS_PRICE"),
    };
}

const E = (module.exports = {
    plugins: [
        //"truffle-security",
        "solidity-coverage",
        "truffle-plugin-verify",
    ],
    /**
     * Networks define how you connect to your ethereum client and let you set the
     * defaults web3 uses to send transactions. If you don't specify one truffle
     * will spin up a development blockchain for you on port 9545 when you
     * run `develop` or `test`. You can ask a truffle command to use a specific
     * network from the command line, e.g
     *
     * $ truffle test --network <network-name>
     */

    networks: {
        // Useful for testing. The `development` name is special - truffle uses it by default
        // if it's defined here and no other network is specified at the command line.
        // You should run a client (like ganache-cli, geth or parity) in a separate terminal
        // tab if you use this network and you must also set the `host`, `port` and `network_id`
        // options below to some value.

        //
        // ETHEREUM: https://ethereum.org/
        //
        "eth-mainnet": {
            ...createNetworkDefaultConfiguration("eth-mainnet"),
            network_id: 1, // mainnet's id
            timeoutBlocks: 50, // # of blocks before a deployment times out  (minimum/default: 50)
            skipDryRun: false, // Skip dry run before migrations? (default: false for public nets )
            networkCheckTimeout: DEFAULT_NETWORK_TIMEOUT,
        },

        "eth-rinkeby": {
            ...createNetworkDefaultConfiguration("eth-rinkeby"),
            network_id: 4,
            timeoutBlocks: 50, // # of blocks before a deployment times out  (minimum/default: 50)
            skipDryRun: false, // Skip dry run before migrations? (default: false for public nets )
            networkCheckTimeout: DEFAULT_NETWORK_TIMEOUT,
        },

        "eth-ropsten": {
            ...createNetworkDefaultConfiguration("eth-ropsten"),
            network_id: 3,
            timeoutBlocks: 50, // # of blocks before a deployment times out  (minimum/default: 50)
            skipDryRun: false, // Skip dry run before migrations? (default: false for public nets )
            networkCheckTimeout: DEFAULT_NETWORK_TIMEOUT,
        },

        "eth-goerli": {
            ...createNetworkDefaultConfiguration("eth-goerli"),
            network_id: 5,
            timeoutBlocks: 50, // # of blocks before a deployment times out  (minimum/default: 50)
            skipDryRun: false, // Skip dry run before migrations? (default: false for public nets )
            networkCheckTimeout: DEFAULT_NETWORK_TIMEOUT,
        },

        "eth-kovan": {
            ...createNetworkDefaultConfiguration(
                "eth-kovan",
                createProviderWithOEWorkaround
            ),
            network_id: 42,
            timeoutBlocks: 50, // # of blocks before a deployment times out  (minimum/default: 50)
            skipDryRun: false, // Skip dry run before migrations? (default: false for public nets )
            networkCheckTimeout: DEFAULT_NETWORK_TIMEOUT,
        },

        //
        // Polygon: https://docs.polygon.technology/docs/develop/network-details/network/
        //
        "polygon-mainnet": {
            ...createNetworkDefaultConfiguration("polygon-mainnet"),
            network_id: 137,
            timeoutBlocks: 50, // # of blocks before a deployment times out  (minimum/default: 50)
            skipDryRun: false, // Skip dry run before migrations? (default: false for public nets )
            networkCheckTimeout: DEFAULT_NETWORK_TIMEOUT,
        },

        "polygon-mumbai": {
            ...createNetworkDefaultConfiguration("polygon-mumbai"),
            network_id: 80001,
            timeoutBlocks: 50, // # of blocks before a deployment times out  (minimum/default: 50)
            skipDryRun: false, // Skip dry run before migrations? (default: false for public nets )
            networkCheckTimeout: DEFAULT_NETWORK_TIMEOUT,
        },

        //
        // xDAI: https://www.xdaichain.com/for-users/wallets/metamask/metamask-setup
        //
        "xdai-mainnet": {
            ...createNetworkDefaultConfiguration("xdai-mainnet"),
            network_id: 100,
            timeoutBlocks: 50, // # of blocks before a deployment times out  (minimum/default: 50)
            skipDryRun: false, // Skip dry run before migrations? (default: false for public nets )
            networkCheckTimeout: DEFAULT_NETWORK_TIMEOUT,
        },

        //
        // Optimistic Ethereum: https://community.optimism.io/docs/
        //
        "optimism-mainnet": {
            ...createNetworkDefaultConfiguration("optimism-mainnet"),
            network_id: 10,
            timeoutBlocks: 50, // # of blocks before a deployment times out  (minimum/default: 50)
            skipDryRun: false, // Skip dry run before migrations? (default: false for public nets )
            networkCheckTimeout: DEFAULT_NETWORK_TIMEOUT,
        },

        "optimism-kovan": {
            ...createNetworkDefaultConfiguration("optimism-kovan"),
            network_id: 69,
            timeoutBlocks: 50, // # of blocks before a deployment times out  (minimum/default: 50)
            skipDryRun: false, // Skip dry run before migrations? (default: false for public nets )
            networkCheckTimeout: DEFAULT_NETWORK_TIMEOUT,
        },

        //
        // Arbitrum: https://developer.offchainlabs.com
        //
        "arbitrum-one": {
            ...createNetworkDefaultConfiguration("arbitrum-one"),
            network_id: 42161,
            gas: 250e6, // arbgas is different and estimation fails for expensive txs
            timeoutBlocks: 50, // # of blocks before a deployment times out  (minimum/default: 50)
            skipDryRun: false, // Skip dry run before migrations? (default: false for public nets )
            networkCheckTimeout: DEFAULT_NETWORK_TIMEOUT,
        },

        "arbitrum-rinkeby": {
            ...createNetworkDefaultConfiguration("arbitrum-rinkeby"),
            network_id: 421611,
            gas: 250e6, // arbgas is different and estimation fails for expensive txs
            timeoutBlocks: 50, // # of blocks before a deployment times out  (minimum/default: 50)
            skipDryRun: false, // Skip dry run before migrations? (default: false for public nets )
            networkCheckTimeout: DEFAULT_NETWORK_TIMEOUT,
        },

        //
        // Avalanche C-Chain: https://docs.avax.network/learn/platform-overview#contract-chain-c-chain
        //
        "avalanche-c": {
            ...createNetworkDefaultConfiguration("avalanche-c"),
            network_id: 43114,
            timeoutBlocks: 50, // # of blocks before a deployment times out  (minimum/default: 50)
            skipDryRun: false, // Skip dry run before migrations? (default: false for public nets )
            networkCheckTimeout: DEFAULT_NETWORK_TIMEOUT,
        },

        "avalanche-fuji": {
            ...createNetworkDefaultConfiguration("avalanche-fuji"),
            network_id: 43113,
            timeoutBlocks: 50, // # of blocks before a deployment times out  (minimum/default: 50)
            skipDryRun: false, // Skip dry run before migrations? (default: false for public nets )
            networkCheckTimeout: DEFAULT_NETWORK_TIMEOUT,
        },

        //
        // Binance Smart Chain: https://docs.binance.org/smart-chain/developer/rpc.html
        //
        "bsc-mainnet": {
            ...createNetworkDefaultConfiguration("bsc-mainnet"),
            network_id: 56,
            timeoutBlocks: 50, // # of blocks before a deployment times out  (minimum/default: 50)
            skipDryRun: false, // Skip dry run before migrations? (default: false for public nets )
            networkCheckTimeout: DEFAULT_NETWORK_TIMEOUT,
        },

        "bsc-chapel": {
            ...createNetworkDefaultConfiguration("bsc-chapel"),
            network_id: 97,
            timeoutBlocks: 50, // # of blocks before a deployment times out  (minimum/default: 50)
            skipDryRun: false, // Skip dry run before migrations? (default: false for public nets )
            networkCheckTimeout: DEFAULT_NETWORK_TIMEOUT,
        },

        //
        // Celo: https://docs.celo.org/getting-started/choosing-a-network
        //
        "celo-mainnet": {
            ...createNetworkDefaultConfiguration("celo-mainnet"),
            network_id: 42220,
            timeoutBlocks: 50, // # of blocks before a deployment times out  (minimum/default: 50)
            skipDryRun: false, // Skip dry run before migrations? (default: false for public nets )
            networkCheckTimeout: DEFAULT_NETWORK_TIMEOUT,
        },
        "celo-alfajores": {
            ...createNetworkDefaultConfiguration("celo-alfajores"),
            network_id: 44787,
            timeoutBlocks: 50, // # of blocks before a deployment times out  (minimum/default: 50)
            skipDryRun: false, // Skip dry run before migrations? (default: false for public nets )
            networkCheckTimeout: DEFAULT_NETWORK_TIMEOUT,
        },

        /// For truffle development environment
        development: {
            host: "127.0.0.1",
            port: 47545,
            network_id: "4447",

            // workaround to improve testing speed
            // see https://github.com/trufflesuite/truffle/issues/3522
            disableConfirmationListener: true,
        },

        coverage: {
            host: "127.0.0.1",
            port: 8555, // <-- If you change this, also set the port option in .solcover.js.

            // ditto
            disableConfirmationListener: true,
        },

        /// For other private test environment
        private: {
            host: "127.0.0.1",
            port: process.env.PRIVATE_PROVIDER_PORT || 8545,
            network_id: "*",

            // ditto
            disableConfirmationListener: true,
        },

        // Another network with more advanced options...
        // advanced: {
        // port: 8777,             // Custom port
        // network_id: 1342,       // Custom network
        // gas: 8500000,           // Gas sent with each transaction (default: ~6700000)
        // gasPrice: 20000000000,  // 20 gwei (in wei) (default: 100 gwei)
        // from: <address>,        // Account to send txs from (default: accounts[0])
        // websockets: true        // Enable EventEmitter interface for web3 (default: false)
        // },

        // Useful for deploying to a public network.
        // Note: It's important to wrap the provider as a function.
        // ropsten: {
        // provider: () => new HDWalletProvider(mnemonic, `https://ropsten.infura.io/v3/YOUR-PROJECT-ID`),
        // network_id: 3,       // Ropsten's id
        // gas: 5500000,        // Ropsten has a lower block limit than mainnet
        // confirmations: 2,    // # of confs to wait between deployments. (default: 0)
        // timeoutBlocks: 200,  // # of blocks before a deployment times out  (minimum/default: 50)
        // skipDryRun: true     // Skip dry run before migrations? (default: false for public nets )
        // },

        // Useful for private networks
        // private: {
        // provider: () => new HDWalletProvider(mnemonic, `https://network.io`),
        // network_id: 2111,   // This network is yours, in the cloud.
        // production: true    // Treats this network as if it was a public net. (default: false)
        // }
    },

    mocha: {
        // timeout: 100000
        reporter: "mochawesome",
        reporterOptions: {
            json: false,
            reportDir: "test/output/mochareport",
        },
    },

    // Configure your compilers
    compilers: {
        solc: {
            version: "0.8.14", // Fetch exact version from solc-bin (default: truffle's version)
            settings: {
                // See the solidity docs for advice about optimization and evmVersion
                optimizer: {
                    enabled: true,
                    runs: 200,
                },
                // evmVersion: use default
            },
        },
    },

    api_keys: {
        etherscan: process.env.ETHERSCAN_API_KEY,
        polygonscan: process.env.POLYGONSCAN_API_KEY,
        snowtrace: process.env.SNOWTRACE_API_KEY,
        optimistic_etherscan: process.env.OPTIMISTIC_API_KEY,
        bscscan: process.env.BSCSCAN_API_KEY,
        arbiscan: process.env.ARBISCAN_API_KEY,
    },
});

// Creating network aliases
Object.keys(ALIASES).forEach((networkName) => {
    ALIASES[networkName].forEach((alias) => {
        E.networks[alias] = E.networks[networkName];
    });
});<|MERGE_RESOLUTION|>--- conflicted
+++ resolved
@@ -113,14 +113,10 @@
         provider: () =>
             new HDWalletProvider({
                 mnemonic: getEnvValue(networkName, "MNEMONIC"),
-<<<<<<< HEAD
-                url: createProviderWithOEWorkaround(
+                url: providerWrapper(
                     process.env.OVERRIDE_PROVIDER_URL ||
                         getEnvValue(networkName, "PROVIDER_URL")
                 ),
-=======
-                url: providerWrapper(getEnvValue(networkName, "PROVIDER_URL")),
->>>>>>> 763ca696
                 addressIndex: 0,
                 numberOfAddresses: 10,
                 shareNonce: true,
