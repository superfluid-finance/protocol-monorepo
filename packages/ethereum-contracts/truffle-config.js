/**
 * Use this file to configure your truffle project. It's seeded with some
 * common settings for different networks and features like migrations,
 * compilation and testing. Uncomment the ones you need or modify
 * them to suit your project as necessary.
 *
 * More information about configuration can be found at:
 *
 * truffleframework.com/docs/advanced/configuration
 *
 * To deploy via Infura you'll need a wallet provider (like truffle-hdwallet-provider)
 * to sign your transactions before they're sent to a remote public node. Infura accounts
 * are available for free at: infura.io/register.
 *
 * You'll also need a mnemonic - the twelve word phrase the wallet uses to generate
 * public/private key pairs. If you're publishing your code to GitHub make sure you load this
 * phrase from a file you've .gitignored so it doesn't accidentally become public.
 *
 */

const HDWalletProvider = require("@truffle/hdwallet-provider");
try {
    require("dotenv").config();
} catch (error) {
    console.error(
        "Loading .env file failed. Things will likely fail. You may want to copy .env.template and create a new one."
    );
}

const DEFAULT_NETWORK_TIMEOUT = 60000;

//
// This is a hack to resolve that HDWallet doesn't work with openethereum (xdai & kovan)
//
// Related issues:
// - https://github.com/trufflesuite/truffle/issues/3182
// - https://github.com/openethereum/parity-ethereum/issues/11824
// - https://github.com/MetaMask/web3-provider-engine/issues/311
function createProviderForOpenEthereum(url) {
    let provider;
    const Web3WsProvider = require("web3-providers-ws");
    if (url.startsWith("ws:") || url.startsWith("wss:")) {
        provider = new Web3WsProvider(url);
        // apply the skipCache hack
        const origSend = provider.__proto__.send;
        provider.__proto__.send = function (payload, callback) {
            delete payload.skipCache;
            origSend.call(provider, payload, callback);
        };
    } else {
        // let hdwallet provider handle the url directly
        provider = url;
    }
    return provider;
}

module.exports = {
    plugins: [
        //"truffle-security",
        "solidity-coverage",
        "truffle-plugin-verify",
    ],
    /**
     * Networks define how you connect to your ethereum client and let you set the
     * defaults web3 uses to send transactions. If you don't specify one truffle
     * will spin up a development blockchain for you on port 9545 when you
     * run `develop` or `test`. You can ask a truffle command to use a specific
     * network from the command line, e.g
     *
     * $ truffle test --network <network-name>
     */

    networks: {
        // Useful for testing. The `development` name is special - truffle uses it by default
        // if it's defined here and no other network is specified at the command line.
        // You should run a client (like ganache-cli, geth or parity) in a separate terminal
        // tab if you use this network and you must also set the `host`, `port` and `network_id`
        // options below to some value.

        //
        // ETHEREUM
        //
        mainnet: {
            provider: () =>
                new HDWalletProvider(
                    process.env.MAINNET_MNEMONIC,
                    process.env.MAINNET_PROVIDER_URL,
                    0, //address_index
                    10, // num_addresses
                    true // shareNonce
                ),
            network_id: 1, // mainnet's id
            //gas: 8e6,
            gasPrice: +process.env.MAINNET_GAS_PRICE || 20e9, // default 20 gwei
            //confirmations: 6, // # of confs to wait between deployments. (default: 0)
            timeoutBlocks: 50, // # of blocks before a deployment times out  (minimum/default: 50)
            skipDryRun: false, // Skip dry run before migrations? (default: false for public nets )
            networkCheckTimeout: DEFAULT_NETWORK_TIMEOUT,
        },

        rinkeby: {
            provider: () =>
                new HDWalletProvider(
                    process.env.RINKEBY_MNEMONIC,
                    process.env.RINKEBY_PROVIDER_URL,
                    0, //address_index
                    10, // num_addresses
                    true // shareNonce
                ),
            network_id: 4,
            //gas: 8e6,
            gasPrice: +process.env.RINKEBY_GAS_PRICE,
            //confirmations: 6, // # of confs to wait between deployments. (default: 0)
            timeoutBlocks: 50, // # of blocks before a deployment times out  (minimum/default: 50)
            skipDryRun: false, // Skip dry run before migrations? (default: false for public nets )
            networkCheckTimeout: DEFAULT_NETWORK_TIMEOUT,
        },

        ropsten: {
            provider: () =>
                new HDWalletProvider(
                    process.env.ROPSTEN_MNEMONIC,
                    process.env.ROPSTEN_PROVIDER_URL,
                    0, //address_index
                    10, // num_addresses
                    true // shareNonce
                ),
            network_id: 3,
            //gas: 7.9e6,
            gasPrice: +process.env.ROPSTEN_GAS_PRICE,
            //confirmations: 6, // # of confs to wait between deployments. (default: 0)
            timeoutBlocks: 50, // # of blocks before a deployment times out  (minimum/default: 50)
            skipDryRun: false, // Skip dry run before migrations? (default: false for public nets )
            networkCheckTimeout: DEFAULT_NETWORK_TIMEOUT,
        },

        goerli: {
            provider: () =>
                new HDWalletProvider(
                    process.env.GOERLI_MNEMONIC,
                    process.env.GOERLI_PROVIDER_URL,
                    0, //address_index
                    10, // num_addresses
                    true // shareNonce
                ),
            network_id: 5,
            //gas: 8e6,
            gasPrice: +process.env.GOERLI_GAS_PRICE,
            //confirmations: 6, // # of confs to wait between deployments. (default: 0)
            timeoutBlocks: 50, // # of blocks before a deployment times out  (minimum/default: 50)
            skipDryRun: false, // Skip dry run before migrations? (default: false for public nets )
            networkCheckTimeout: DEFAULT_NETWORK_TIMEOUT,
        },

        kovan: {
            provider: () => {
                return new HDWalletProvider(
                    process.env.KOVAN_MNEMONIC,
                    createProviderForOpenEthereum(
                        process.env.KOVAN_PROVIDER_URL
                    ),
                    0, //address_index
                    10, // num_addresses
                    true // shareNonce
                );
            },
            network_id: 42,
            //gas: 8e6,
            gasPrice: +process.env.KOVAN_GAS_PRICE,
            //confirmations: 6, // # of confs to wait between deployments. (default: 0)
            timeoutBlocks: 50, // # of blocks before a deployment times out  (minimum/default: 50)
            skipDryRun: false, // Skip dry run before migrations? (default: false for public nets )
            networkCheckTimeout: DEFAULT_NETWORK_TIMEOUT,
        },

        //
        // MATIC: https://docs.matic.network/docs/develop/network-details/network/
        //
        matic: {
            provider: () => {
                return new HDWalletProvider(
                    process.env.MATIC_MNEMONIC,
                    process.env.MATIC_PROVIDER_URL,
                    0, //address_index
                    10, // num_addresses
                    true // shareNonce
                );
            },
            network_id: 137,
            //gas: 8e6,
            gas: 500000,
            gasPrice: +process.env.MATIC_GAS_PRICE || 30e9,
            //confirmations: 6, // # of confs to wait between deployments. (default: 0)
            timeoutBlocks: 50, // # of blocks before a deployment times out  (minimum/default: 50)
            skipDryRun: false, // Skip dry run before migrations? (default: false for public nets )
            networkCheckTimeout: DEFAULT_NETWORK_TIMEOUT,
        },

        mumbai: {
            provider: () =>
                new HDWalletProvider(
                    process.env.MUMBAI_MNEMONIC,
                    process.env.MUMBAI_PROVIDER_URL,
                    0, //address_index
                    10, // num_addresses
                    true // shareNonce
                ),
            network_id: 80001,
            //gas: 8e6,
            gasPrice: +process.env.MUMBAI_GAS_PRICE || 20e9,
            //confirmations: 6, // # of confs to wait between deployments. (default: 0)
            timeoutBlocks: 50, // # of blocks before a deployment times out  (minimum/default: 50)
            skipDryRun: false, // Skip dry run before migrations? (default: false for public nets )
            networkCheckTimeout: DEFAULT_NETWORK_TIMEOUT,
        },

        //
        // xDAI: https://www.xdaichain.com/for-users/wallets/metamask/metamask-setup
        //
        xdai: {
            provider: () => {
                return new HDWalletProvider(
                    process.env.XDAI_MNEMONIC,
                    createProviderForOpenEthereum(
                        process.env.XDAI_PROVIDER_URL
                    ),
                    0, //address_index
                    10, // num_addresses
                    true // shareNonce
                );
            },
            network_id: 100,
            //gas: 8e6,
            gasPrice: +process.env.XDAI_GAS_PRICE,
            //confirmations: 6, // # of confs to wait between deployments. (default: 0)
            timeoutBlocks: 50, // # of blocks before a deployment times out  (minimum/default: 50)
            skipDryRun: false, // Skip dry run before migrations? (default: false for public nets )
            networkCheckTimeout: DEFAULT_NETWORK_TIMEOUT,
        },

        //
        // Optimistic Ethereum: https://community.optimism.io/docs/
        //
        opmainnet: {
            provider: function () {
                return new HDWalletProvider(
                    process.env.OPMAINNET_MNEMONIC,
                    process.env.OPMAINNET_PROVIDER_URL,
                    0, //address_index
                    10, // num_addresses
                    true // shareNonce
                );
            },
<<<<<<< HEAD
            network_id: 137,
            //gas: 8e6,
            gasPrice: +process.env.MATIC_GAS_PRICE,
            //confirmations: 6, // # of confs to wait between deployments. (default: 0)
            timeoutBlocks: 50, // # of blocks before a deployment times out  (minimum/default: 50)
            skipDryRun: false, // Skip dry run before migrations? (default: false for public nets )
            networkCheckTimeout: DEFAULT_NETWORK_TIMEOUT,
=======
            network_id: 10,
            gasPrice: +process.env.OPMAINNET_GAS_PRICE || 15e6, // note this is NOT gwei
>>>>>>> d852413a
        },

        opkovan: {
            provider: function () {
                return new HDWalletProvider(
                    process.env.OPKOVAN_MNEMONIC,
                    process.env.OPKOVAN_PROVIDER_URL,
                    0, //address_index
                    10, // num_addresses
                    true // shareNonce
                );
            },
            network_id: 69,
            gasPrice: +process.env.OPKOVAN_GAS_PRICE || 15e6,
        },

        //
        // Arbitrum: https://developer.offchainlabs.com
        //
        arbone: {
            provider: function () {
                return new HDWalletProvider(
                    process.env.ARBONE_MNEMONIC,
                    process.env.ARBONE_PROVIDER_URL,
                    0, //address_index
                    10, // num_addresses
                    true // shareNonce
                );
            },
            network_id: 42161,
            gasPrice: +process.env.ARBONE_GAS_PRICE || 3e9,
        },

        arbrinkeby: {
            provider: function () {
                return new HDWalletProvider(
                    process.env.ARBRINKEBY_MNEMONIC,
                    process.env.ARBRINKEBY_PROVIDER_URL,
                    0, //address_index
                    10, // num_addresses
                    true // shareNonce
                );
            },
            network_id: 421611,
            gasPrice: +process.env.ARBRINKEBY_GAS_PRICE || 1e9,
        },

        //
        // Avalanche C-Chain: https://docs.avax.network/learn/platform-overview#contract-chain-c-chain
        //
        avalanche: {
            provider: () =>
                new HDWalletProvider(
                    process.env.AVALANCHE_MNEMONIC,
                    process.env.AVALANCHE_PROVIDER_URL,
                    0, //address_index
                    10, // num_addresses
                    true, // shareNonce
                    "m/44'/60'/0'/0/", // needed bcs we want to add chainId
                    43114 // chainId
                ),
<<<<<<< HEAD
            network_id: 80001,
            //gas: 8e6,
            gasPrice: +process.env.MUMBAI_GAS_PRICE,
=======
            network_id: 1,
            gas: 8e6,
            gasPrice: +process.env.AVALANCHE_GAS_PRICE || 25e9,
>>>>>>> d852413a
            //confirmations: 6, // # of confs to wait between deployments. (default: 0)
            timeoutBlocks: 50, // # of blocks before a deployment times out  (minimum/default: 50)
            skipDryRun: false, // Skip dry run before migrations? (default: false for public nets )
            networkCheckTimeout: DEFAULT_NETWORK_TIMEOUT,
        },

        fuji: {
            provider: () =>
                new HDWalletProvider(
                    process.env.FUJI_MNEMONIC,
                    process.env.FUJI_PROVIDER_URL,
                    0, //address_index
                    10, // num_addresses
                    true, // shareNonce
                    "m/44'/60'/0'/0/", // needed bcs we want to add chainId
                    43113 // chainId
                ),
<<<<<<< HEAD
            network_id: 0x03c401, // artis tau1 network
            //gas: 8e6,
            gasPrice: +process.env.ARTIS_GAS_PRICE,
            //confirmations: 6, // # of confs to wait between deployments. (default: 0)
            timeoutBlocks: 50, // # of blocks before a deployment times out  (minimum/default: 50)
            skipDryRun: false, // Skip dry run before migrations? (default: false for public nets )
            networkCheckTimeout: DEFAULT_NETWORK_TIMEOUT,
        },

        bsc: {
            provider: () =>
                new HDWalletProvider(
                    process.env.BSC_MNEMONIC,
                    process.env.BSC_PROVIDER_URL,
                    0, //address_index
                    10, // num_addresses
                    true // shareNonce
                ),
            network_id: 56,
            //gas: 8e6,
            gasPrice: +process.env.BSC_GAS_PRICE,
=======
            network_id: 1,
            gas: 8e6,
            gasPrice: +process.env.FUJI_GAS_PRICE || 25e9,
>>>>>>> d852413a
            //confirmations: 6, // # of confs to wait between deployments. (default: 0)
            timeoutBlocks: 50, // # of blocks before a deployment times out  (minimum/default: 50)
            skipDryRun: false, // Skip dry run before migrations? (default: false for public nets )
            networkCheckTimeout: DEFAULT_NETWORK_TIMEOUT,
        },

        // Celo
        celo: {
            provider: function () {
                return new HDWalletProvider(
                    process.env.CELO_MNEMONIC,
                    process.env.CELO_PROVIDER_URL,
                    0, //address_index
                    10, // num_addresses
                    true // shareNonce
                );
            },
            network_id: 42220,
            gasPrice: +process.env.CELO_GAS_PRICE || 1e9,
        },

        // ARTIS
        artis_tau1: {
            provider: () =>
                new HDWalletProvider(
                    process.env.ARTIS_MNEMONIC,
                    process.env.ARTIS_PROVIDER_URL,
                    0, //address_index
                    10, // num_addresses
                    true // shareNonce
                ),
            network_id: 0x03c401, // artis tau1 network
            //gas: 8e6,
<<<<<<< HEAD
            gasPrice: +process.env.MAINNET_GAS_PRICE,
=======
            gasPrice: +process.env.ARTIS_GAS_PRICE || 1e9, // default 1 gwei
>>>>>>> d852413a
            //confirmations: 6, // # of confs to wait between deployments. (default: 0)
            timeoutBlocks: 50, // # of blocks before a deployment times out  (minimum/default: 50)
            skipDryRun: false, // Skip dry run before migrations? (default: false for public nets )
            networkCheckTimeout: DEFAULT_NETWORK_TIMEOUT,
        },

        /// For truffle development environment
        development: {
            host: "localhost",
            port: 47545,
            network_id: "4447",

            // workaround to improve testing speed
            // see https://github.com/trufflesuite/truffle/issues/3522
            disableConfirmationListener: true,
        },

        coverage: {
            host: "localhost",
            port: 8555, // <-- If you change this, also set the port option in .solcover.js.

            // ditto
            disableConfirmationListener: true,
        },

        /// For other private test environment
        private: {
            host: "localhost",
            port: process.env.PRIVATE_PROVIDER_PORT || 8545,
            network_id: "*",

            // ditto
            disableConfirmationListener: true,
        },

        // Another network with more advanced options...
        // advanced: {
        // port: 8777,             // Custom port
        // network_id: 1342,       // Custom network
        // gas: 8500000,           // Gas sent with each transaction (default: ~6700000)
        // gasPrice: 20000000000,  // 20 gwei (in wei) (default: 100 gwei)
        // from: <address>,        // Account to send txs from (default: accounts[0])
        // websockets: true        // Enable EventEmitter interface for web3 (default: false)
        // },

        // Useful for deploying to a public network.
        // Note: It's important to wrap the provider as a function.
        // ropsten: {
        // provider: () => new HDWalletProvider(mnemonic, `https://ropsten.infura.io/v3/YOUR-PROJECT-ID`),
        // network_id: 3,       // Ropsten's id
        // gas: 5500000,        // Ropsten has a lower block limit than mainnet
        // confirmations: 2,    // # of confs to wait between deployments. (default: 0)
        // timeoutBlocks: 200,  // # of blocks before a deployment times out  (minimum/default: 50)
        // skipDryRun: true     // Skip dry run before migrations? (default: false for public nets )
        // },

        // Useful for private networks
        // private: {
        // provider: () => new HDWalletProvider(mnemonic, `https://network.io`),
        // network_id: 2111,   // This network is yours, in the cloud.
        // production: true    // Treats this network as if it was a public net. (default: false)
        // }
    },

    // Set default mocha options here, use special reporters etc.
    //mocha: {
    //    // timeout: 100000
    //    reporter: "eth-gas-reporter",
    //    reporterOptions: {
    //        noColors: true,
    //        outputFile: "build/eth-gas-report.txt"
    //    }
    //},

    // Configure your compilers
    compilers: {
        solc: {
            version: "0.7.6", // Fetch exact version from solc-bin (default: truffle's version)
            settings: {
                // See the solidity docs for advice about optimization and evmVersion
                optimizer: {
                    enabled: true,
                    runs: 200,
                },
                // evmVersion: use default
            },
        },
    },

    api_keys: {
        etherscan: process.env.ETHERSCAN_API_KEY,
        polygonscan: process.env.POLYGONSCAN_API_KEY,
    },
};<|MERGE_RESOLUTION|>--- conflicted
+++ resolved
@@ -251,18 +251,13 @@
                     true // shareNonce
                 );
             },
-<<<<<<< HEAD
-            network_id: 137,
-            //gas: 8e6,
-            gasPrice: +process.env.MATIC_GAS_PRICE,
-            //confirmations: 6, // # of confs to wait between deployments. (default: 0)
-            timeoutBlocks: 50, // # of blocks before a deployment times out  (minimum/default: 50)
-            skipDryRun: false, // Skip dry run before migrations? (default: false for public nets )
-            networkCheckTimeout: DEFAULT_NETWORK_TIMEOUT,
-=======
             network_id: 10,
-            gasPrice: +process.env.OPMAINNET_GAS_PRICE || 15e6, // note this is NOT gwei
->>>>>>> d852413a
+            //gas: 8e6,
+            gasPrice: +process.env.OPMAINNET_GAS_PRICE,
+            //confirmations: 6, // # of confs to wait between deployments. (default: 0)
+            timeoutBlocks: 50, // # of blocks before a deployment times out  (minimum/default: 50)
+            skipDryRun: false, // Skip dry run before migrations? (default: false for public nets )
+            networkCheckTimeout: DEFAULT_NETWORK_TIMEOUT,
         },
 
         opkovan: {
@@ -324,15 +319,9 @@
                     "m/44'/60'/0'/0/", // needed bcs we want to add chainId
                     43114 // chainId
                 ),
-<<<<<<< HEAD
-            network_id: 80001,
-            //gas: 8e6,
-            gasPrice: +process.env.MUMBAI_GAS_PRICE,
-=======
             network_id: 1,
             gas: 8e6,
             gasPrice: +process.env.AVALANCHE_GAS_PRICE || 25e9,
->>>>>>> d852413a
             //confirmations: 6, // # of confs to wait between deployments. (default: 0)
             timeoutBlocks: 50, // # of blocks before a deployment times out  (minimum/default: 50)
             skipDryRun: false, // Skip dry run before migrations? (default: false for public nets )
@@ -350,10 +339,9 @@
                     "m/44'/60'/0'/0/", // needed bcs we want to add chainId
                     43113 // chainId
                 ),
-<<<<<<< HEAD
-            network_id: 0x03c401, // artis tau1 network
-            //gas: 8e6,
-            gasPrice: +process.env.ARTIS_GAS_PRICE,
+            network_id: 1,
+            //gas: 8e6,
+            gasPrice: +process.env.FUJI_GAS_PRICE,
             //confirmations: 6, // # of confs to wait between deployments. (default: 0)
             timeoutBlocks: 50, // # of blocks before a deployment times out  (minimum/default: 50)
             skipDryRun: false, // Skip dry run before migrations? (default: false for public nets )
@@ -372,11 +360,7 @@
             network_id: 56,
             //gas: 8e6,
             gasPrice: +process.env.BSC_GAS_PRICE,
-=======
-            network_id: 1,
             gas: 8e6,
-            gasPrice: +process.env.FUJI_GAS_PRICE || 25e9,
->>>>>>> d852413a
             //confirmations: 6, // # of confs to wait between deployments. (default: 0)
             timeoutBlocks: 50, // # of blocks before a deployment times out  (minimum/default: 50)
             skipDryRun: false, // Skip dry run before migrations? (default: false for public nets )
@@ -410,11 +394,7 @@
                 ),
             network_id: 0x03c401, // artis tau1 network
             //gas: 8e6,
-<<<<<<< HEAD
-            gasPrice: +process.env.MAINNET_GAS_PRICE,
-=======
             gasPrice: +process.env.ARTIS_GAS_PRICE || 1e9, // default 1 gwei
->>>>>>> d852413a
             //confirmations: 6, // # of confs to wait between deployments. (default: 0)
             timeoutBlocks: 50, // # of blocks before a deployment times out  (minimum/default: 50)
             skipDryRun: false, // Skip dry run before migrations? (default: false for public nets )
