--- conflicted
+++ resolved
@@ -32,13 +32,8 @@
 
 There are a few steps to complete to get everything up and running:
 1. Open a terminal window and start a hardhat node instance: `npx hardhat node` in `packages/ethereum-contracts`
-<<<<<<< HEAD
-2. Open another terminal window and deploy contracts and token: `npx hardhat run scripts/deployContractsAndToken.ts` in `packages/ethereum-contracts`
-3. Deploy MFA contract: `npx hardhat run scripts/deploy-mfa.ts` in `packages/ethereum-contracts`
-=======
-2. Open another terminal window and deploy contracts and token: `yarn deploy-contracts-local` in `packages/subgraph`
+2. Open another terminal window and deploy contracts and token: `npx hardhat run dev-scripts/deployContractsAndToken.ts` in `packages/ethereum-contracts`
 3. Deploy MFA contract: `npx hardhat run ops-scripts/deploy-mfa.ts` in `packages/ethereum-contracts`
->>>>>>> 19a272b7
 4. Build SDK-Core: `yarn build` in `packages/sdk-core` and copy `packages/sdk-core/dist/index.umd.js` into `packages/ethereum-contracts/utils/dist`.
 
 > NOTE: There are hardcoded addresses for the resolver and MFA in mfa-tester.html, make sure that these addresses are in sync with what is deployed otherwise it won't work.
