--- conflicted
+++ resolved
@@ -42,9 +42,9 @@
         "cloc": "sh tasks/cloc.sh"
     },
     "dependencies": {
-        "@ethersproject/abi": "^5.5.0",
-        "@ethersproject/hash": "^5.5.0",
-        "@truffle/contract": "4.4.6",
+        "@ethersproject/abi": "^5.6.0",
+        "@ethersproject/hash": "^5.6.0",
+        "@truffle/contract": "4.5.5",
         "auto-bind": "^4.0.0",
         "node-fetch": "^2.6.7"
     },
@@ -53,17 +53,10 @@
         "@truffle/contract": "^4.0.0"
     },
     "devDependencies": {
-        "@ethersproject/contracts": "^5.5.0",
-<<<<<<< HEAD
-        "@superfluid-finance/ethereum-contracts": "1.0.0",
-=======
-        "@ethersproject/providers": "^5.5.3",
-        "@openzeppelin/test-helpers": "^0.5.15",
+        "@ethersproject/contracts": "^5.6.0",
         "@superfluid-finance/ethereum-contracts": "1.1.1",
-        "@truffle/hdwallet-provider": "^1.7.0",
->>>>>>> ce1e30c5
         "chai-as-promised": "^7.1.1",
-        "webpack": "^5.68.0",
+        "webpack": "^5.72.0",
         "webpack-bundle-analyzer": "^4.5.0",
         "webpack-cli": "^4.9.2"
     }
