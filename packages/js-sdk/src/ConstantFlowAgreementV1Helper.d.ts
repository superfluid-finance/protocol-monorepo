import { Transaction } from "web3-core";
import Framework from "./Framework";
import type { LoadedContract } from "./loadContracts";
import type { BN } from "bn.js";

export type Flow = {
    sender: string;
    receiver: string;
    flowRate: string;
};

export type ListFlowsType = Promise<{
    inFlows: Array<Flow>;
    outFlows: Array<Flow>;
}>;

export declare class ConstantFlowAgreementV1Helper {
<<<<<<< HEAD
  static _sanitizeflowInfo({
    timestamp,
    flowRate,
    deposit,
    owedDeposit,
  }: {
    timestamp: any;
    flowRate: any;
    deposit: any;
    owedDeposit: any;
  }): {
    timestamp: Date;
    flowRate: string;
    deposit: string;
    owedDeposit: string;
  };
  /**
   * @dev Create new helper class
   * @param {Framework} sf Superfluid Framework object
   *
   * NOTE: You should first call async function Framework.initialize to initialize the object.
   */
  constructor(sf: Framework);
  _sf: Framework;
  _cfa: LoadedContract;
  /**
   * @dev Create a new flow
   * @param {tokenParam} superToken superToken for the flow
   * @param {addressParam} sender sender of the flow
   * @param {addressParam} receiver receiver of the flow
   * @param {flowRateParam} flowRate the flowrate of the flow
   * @param {Buffer} userData the user data passed to the callbacks
   * @param {Function} onTransaction function to be called when transaction hash has been generated
   * @return {Promise<Transaction>} web3 transaction object
   */
  createFlow({
    superToken,
    sender,
    receiver,
    flowRate,
    userData,
    onTransaction,
  }: {
    superToken: string;
    sender: string;
    receiver: string;
    flowRate: string;
    userData: any;
    onTransaction: () => void;
  }): Promise<Transaction>;
  /**
   * @dev Update a new flow with a new flow rate
   * @param {tokenParam} superToken superToken for the flow
   * @param {addressParam} sender sender of the flow
   * @param {addressParam} receiver receiver of the flow
   * @param {flowRateParam} flowRate the flowrate of the flow
   * @param {Buffer} userData the user data passed to the callbacks
   * @param {Function} onTransaction function to be called when transaction hash has been generated
   * @return {Promise<Transaction>} web3 transaction object
   */
  updateFlow({
    superToken,
    sender,
    receiver,
    flowRate,
    userData,
    onTransaction,
  }: {
    superToken: string;
    sender: string;
    receiver: string;
    flowRate: string;
    userData: any;
    onTransaction: () => void;
  }): Promise<Transaction>;
  /**
   * @dev Delete a existing flow
   * @param {tokenParam} superToken superToken for the flow
   * @param {addressParam} sender sender of the flow
   * @param {addressParam} receiver receiver of the flow
   * @param {addressParam} by delete flow by a third party (liquidations)
   * @param {Buffer} userData the user data passed to the callbacks
   * @param {Function} onTransaction function to be called when transaction hash has been generated
   * @return {Promise<Transaction>} web3 transaction object
   */
  deleteFlow({
    superToken,
    sender,
    receiver,
    by,
    userData,
    onTransaction,
  }: {
    superToken: string;
    sender: string;
    receiver: string;
    by: string;
    userData: any;
    onTransaction: () => void;
  }): Promise<Transaction>;
  /**
   * @dev Get information of a existing flow
   * @param {tokenParam} superToken superToken for the flow
   * @param {addressParam} sender sender of the flow
   * @param {addressParam} receiver receiver of the flow
   * @return {Promise<object>} Informationo about the flow:
   *         - <Date> timestamp, time when the flow was last updated
   *         - <string> flowRate, flow rate of the flow
   *         - <string> deposit, deposit of the flow
   *         - <string> owedDeposit, owed deposit of the flow
   */
  getFlow({
    superToken,
    sender,
    receiver,
  }: {
    superToken: string;
    sender: string;
    receiver: string;
  }): Promise<{
    timestamp: Date;
    flowRate: string;
    deposit: string;
    owedDeposit: string;
  }>;
  /**
   * @dev Get information of the net flow of an account
   * @param {tokenParam} superToken superToken for the flow
   * @param {addressParam} account the account for the query
   * @return {Promise<string>} Net flow rate of the account
   */
  getNetFlow({
    superToken,
    account,
  }: {
    superToken: string;
    account: string;
  }): Promise<string>;
  /**
   * @dev Get information of the net flow of an account
   * @param {tokenParam} superToken superToken for the flow
   * @param {addressParam} account the account for the query
   * @return {Promise<string>} Net flow rate of the account
   */
  getAccountFlowInfo({
    superToken,
    account,
  }: {
    superToken: string;
    account: string;
  }): Promise<string>;
=======
    static _sanitizeflowInfo({
        timestamp,
        flowRate,
        deposit,
        owedDeposit,
    }: {
        timestamp: BN | number;
        flowRate: BN | number;
        deposit: BN | number;
        owedDeposit: BN | number;
    }): {
        timestamp: Date;
        flowRate: string;
        deposit: string;
        owedDeposit: string;
    };
    /**
     * @dev Create new helper class
     * @param {Framework} sf Superfluid Framework object
     *
     * NOTE: You should first call async function Framework.initialize to initialize the object.
     */
    constructor(sf: Framework);
    _sf: Framework;
    _cfa: LoadedContract;
    /**
     * @dev Create a new flow
     * @param {tokenParam} superToken superToken for the flow
     * @param {addressParam} sender sender of the flow
     * @param {addressParam} receiver receiver of the flow
     * @param {flowRateParam} flowRate the flowrate of the flow
     * @param {Buffer} userData the user data passed to the callbacks
     * @param {Function} onTransaction function to be called when transaction hash has been generated
     * @return {Promise<Transaction>} web3 transaction object
     */
    createFlow({
        superToken,
        sender,
        receiver,
        flowRate,
        userData,
        onTransaction,
    }: {
        superToken: string;
        sender: string;
        receiver: string;
        flowRate: string;
        userData: string;
        onTransaction: () => void;
    }): Promise<Transaction>;
    /**
     * @dev Update a new flow with a new flow rate
     * @param {tokenParam} superToken superToken for the flow
     * @param {addressParam} sender sender of the flow
     * @param {addressParam} receiver receiver of the flow
     * @param {flowRateParam} flowRate the flowrate of the flow
     * @param {Buffer} userData the user data passed to the callbacks
     * @param {Function} onTransaction function to be called when transaction hash has been generated
     * @return {Promise<Transaction>} web3 transaction object
     */
    updateFlow({
        superToken,
        sender,
        receiver,
        flowRate,
        userData,
        onTransaction,
    }: {
        superToken: string;
        sender: string;
        receiver: string;
        flowRate: string;
        userData: string;
        onTransaction: () => void;
    }): Promise<Transaction>;
    /**
     * @dev Delete a existing flow
     * @param {tokenParam} superToken superToken for the flow
     * @param {addressParam} sender sender of the flow
     * @param {addressParam} receiver receiver of the flow
     * @param {addressParam} by delete flow by a third party (liquidations)
     * @param {Buffer} userData the user data passed to the callbacks
     * @param {Function} onTransaction function to be called when transaction hash has been generated
     * @return {Promise<Transaction>} web3 transaction object
     */
    deleteFlow({
        superToken,
        sender,
        receiver,
        by,
        userData,
        onTransaction,
    }: {
        superToken: string;
        sender: string;
        receiver: string;
        by: string;
        userData: string;
        onTransaction: () => void;
    }): Promise<Transaction>;
    /**
     * @dev Get information of a existing flow
     * @param {tokenParam} superToken superToken for the flow
     * @param {addressParam} sender sender of the flow
     * @param {addressParam} receiver receiver of the flow
     * @return {Promise<object>} Informationo about the flow:
     *         - <Date> timestamp, time when the flow was last updated
     *         - <string> flowRate, flow rate of the flow
     *         - <string> deposit, deposit of the flow
     *         - <string> owedDeposit, owed deposit of the flow
     */
    getFlow({
        superToken,
        sender,
        receiver,
    }: {
        superToken: string;
        sender: string;
        receiver: string;
    }): Promise<{
        timestamp: Date;
        flowRate: string;
        deposit: string;
        owedDeposit: string;
    }>;
    /**
     * @dev Get information of the net flow of an account
     * @param {tokenParam} superToken superToken for the flow
     * @param {addressParam} account the account for the query
     * @return {Promise<string>} Net flow rate of the account
     */
    getNetFlow({
        superToken,
        account,
    }: {
        superToken: string;
        account: string;
    }): Promise<string>;
    /**
     * @dev Get information of the net flow of an account
     * @param {tokenParam} superToken superToken for the flow
     * @param {addressParam} account the account for the query
     * @return {Promise<string>} Net flow rate of the account
     */
    getAccountFlowInfo({
        superToken,
        account,
    }: {
        superToken: string;
        account: string;
    }): Promise<string>;
>>>>>>> f6ce24bf

    getFlowEvents({
        token,
        receiver,
        sender,
    }: {
        token: string;
        receiver?: string;
        sender?: string;
    }): Promise<string[]>;
    /**
     * @dev List flows of the account
     * @param {tokenParam} superToken superToken for the flow
     * @param {addressParam} account the account for the query
     * @return {Promise<[]>}
     */
    listFlows({
        superToken,
        account,
        onlyInFlows,
        onlyOutFlows,
    }: {
        superToken: string;
        account: string;
        onlyInFlows: boolean;
        onlyOutFlows: boolean;
    }): ListFlowsType;
}<|MERGE_RESOLUTION|>--- conflicted
+++ resolved
@@ -15,159 +15,6 @@
 }>;
 
 export declare class ConstantFlowAgreementV1Helper {
-<<<<<<< HEAD
-  static _sanitizeflowInfo({
-    timestamp,
-    flowRate,
-    deposit,
-    owedDeposit,
-  }: {
-    timestamp: any;
-    flowRate: any;
-    deposit: any;
-    owedDeposit: any;
-  }): {
-    timestamp: Date;
-    flowRate: string;
-    deposit: string;
-    owedDeposit: string;
-  };
-  /**
-   * @dev Create new helper class
-   * @param {Framework} sf Superfluid Framework object
-   *
-   * NOTE: You should first call async function Framework.initialize to initialize the object.
-   */
-  constructor(sf: Framework);
-  _sf: Framework;
-  _cfa: LoadedContract;
-  /**
-   * @dev Create a new flow
-   * @param {tokenParam} superToken superToken for the flow
-   * @param {addressParam} sender sender of the flow
-   * @param {addressParam} receiver receiver of the flow
-   * @param {flowRateParam} flowRate the flowrate of the flow
-   * @param {Buffer} userData the user data passed to the callbacks
-   * @param {Function} onTransaction function to be called when transaction hash has been generated
-   * @return {Promise<Transaction>} web3 transaction object
-   */
-  createFlow({
-    superToken,
-    sender,
-    receiver,
-    flowRate,
-    userData,
-    onTransaction,
-  }: {
-    superToken: string;
-    sender: string;
-    receiver: string;
-    flowRate: string;
-    userData: any;
-    onTransaction: () => void;
-  }): Promise<Transaction>;
-  /**
-   * @dev Update a new flow with a new flow rate
-   * @param {tokenParam} superToken superToken for the flow
-   * @param {addressParam} sender sender of the flow
-   * @param {addressParam} receiver receiver of the flow
-   * @param {flowRateParam} flowRate the flowrate of the flow
-   * @param {Buffer} userData the user data passed to the callbacks
-   * @param {Function} onTransaction function to be called when transaction hash has been generated
-   * @return {Promise<Transaction>} web3 transaction object
-   */
-  updateFlow({
-    superToken,
-    sender,
-    receiver,
-    flowRate,
-    userData,
-    onTransaction,
-  }: {
-    superToken: string;
-    sender: string;
-    receiver: string;
-    flowRate: string;
-    userData: any;
-    onTransaction: () => void;
-  }): Promise<Transaction>;
-  /**
-   * @dev Delete a existing flow
-   * @param {tokenParam} superToken superToken for the flow
-   * @param {addressParam} sender sender of the flow
-   * @param {addressParam} receiver receiver of the flow
-   * @param {addressParam} by delete flow by a third party (liquidations)
-   * @param {Buffer} userData the user data passed to the callbacks
-   * @param {Function} onTransaction function to be called when transaction hash has been generated
-   * @return {Promise<Transaction>} web3 transaction object
-   */
-  deleteFlow({
-    superToken,
-    sender,
-    receiver,
-    by,
-    userData,
-    onTransaction,
-  }: {
-    superToken: string;
-    sender: string;
-    receiver: string;
-    by: string;
-    userData: any;
-    onTransaction: () => void;
-  }): Promise<Transaction>;
-  /**
-   * @dev Get information of a existing flow
-   * @param {tokenParam} superToken superToken for the flow
-   * @param {addressParam} sender sender of the flow
-   * @param {addressParam} receiver receiver of the flow
-   * @return {Promise<object>} Informationo about the flow:
-   *         - <Date> timestamp, time when the flow was last updated
-   *         - <string> flowRate, flow rate of the flow
-   *         - <string> deposit, deposit of the flow
-   *         - <string> owedDeposit, owed deposit of the flow
-   */
-  getFlow({
-    superToken,
-    sender,
-    receiver,
-  }: {
-    superToken: string;
-    sender: string;
-    receiver: string;
-  }): Promise<{
-    timestamp: Date;
-    flowRate: string;
-    deposit: string;
-    owedDeposit: string;
-  }>;
-  /**
-   * @dev Get information of the net flow of an account
-   * @param {tokenParam} superToken superToken for the flow
-   * @param {addressParam} account the account for the query
-   * @return {Promise<string>} Net flow rate of the account
-   */
-  getNetFlow({
-    superToken,
-    account,
-  }: {
-    superToken: string;
-    account: string;
-  }): Promise<string>;
-  /**
-   * @dev Get information of the net flow of an account
-   * @param {tokenParam} superToken superToken for the flow
-   * @param {addressParam} account the account for the query
-   * @return {Promise<string>} Net flow rate of the account
-   */
-  getAccountFlowInfo({
-    superToken,
-    account,
-  }: {
-    superToken: string;
-    account: string;
-  }): Promise<string>;
-=======
     static _sanitizeflowInfo({
         timestamp,
         flowRate,
@@ -319,7 +166,6 @@
         superToken: string;
         account: string;
     }): Promise<string>;
->>>>>>> f6ce24bf
 
     getFlowEvents({
         token,
