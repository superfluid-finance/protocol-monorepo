--- conflicted
+++ resolved
@@ -11,13 +11,8 @@
 declare type GasReportTypeOptions = "JSON" | "HTML" | "TENDERLY";
 
 export interface Agreements {
-<<<<<<< HEAD
-    cfa?: ConstantFlowAgreementV1Helper,
-    ida?: InstantDistributionAgreementV1Helper
-=======
     cfa?: ConstantFlowAgreementV1Helper;
     ida?: InstantDistributionAgreementV1Helper;
->>>>>>> f6ce24bf
 }
 
 export interface FrameworkOptions {
@@ -33,10 +28,6 @@
     resolverAddress?: string;
 }
 export declare class Framework {
-<<<<<<< HEAD
-
-=======
->>>>>>> f6ce24bf
     constructor(options: FrameworkOptions);
 
     _options: FrameworkOptions;
@@ -59,17 +50,6 @@
     initialize(): Promise<void>;
     isSuperTokenListed(superTokenKey: string): Promise<boolean>;
     loadToken(tokenKey: string): Promise<void>;
-<<<<<<< HEAD
-    createERC20Wrapper(tokenInfo: any, 
-        { superTokenSymbol, superTokenName, from, upgradability }: {
-            superTokenSymbol?: string,
-            superTokenName?: string,
-            from?: string,
-            upgradability?: string
-        }
-    ): Promise<any>;
-    user({ address, token, options }: {
-=======
     createERC20Wrapper(
         tokenInfo: any,
         {
@@ -89,7 +69,6 @@
         token,
         options,
     }: {
->>>>>>> f6ce24bf
         address: string;
         token: string;
         options?: any;
