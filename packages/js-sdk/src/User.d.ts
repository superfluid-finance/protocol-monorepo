import type Framework from "./Framework";
import type BN from "bn";
import Transaction from "web3";
import type { Flow } from "./ConstantFlowAgreementV1Helper";

export type DetailsType = {
    cfa: {
        flows: {
            inFlows: Array<Flow>;
            outFlows: Array<Flow>;
        };
        netFlow: string; // numeric string
    };
    ida: {
        subscriptions: Array<Subscription>;
    };
};

export declare class User {
<<<<<<< HEAD
    constructor({ sf, address, token, options }: {
=======
    constructor({
        sf,
        address,
        token,
        options,
    }: {
>>>>>>> f6ce24bf
        sf: Framework;
        address: string;
        token: string;
        options?: any;
    });
    sf: Framework;
    address: string;
    token: string;
    options: any;
    details(): Promise<DetailsType>;
    flow({
        recipient,
        flowRate,
        ...options
    }: {
        recipient: string;
        flowRate: string;
        [x: string]: any;
    }): Promise<Transaction>;
    createPool({ poolId: indexId }: { poolId: number }): Promise<Transaction>;
    giveShares({
        recipient,
        shares,
        poolId: indexId,
    }: {
        recipient: string;
        shares: BN;
        poolId: number;
    }): Promise<Transaction>;
    distributeToPool({
        poolId: indexId,
        amount,
    }: {
        poolId: number;
        amount: BN;
    }): Promise<void>;
}<|MERGE_RESOLUTION|>--- conflicted
+++ resolved
@@ -17,16 +17,12 @@
 };
 
 export declare class User {
-<<<<<<< HEAD
-    constructor({ sf, address, token, options }: {
-=======
     constructor({
         sf,
         address,
         token,
         options,
     }: {
->>>>>>> f6ce24bf
         sf: Framework;
         address: string;
         token: string;
