export interface NetworkConfig {
<<<<<<< HEAD
    nativeTokenSymbol?: string,
    resolverAddress?: string
=======
    nativeTokenSymbol?: string;
    resolverAddress?: string;
>>>>>>> f6ce24bf
}

export function getConfig(chainId: number): NetworkConfig;<|MERGE_RESOLUTION|>--- conflicted
+++ resolved
@@ -1,11 +1,6 @@
 export interface NetworkConfig {
-<<<<<<< HEAD
-    nativeTokenSymbol?: string,
-    resolverAddress?: string
-=======
     nativeTokenSymbol?: string;
     resolverAddress?: string;
->>>>>>> f6ce24bf
 }
 
 export function getConfig(chainId: number): NetworkConfig;