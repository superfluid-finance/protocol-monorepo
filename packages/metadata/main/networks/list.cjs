/* eslint-disable */
module.exports =
[
    {
        "name": "eth-goerli",
        "isTestnet": true,
        "networkId": 5,
        "chainId": 5,
        "sfId": 101,
        "shortName": "goerli",
        "uppercaseName": "ETH_GOERLI",
        "humanReadableName": "Goerli",
        "nativeTokenSymbol": "ETH",
        "nativeTokenWrapper": "0x5943f705abb6834cad767e6e4bb258bc48d9c947",
        "contractsV1": {
            "resolver": "0x3710AB3fDE2B61736B8BB0CE845D6c61F667a78E",
            "host": "0x22ff293e14F1EC3A09B137e9e06084AFd63adDF9",
            "governance": "0x3a648764a6d66440ca096343937c711a7ac1b1e9",
            "cfaV1": "0xEd6BcbF6907D4feEEe8a8875543249bEa9D308E8",
            "cfaV1Forwarder": "0xcfA132E353cB4E398080B9700609bb008eceB125",
            "idaV1": "0xfDdcdac21D64B639546f3Ce2868C7EF06036990c",
            "gdaV1": "0x3dB8Abd8B696F6c4150212A85961f954825Dd4B9",
            "gdaV1Forwarder": "0x6dA170169d5Fca20F902b7E5755346a97c94B07c",
            "superTokenFactory": "0x94f26B4c8AD12B18c12f38E878618f7664bdcCE2",
            "constantOutflowNFT": "0xB18cbFeA12b5CB2626C74c94920dB1B37Ae91506",
            "constantInflowNFT": "0xF07df8b66ed80399B1E00981D61aD34EB4293032",
            "superfluidLoader": "0x406970c5934f034a7f1aAC0AEBca31F329158981",
            "toga": "0xa54FC15FC75693447d70a57262F37a70B614721b",
            "flowScheduler": "0xf428308b426D7cD7Ad8eBE549d750f31C8E060Ca",
            "vestingScheduler": "0xF9240F930d847F70ad900aBEE8949F25649Bf24a",
            "autowrap": {
                "manager": "0x0B82D14E9616ca4d260E77454834AdCf5887595F",
                "wrapStrategy": "0xea49af829d3e28d3ec49e0e0a0ba1e7860a56f60"
            },
            "existentialNFTCloneFactory": "0x3e5e8449477F80a3Dc0bA394882AeAB300c7F807"
        },
        "startBlockV1": 3550000,
        "logsQueryRange": 10000,
        "explorer": "https://goerli.etherscan.io",
        "subgraphV1": {
            "name": "protocol-v1-goerli",
            "hostedEndpoint": "https://api.thegraph.com/subgraphs/name/superfluid-finance/protocol-v1-goerli"
        },
        "subgraphVesting": {
            "name": "vesting-v1-eth-goerli",
            "hostedEndpoint": "https://api.thegraph.com/subgraphs/name/superfluid-finance/vesting-v1-eth-goerli"
        },
        "subgraphFlowScheduler": {
            "name": "scheduling-v1-eth-goerli",
            "hostedEndpoint": "https://api.thegraph.com/subgraphs/name/superfluid-finance/scheduling-v1-eth-goerli"
        },
        "subgraphAutoWrap": {
            "name": "auto-wrap-v1-eth-goerli",
            "hostedEndpoint": "https://api.thegraph.com/subgraphs/name/superfluid-finance/auto-wrap-v1-eth-goerli"
        },
        "publicRPCs": [
            "https://rpc.ankr.com/eth_goerli",
            "https://goerli.infura.io/v3/9aa3d95b3bc440fa88ea12eaa4456161"
        ],
        "trustedForwarders": [
            "0xE041608922d06a4F26C0d4c27d8bCD01daf1f792",
            "0xb539068872230f20456CF38EC52EF2f91AF4AE49",
            "0xd8253782c45a12053594b9deB72d8e8aB2Fca54c"
        ]
    },
    {
        "name": "polygon-mumbai",
        "isTestnet": true,
        "networkId": 80001,
        "chainId": 80001,
        "sfId": 102,
        "shortName": "mumbai",
        "uppercaseName": "POLYGON_MUMBAI",
        "humanReadableName": "Polygon Mumbai",
        "nativeTokenSymbol": "MATIC",
        "nativeTokenWrapper": "0x96B82B65ACF7072eFEb00502F45757F254c2a0D4",
        "contractsV1": {
            "resolver": "0x8C54C83FbDe3C59e59dd6E324531FB93d4F504d3",
            "host": "0xEB796bdb90fFA0f28255275e16936D25d3418603",
            "governance": "0x2637eA93EE5cd887ff9AC98185eA67Bd70C5f62e",
            "cfaV1": "0x49e565Ed1bdc17F3d220f72DF0857C26FA83F873",
            "cfaV1Forwarder": "0xcfA132E353cB4E398080B9700609bb008eceB125",
            "idaV1": "0x804348D4960a61f2d5F9ce9103027A3E849E09b8",
            "gdaV1": "0x63ab406B6eF6c8be732c1edbd15464de16a8F46D",
            "gdaV1Forwarder": "0x6dA170169d5Fca20F902b7E5755346a97c94B07c",
            "superTokenFactory": "0xB798553db6EB3D3C56912378409370145E97324B",
            "constantOutflowNFT": "0x502CC982947216C0f94e433BC78c413806301C07",
            "constantInflowNFT": "0x9906A7e948C642B6bc74b9A5EAfCddB3580b44e0",
            "superfluidLoader": "0x74eF01eDbabFc49A4f2aEF766228809bd64A5BEE",
            "toga": "0x38DD80876DBA048d0050D28828522c313967D073",
            "superSpreader": "0x74CDF863b00789c29734F8dFd9F83423Bc55E4cE",
            "flowScheduler": "0x59A3Ba9d34c387FB70b4f4e4Fbc9eD7519194139",
            "vestingScheduler": "0x3962EE56c9f7176215D149938BA685F91aBB633B",
            "autowrap": {
                "manager": "0x3eAB3c6207F488E475b7955B631B564F0E6317B9",
                "wrapStrategy": "0x544728AFDBeEafBeC9e1329031788edb53017bC4"
            },
            "existentialNFTCloneFactory": "0xfC4E49AfcDDDcc2B90794DC214cc324d17B15619"
        },
        "startBlockV1": 8100000,
        "logsQueryRange": 10000,
        "explorer": "https://mumbai.polygonscan.com",
        "subgraphV1": {
            "name": "protocol-v1-mumbai",
            "hostedEndpoint": "https://api.thegraph.com/subgraphs/name/superfluid-finance/protocol-v1-mumbai"
        },
        "subgraphVesting": {
            "name": "vesting-v1-polygon-mumbai",
            "hostedEndpoint": "https://api.thegraph.com/subgraphs/name/superfluid-finance/vesting-v1-polygon-mumbai"
        },
        "subgraphFlowScheduler": {
            "name": "scheduling-v1-polygon-mumbai",
            "hostedEndpoint": "https://api.thegraph.com/subgraphs/name/superfluid-finance/scheduling-v1-polygon-mumbai"
        },
        "subgraphAutoWrap": {
            "name": "auto-wrap-v1-polygon-mumbai",
            "hostedEndpoint": "https://api.thegraph.com/subgraphs/name/superfluid-finance/auto-wrap-v1-polygon-mumbai"
        },
        "publicRPCs": [
            "https://rpc.ankr.com/polygon_mumbai",
            "https://matic-mumbai.chainstacklabs.com"
        ],
        "trustedForwarders": [
            "0x9399bb24dbb5c4b782c70c2969f58716ebbd6a3b",
            "0x69015912AA33720b842dCD6aC059Ed623F28d9f7",
            "0xb539068872230f20456CF38EC52EF2f91AF4AE49",
            "0xd8253782c45a12053594b9deB72d8e8aB2Fca54c"
        ]
    },
    {
        "name": "optimism-goerli",
        "isTestnet": true,
        "networkId": 420,
        "chainId": 420,
        "sfId": 103,
        "shortName": "opgoerli",
        "uppercaseName": "OPTIMISM_GOERLI",
        "humanReadableName": "Optimism Goerli",
        "nativeTokenSymbol": "ETH",
        "nativeTokenWrapper": "0xE01F8743677Da897F4e7De9073b57Bf034FC2433",
        "contractsV1": {
            "resolver": "0x21d4E9fbB9DB742E6ef4f29d189a7C18B0b59136",
            "host": "0xE40983C2476032A0915600b9472B3141aA5B5Ba9",
            "governance": "0x777Be25F9fdcA87e8a0E06Ad4be93d65429FCb9f",
            "cfaV1": "0xff48668fa670A85e55A7a822b352d5ccF3E7b18C",
            "cfaV1Forwarder": "0xcfA132E353cB4E398080B9700609bb008eceB125",
            "idaV1": "0x96215257F2FcbB00135578f766c0449d239bd92F",
            "gdaV1": "0xe87F46A15C410F151309Bf7516e130087Fc6a5E5",
            "gdaV1Forwarder": "0x6dA170169d5Fca20F902b7E5755346a97c94B07c",
            "superTokenFactory": "0xfafe31cf998Df4e5D8310B03EBa8fb5bF327Eaf5",
            "constantOutflowNFT": "0xDF874BA132D8C68FEb5De513790f7612Fe20dDbd",
            "constantInflowNFT": "0xf88dd7208438Fdc5Ad05857eA701b7b51cdae0a9",
            "superfluidLoader": "0x5Bb5908dcCC9Bb0fC39a78CfDf9e47B4C08E9521",
            "existentialNFTCloneFactory": "0xFCb633f4ff90241391aD92E4678eC2a11a94a990"
        },
        "startBlockV1": 340000,
        "logsQueryRange": 50000,
        "explorer": "https://goerli-optimism.etherscan.io",
        "subgraphV1": {
            "name": "protocol-v1-optimism-goerli",
            "hostedEndpoint": "https://api.thegraph.com/subgraphs/name/superfluid-finance/protocol-v1-optimism-goerli"
        },
        "publicRPCs": [
            "https://goerli.optimism.io",
            "https://opt-goerli.g.alchemy.com/v2/demo"
        ],
        "trustedForwarders": [
            "0x9C73373C70F23920EA54F7883dCB1F85b162Df40",
            "0xb539068872230f20456CF38EC52EF2f91AF4AE49",
            "0xd8253782c45a12053594b9deB72d8e8aB2Fca54c"
        ]
    },
    {
        "name": "arbitrum-goerli",
        "isTestnet": true,
        "networkId": 421613,
        "chainId": 421613,
        "sfId": 104,
        "shortName": "arbgoerli",
        "uppercaseName": "ARBITRUM_GOERLI",
        "humanReadableName": "Arbitrum Goerli",
        "nativeTokenSymbol": "ETH",
        "nativeTokenWrapper": "0xE01F8743677Da897F4e7De9073b57Bf034FC2433",
        "contractsV1": {
            "resolver": "0x21d4E9fbB9DB742E6ef4f29d189a7C18B0b59136",
            "host": "0xE40983C2476032A0915600b9472B3141aA5B5Ba9",
            "governance": "0x777Be25F9fdcA87e8a0E06Ad4be93d65429FCb9f",
            "cfaV1": "0xff48668fa670A85e55A7a822b352d5ccF3E7b18C",
            "cfaV1Forwarder": "0xcfA132E353cB4E398080B9700609bb008eceB125",
            "idaV1": "0x96215257F2FcbB00135578f766c0449d239bd92F",
            "gdaV1": "0xe87F46A15C410F151309Bf7516e130087Fc6a5E5",
            "gdaV1Forwarder": "0x6dA170169d5Fca20F902b7E5755346a97c94B07c",
            "superTokenFactory": "0xfafe31cf998Df4e5D8310B03EBa8fb5bF327Eaf5",
            "constantOutflowNFT": "0xDF874BA132D8C68FEb5De513790f7612Fe20dDbd",
            "constantInflowNFT": "0xf88dd7208438Fdc5Ad05857eA701b7b51cdae0a9",
            "superfluidLoader": "0x5Bb5908dcCC9Bb0fC39a78CfDf9e47B4C08E9521",
            "existentialNFTCloneFactory": "0x22f391AB6755F0A8986AFD543289C43701beaCAa"
        },
        "startBlockV1": 93000,
        "logsQueryRange": 50000,
        "explorer": "https://goerli.arbiscan.io",
        "subgraphV1": {
            "name": "protocol-v1-arbitrum-goerli",
            "hostedEndpoint": "https://api.thegraph.com/subgraphs/name/superfluid-finance/protocol-v1-arbitrum-goerli"
        },
        "publicRPCs": [
            "https://goerli-rollup.arbitrum.io/rpc",
            "https://arb-goerli.g.alchemy.com/v2/demo"
        ],
        "trustedForwarders": [
            "0xb539068872230f20456CF38EC52EF2f91AF4AE49",
            "0xd8253782c45a12053594b9deB72d8e8aB2Fca54c"
        ]
    },
    {
        "name": "avalanche-fuji",
        "isTestnet": true,
        "networkId": 43113,
        "chainId": 43113,
        "sfId": 105,
        "shortName": "fuji",
        "uppercaseName": "AVALANCHE_FUJI",
        "humanReadableName": "Avalanche Fuji",
        "nativeTokenSymbol": "AVAX",
        "nativeTokenWrapper": "0xfFD0f6d73ee52c68BF1b01C8AfA2529C97ca17F3",
        "contractsV1": {
            "resolver": "0xf0ec6A8842Ca72Aec8A4D4573E731242389e18A8",
            "host": "0x85Fe79b998509B77BF10A8BD4001D58475D29386",
            "governance": "0xA55632254Bc9F739bDe7191c8a4510aDdae3ef6D",
            "cfaV1": "0x16843ac25Ccc58Aa7960ba05f61cBB17b36b130A",
            "cfaV1Forwarder": "0x2CDd45c5182602a36d391F7F16DD9f8386C3bD8D",
            "idaV1": "0xA44dEC7A0Dde1a56AeDe4143C1ef89cf5d956782",
            "gdaV1": "0x51f571D934C59185f13d17301a36c07A2268B814",
<<<<<<< HEAD
            "gdaV1Forwarder": "0x6dA170169d5Fca20F902b7E5755346a97c94B07c",
=======
>>>>>>> 73eec252
            "superTokenFactory": "0x1C92042426B6bAAe497bEf461B6d8342D03aEc92",
            "constantOutflowNFT": "0x49583f57EFeBe733EC872c5d5437116085a3eE3c",
            "constantInflowNFT": "0x67d0Efab10b390206b356BA7FB453Ab56AAB7480",
            "superfluidLoader": "0x36446Ec9C7909608065dEB7f491701d815B880e5",
            "autowrap": {
                "manager": "0x30aE282CF477E2eF28B14d0125aCEAd57Fe1d7a1",
                "wrapStrategy": "0x1D65c6d3AD39d454Ea8F682c49aE7744706eA96d"
            },
            "existentialNFTCloneFactory": "0xF76529ddEE7AA7890323eCa40C212758DD93B888"
        },
        "startBlockV1": 3220000,
        "logsQueryRange": 50000,
        "explorer": "https://testnet.snowtrace.io",
        "subgraphV1": {
            "name": "protocol-v1-avalanche-fuji",
            "hostedEndpoint": "https://api.thegraph.com/subgraphs/name/superfluid-finance/protocol-v1-avalanche-fuji"
        },
        "publicRPCs": [
            "https://api.avax-test.network/ext/bc/C/rpc",
            "https://avalanche-fuji-c-chain.publicnode.com"
        ],
        "trustedForwarders": [
            "0x6271Ca63D30507f2Dcbf99B52787032506D75BBF",
            "0xb539068872230f20456CF38EC52EF2f91AF4AE49",
            "0xd8253782c45a12053594b9deB72d8e8aB2Fca54c"
        ]
    },
    {
        "name": "eth-sepolia",
        "isTestnet": true,
        "networkId": 11155111,
        "chainId": 11155111,
        "sfId": 106,
        "shortName": "sepolia",
        "uppercaseName": "ETH_SEPOLIA",
        "humanReadableName": "Sepolia",
        "nativeTokenSymbol": "ETH",
        "nativeTokenWrapper": "0x30a6933Ca9230361972E413a15dC8114c952414e",
        "contractsV1": {
            "resolver": "0x6813edE4E78ecb830d380d0F7F684c12aAc95F02",
            "host": "0x109412E3C84f0539b43d39dB691B08c90f58dC7c",
            "governance": "0x21d4E9fbB9DB742E6ef4f29d189a7C18B0b59136",
            "cfaV1": "0x6836F23d6171D74Ef62FcF776655aBcD2bcd62Ef",
            "cfaV1Forwarder": "0xcfA132E353cB4E398080B9700609bb008eceB125",
            "idaV1": "0x9358C7dCCc6B8CA6F526311e8ac266F8C861B7ea",
            "superTokenFactory": "0x254C2e152E8602839D288A7bccdf3d0974597193",
            "constantOutflowNFT": "0xfBE332e001D6b54e1F4B63c2343B8E7746d99Ece",
            "constantInflowNFT": "0xC95346B7394009ccEfaA62Eca28797804B2bCF1C",
            "superfluidLoader": "0x554c06487bEc8c890A0345eb05a5292C1b1017Bd",
            "existentialNFTCloneFactory": "0x0D1F0d4629B722b4dFabd195c14F12f2095418d9"
        },
        "startBlockV1": 3322400,
        "logsQueryRange": 10000,
        "explorer": "https://sepolia.etherscan.io",
        "subgraphV1": {
            "name": "protocol-v1-eth-sepolia",
            "satsumaEndpoint": "https://subgraph.satsuma-prod.com/c5br3jaVlJI6/superfluid/eth-sepolia/api"
        },
        "publicRPCs": [
            "https://rpc.sepolia.org",
            "https://ethereum-sepolia.blockpi.network/v1/rpc/public"
        ]
    },
    {
        "name": "base-goerli",
        "isTestnet": true,
        "networkId": 84531,
        "chainId": 84531,
        "sfId": 107,
        "shortName": "bgoerli",
        "uppercaseName": "BASE_GOERLI",
        "humanReadableName": "Base Goerli",
        "nativeTokenSymbol": "ETH",
        "nativeTokenWrapper": "0x7fFCE315B2014546bA461d54eDed7AAc70DF4f53",
        "contractsV1": {
            "resolver": "0x598D5dB9902cbBd6e8Ee9CDb3A231377cdA2f018",
            "host": "0x507c3a7C6Ccc253884A2e3a3ee2A211cC7E796a6",
            "governance": "0xbe20Bac0DCF6f01834F51CCDab2dD72707C6e9b6",
            "cfaV1": "0x4C476F2Fb27272680F2f6f2592E94d9e704691bC",
            "cfaV1Forwarder": "0xcfA132E353cB4E398080B9700609bb008eceB125",
            "idaV1": "0xaa4FCc799B8857FA87b2945Dc6572D5d76b35485",
            "superTokenFactory": "0x1015BE31D7711D95d2c3444708FB53cC851ba856",
            "constantOutflowNFT": "0x4E89088Cd14064f38E5B2F309cFaB9C864F9a8e6",
            "constantInflowNFT": "0xda6db863cb2EE39b196edB8159c38A1ed5c55344",
            "superfluidLoader": "0x15F0Ca26781C3852f8166eD2ebce5D18265cceb7",
            "existentialNFTCloneFactory": "0x42B332F56BCD15F0D7cd523E5eC26Cd0734621eD"
        },
        "startBlockV1": 5249500,
        "logsQueryRange": 10000,
        "explorer": "https://goerli.basescan.org/",
        "subgraphV1": {
            "name": "protocol-v1-base-goerli"
        },
        "publicRPCs": [
            "https://goerli.base.org",
            "https://base-goerli.public.blastapi.io"
        ],
        "trustedForwarders": [
            "0xb539068872230f20456CF38EC52EF2f91AF4AE49",
            "0xd8253782c45a12053594b9deB72d8e8aB2Fca54c"
        ]
    },
    {
        "name": "polygon-zkevm-testnet",
        "isTestnet": true,
        "networkId": 1442,
        "chainId": 1442,
        "sfId": 108,
        "shortName": "pzkevmtest",
        "uppercaseName": "POLYGON_ZKEVM_TESTNET",
        "humanReadableName": "Polygon zkEVM Testnet",
        "nativeTokenSymbol": "ETH",
        "nativeTokenWrapper": "0x6345Aa6cec42a85160CF436810F97661e28c1876",
        "contractsV1": {
            "resolver": "0x642332562BC60a4Bd9681E7bb1588f7456A497aC",
            "host": "0xe64f81d5dDdA1c7172e5C6d964E8ef1BD82D8704",
            "governance": "0xF21019b8688e7730Ca6D9002569eCBaF8d1A3083",
            "cfaV1": "0x1EAa5ceA064aab2692AF257FB31f5291fdA3Cdee",
            "cfaV1Forwarder": "0xcfA132E353cB4E398080B9700609bb008eceB125",
            "idaV1": "0xBf22019a4A4430bA67D3B0c8B4d5Edc48F913301",
            "superTokenFactory": "0x0F3B163623F05b2BfF42956f7C7bd31456bd83a2",
            "constantOutflowNFT": "0xDBD6f113E46A99D7BF95edfa47390c0c8127E922",
            "constantInflowNFT": "0xcb05535bd212eCFC4B7b9db81d6C2C768b726776",
            "superfluidLoader": "0xda6db863cb2EE39b196edB8159c38A1ed5c55344",
            "existentialNFTCloneFactory": "0x70bbB7a057A13070dF11d533e8f299357D778637"
        },
        "startBlockV1": 726000,
        "logsQueryRange": 20000,
        "explorer": "https://testnet-zkevm.polygonscan.org/",
        "subgraphV1": {
            "name": "protocol-v1-polygon-zkevm-testnet"
        },
        "publicRPCs": ["https://rpc.public.zkevm-test.net"],
        "trustedForwarders": [
            "0xb539068872230f20456CF38EC52EF2f91AF4AE49",
            "0xd8253782c45a12053594b9deB72d8e8aB2Fca54c"
        ]
    },
    {
        "name": "xdai-mainnet",
        "isTestnet": false,
        "networkId": 100,
        "chainId": 100,
        "sfId": 1,
        "shortName": "xdai",
        "uppercaseName": "XDAI_MAINNET",
        "humanReadableName": "Gnosis Chain",
        "nativeTokenSymbol": "xDAI",
        "nativeTokenWrapper": "0x59988e47A3503AaFaA0368b9deF095c818Fdca01",
        "contractsV1": {
            "resolver": "0xD2009765189164b495c110D61e4D301729079911",
            "host": "0x2dFe937cD98Ab92e59cF3139138f18c823a4efE7",
            "governance": "0xaCc7380323681fdb8a0B9F2FE7d69dDFf0664478",
            "cfaV1": "0xEbdA4ceF883A7B12c4E669Ebc58927FBa8447C7D",
            "cfaV1Forwarder": "0xcfA132E353cB4E398080B9700609bb008eceB125",
            "idaV1": "0x7888ac96F987Eb10E291F34851ae0266eF912081",
            "superTokenFactory": "0x23410e2659380784498509698ed70E414D384880",
            "constantOutflowNFT": "0xfC00dEE8a980110c5608A823a5B3af3872635456",
            "constantInflowNFT": "0x1497440B4E92DC4ca0F76223b28C20Cb9cB8a0f1",
            "superfluidLoader": "0x21d4E9fbB9DB742E6ef4f29d189a7C18B0b59136",
            "toga": "0xb7DE52F4281a7a276E18C40F94cd93159C4A2d22",
            "batchLiquidator": "0x27636F8E129cdd4ccA0F30E2b4C116DDaC773bE5",
            "superSpreader": "0x74CDF863b00789c29734F8dFd9F83423Bc55E4cE",
            "flowScheduler": "0x9cC7fc484fF588926149577e9330fA5b2cA74336",
            "vestingScheduler": "0x0170FFCC75d178d426EBad5b1a31451d00Ddbd0D",
            "wrapManager": "0x7a2899D179a8F205C8EDAd2e52954cA5f6d48D1A",
            "wrapStrategy": "0xc3B7f0b221a002fE8Fc93b4Ef9BB6362950510F2",
            "autowrap": {
                "manager": "0x8082e58681350876aFe8f52d3Bf8672034A03Db0",
                "wrapStrategy": "0x51FBAbD31A615E14b1bC12E9d887f60997264a4E"
            },
            "existentialNFTCloneFactory": "0xCd67c5bC1dfA3FF7d86b5ABc62A65C912Cbd2DA7"
        },
        "startBlockV1": 14820000,
        "logsQueryRange": 20000,
        "explorer": "https://gnosisscan.io",
        "subgraphV1": {
            "name": "protocol-v1-xdai",
            "hostedEndpoint": "https://api.thegraph.com/subgraphs/name/superfluid-finance/protocol-v1-xdai",
            "satsumaEndpoint": "https://subgraph.satsuma-prod.com/c5br3jaVlJI6/superfluid/xdai/api"
        },
        "subgraphVesting": {
            "name": "vesting-v1-xdai-mainnet",
            "hostedEndpoint": "https://api.thegraph.com/subgraphs/name/superfluid-finance/vesting-v1-xdai-mainnet"
        },
        "subgraphFlowScheduler": {
            "name": "scheduling-v1-xdai-mainnet",
            "hostedEndpoint": "https://api.thegraph.com/subgraphs/name/superfluid-finance/scheduling-v1-xdai-mainnet"
        },
        "subgraphAutoWrap": {
            "name": "auto-wrap-v1-xdai-mainnet",
            "hostedEndpoint": "https://api.thegraph.com/subgraphs/name/superfluid-finance/auto-wrap-v1-xdai-mainnet"
        },
        "publicRPCs": [
            "https://rpc.gnosischain.com",
            "https://gnosischain-rpc.gateway.pokt.network"
        ],
        "coinGeckoId": "xdai"
    },
    {
        "name": "polygon-mainnet",
        "isTestnet": false,
        "networkId": 137,
        "chainId": 137,
        "sfId": 2,
        "shortName": "matic",
        "uppercaseName": "POLYGON_MAINNET",
        "humanReadableName": "Polygon",
        "nativeTokenSymbol": "MATIC",
        "nativeTokenWrapper": "0x3aD736904E9e65189c3000c7DD2c8AC8bB7cD4e3",
        "contractsV1": {
            "resolver": "0xE0cc76334405EE8b39213E620587d815967af39C",
            "host": "0x3E14dC1b13c488a8d5D310918780c983bD5982E7",
            "governance": "0x3AD3f7A0965Ce6f9358AD5CCE86Bc2b05F1EE087",
            "cfaV1": "0x6EeE6060f715257b970700bc2656De21dEdF074C",
            "cfaV1Forwarder": "0xcfA132E353cB4E398080B9700609bb008eceB125",
            "idaV1": "0xB0aABBA4B2783A72C52956CDEF62d438ecA2d7a1",
            "superTokenFactory": "0x2C90719f25B10Fc5646c82DA3240C76Fa5BcCF34",
            "constantOutflowNFT": "0x554e2bbaCF43FD87417b7201A9F1649a3ED89d68",
            "constantInflowNFT": "0x55909bB8cd8276887Aae35118d60b19755201c68",
            "superfluidLoader": "0x15F0Ca26781C3852f8166eD2ebce5D18265cceb7",
            "toga": "0x6AEAeE5Fd4D05A741723D752D30EE4D72690A8f7",
            "batchLiquidator": "0xA6Cdb472e7E22Bf30ae6fB752E4a13eBF3c12165",
            "flowScheduler": "0x55F7758dd99d5e185f4CC08d4Ad95B71f598264D",
            "vestingScheduler": "0xcFE6382B33F2AdaFbE46e6A26A88E0182ae32b0c",
            "autowrap": {
                "manager": "0x2581c27E7f6D6AF452E63fCe884EDE3EDd716b32",
                "wrapStrategy": "0xb4afa36BAd8c76976Dc77a21c9Ad711EF720eE4b"
            },
            "existentialNFTCloneFactory": "0x497aa106Da00BFa8f8BC266EF0793131930Fa630"
        },
        "startBlockV1": 11650500,
        "logsQueryRange": 10000,
        "explorer": "https://polygonscan.com",
        "subgraphV1": {
            "name": "protocol-v1-matic",
            "hostedEndpoint": "https://api.thegraph.com/subgraphs/name/superfluid-finance/protocol-v1-matic",
            "satsumaEndpoint": "https://subgraph.satsuma-prod.com/c5br3jaVlJI6/superfluid/matic/api"
        },
        "subgraphVesting": {
            "name": "vesting-v1-polygon-mainnet",
            "hostedEndpoint": "https://api.thegraph.com/subgraphs/name/superfluid-finance/vesting-v1-polygon-mainnet"
        },
        "subgraphFlowScheduler": {
            "name": "scheduling-v1-polygon-mainnet",
            "hostedEndpoint": "https://api.thegraph.com/subgraphs/name/superfluid-finance/scheduling-v1-polygon-mainnet"
        },
        "subgraphAutoWrap": {
            "name": "auto-wrap-v1-polygon-mainnet",
            "hostedEndpoint": "https://api.thegraph.com/subgraphs/name/superfluid-finance/auto-wrap-v1-polygon-mainnet"
        },
        "publicRPCs": [
            "https://polygon-rpc.com",
            "https://poly-rpc.gateway.pokt.network"
        ],
        "coinGeckoId": "polygon-pos"
    },
    {
        "name": "optimism-mainnet",
        "isTestnet": false,
        "networkId": 10,
        "chainId": 10,
        "sfId": 3,
        "shortName": "optimism",
        "uppercaseName": "OPTIMISM_MAINNET",
        "humanReadableName": "Optimism",
        "nativeTokenSymbol": "ETH",
        "nativeTokenWrapper": "0x4ac8bD1bDaE47beeF2D1c6Aa62229509b962Aa0d",
        "contractsV1": {
            "resolver": "0x743B5f46BC86caF41bE4956d9275721E0531B186",
            "host": "0x567c4B141ED61923967cA25Ef4906C8781069a10",
            "governance": "0x0170FFCC75d178d426EBad5b1a31451d00Ddbd0D",
            "cfaV1": "0x204C6f131bb7F258b2Ea1593f5309911d8E458eD",
            "cfaV1Forwarder": "0xcfA132E353cB4E398080B9700609bb008eceB125",
            "idaV1": "0xc4ce5118C3B20950ee288f086cb7FC166d222D4c",
            "superTokenFactory": "0x8276469A443D5C6B7146BED45e2abCaD3B6adad9",
            "constantOutflowNFT": "0xFb2b126660BE2fdEBa254b1F6e4348644E8482e7",
            "constantInflowNFT": "0x0C6D90a98426bfD572a5c5Be572a7f6Bd1C5ED76",
            "superfluidLoader": "0x8E310ce29Ab7Fa2878944A65BB0eaF97B1853d40",
            "toga": "0xA3c8502187fD7a7118eAD59dc811281448946C8f",
            "batchLiquidator": "0x36Df169DBf5CE3c6f58D46f0addeF58F01381232",
            "flowScheduler": "0x55c8fc400833eEa791087cF343Ff2409A39DeBcC",
            "vestingScheduler": "0x65377d4dfE9c01639A41952B5083D58964782892",
            "autowrap": {
                "manager": "0x1fA76f2Cd0C3fe6c399A80111408d9C42C0CAC23",
                "wrapStrategy": "0x0Cf060a501c0040e9CCC708eFE94079F501c6Bb4"
            },
            "existentialNFTCloneFactory": "0xCb0Ff4D0cA186f0Fc0301258066Fe3fA258417a6"
        },
        "startBlockV1": 4300000,
        "logsQueryRange": 50000,
        "explorer": "https://optimistic.etherscan.io",
        "subgraphV1": {
            "name": "protocol-v1-optimism-mainnet",
            "hostedEndpoint": "https://api.thegraph.com/subgraphs/name/superfluid-finance/protocol-v1-optimism-mainnet"
        },
        "subgraphVesting": {
            "name": "vesting-v1-optimism-mainnet",
            "hostedEndpoint": "https://api.thegraph.com/subgraphs/name/superfluid-finance/vesting-v1-optimism-mainnet"
        },
        "subgraphFlowScheduler": {
            "name": "scheduling-v1-optimism-mainnet",
            "hostedEndpoint": "https://api.thegraph.com/subgraphs/name/superfluid-finance/scheduling-v1-optimism-mainnet"
        },
        "subgraphAutoWrap": {
            "name": "auto-wrap-v1-optimism-mainnet",
            "hostedEndpoint": "https://api.thegraph.com/subgraphs/name/superfluid-finance/auto-wrap-v1-optimism-mainnet"
        },
        "publicRPCs": [
            "https://mainnet.optimism.io",
            "https://rpc.ankr.com/optimism"
        ],
        "coinGeckoId": "optimistic-ethereum"
    },
    {
        "name": "arbitrum-one",
        "isTestnet": false,
        "networkId": 42161,
        "chainId": 42161,
        "sfId": 4,
        "shortName": "arbone",
        "uppercaseName": "ARBITRUM_ONE",
        "humanReadableName": "Arbitrum One",
        "nativeTokenSymbol": "ETH",
        "nativeTokenWrapper": "0xe6C8d111337D0052b9D88BF5d7D55B7f8385ACd3",
        "contractsV1": {
            "resolver": "0x609b9d9d6Ee9C3200745A79B9d3398DBd63d509F",
            "host": "0xCf8Acb4eF033efF16E8080aed4c7D5B9285D2192",
            "governance": "0x0170FFCC75d178d426EBad5b1a31451d00Ddbd0D",
            "cfaV1": "0x731FdBB12944973B500518aea61942381d7e240D",
            "cfaV1Forwarder": "0xcfA132E353cB4E398080B9700609bb008eceB125",
            "idaV1": "0x2319C7e07EB063340D2a0E36709B0D65fda75986",
            "superTokenFactory": "0x1C21Ead77fd45C84a4c916Db7A6635D0C6FF09D6",
            "constantOutflowNFT": "0x051e766e2d8dc65ae2bFCF084A50AD0447634227",
            "constantInflowNFT": "0x0043d7c85C8b96a49A72A92C0B48CdC4720437d7",
            "superfluidLoader": "0xB99cA401e10D277345BcFb281AC148a2e16Db466",
            "toga": "0xFC63B7C762B10670Eda15cF3ca3970bCDB28C9eF",
            "batchLiquidator": "0x6C66e5c5D201A753ff497F2e9eC5D545631854d0",
            "flowScheduler": "0x3fA8B653F9abf91428800C0ba0F8D145a71F97A1",
            "vestingScheduler": "0x55c8fc400833eEa791087cF343Ff2409A39DeBcC",
            "autowrap": {
                "manager": "0xf01825eAFAe5CD1Dab5593EFAF218efC8968D272",
                "wrapStrategy": "0x342076aA957B0ec8bC1d3893af719b288eA31e61"
            },
            "existentialNFTCloneFactory": "0xF353978890204756fc5fa6dfbD16a91eac9E6f4d"
        },
        "startBlockV1": 7600000,
        "logsQueryRange": 50000,
        "explorer": "https://arbiscan.io",
        "subgraphV1": {
            "name": "protocol-v1-arbitrum-one",
            "hostedEndpoint": "https://api.thegraph.com/subgraphs/name/superfluid-finance/protocol-v1-arbitrum-one"
        },
        "subgraphVesting": {
            "name": "vesting-v1-arbitrum-one",
            "hostedEndpoint": "https://api.thegraph.com/subgraphs/name/superfluid-finance/vesting-v1-arbitrum-one"
        },
        "subgraphFlowScheduler": {
            "name": "scheduling-v1-arbitrum-one",
            "hostedEndpoint": "https://api.thegraph.com/subgraphs/name/superfluid-finance/scheduling-v1-arbitrum-one"
        },
        "subgraphAutoWrap": {
            "name": "auto-wrap-v1-arbitrum-one",
            "hostedEndpoint": "https://api.thegraph.com/subgraphs/name/superfluid-finance/auto-wrap-v1-arbitrum-one"
        },
        "publicRPCs": [
            "https://arb1.arbitrum.io/rpc",
            "https://arbitrum.blockpi.network/v1/rpc/public"
        ],
        "coinGeckoId": "arbitrum-one"
    },
    {
        "name": "avalanche-c",
        "isTestnet": false,
        "networkId": 43114,
        "chainId": 43114,
        "sfId": 5,
        "shortName": "avalanche",
        "uppercaseName": "AVALANCHE_C",
        "humanReadableName": "Avalanche C",
        "nativeTokenSymbol": "AVAX",
        "nativeTokenWrapper": "0xBE916845D8678b5d2F7aD79525A62D7c08ABba7e",
        "contractsV1": {
            "resolver": "0x24a3F04F70B7f07B9673EadD3e146391BcfEa5c1",
            "host": "0x60377C7016E4cdB03C87EF474896C11cB560752C",
            "governance": "0xF74390BabA510ec2fE196c2e02B037380d7a6F12",
            "cfaV1": "0x6946c5B38Ffea373b0a2340b4AEf0De8F6782e58",
            "cfaV1Forwarder": "0xcfA132E353cB4E398080B9700609bb008eceB125",
            "idaV1": "0x1fA9fFe8Db73F701454B195151Db4Abb18423cf2",
            "superTokenFactory": "0x464AADdBB2B80f3Cb666522EB7381bE610F638b4",
            "constantOutflowNFT": "0x4247bA6C3658Fa5C0F523BAcea8D0b97aF1a175e",
            "constantInflowNFT": "0x82b9D8A91A5b333b5A6e78439551ea0E7da153E3",
            "superfluidLoader": "0x2601E69a2D16C8Ccc8aEe8cE9F59d24a59986B9E",
            "toga": "0x3D9A67D5ec1E72CEcA8157e028855056786b6159",
            "batchLiquidator": "0xdddaD64A9Fe7709A729C4a5428617e369278e0b6",
            "flowScheduler": "0xF7AfF590E9DE493D7ACb421Fca7f1E35C1ad4Ce5",
            "vestingScheduler": "0x3fA8B653F9abf91428800C0ba0F8D145a71F97A1",
            "autowrap": {
                "manager": "0x8082e58681350876aFe8f52d3Bf8672034A03Db0",
                "wrapStrategy": "0x51FBAbD31A615E14b1bC12E9d887f60997264a4E"
            },
            "existentialNFTCloneFactory": "0x94aE5f52E401A5766b0877d2f030cFb9C3792BD7"
        },
        "startBlockV1": 14700000,
        "logsQueryRange": 50000,
        "explorer": "https://snowtrace.io",
        "subgraphV1": {
            "name": "protocol-v1-avalanche-c",
            "hostedEndpoint": "https://api.thegraph.com/subgraphs/name/superfluid-finance/protocol-v1-avalanche-c"
        },
        "subgraphVesting": {
            "name": "vesting-v1-avalanche-c",
            "hostedEndpoint": "https://api.thegraph.com/subgraphs/name/superfluid-finance/vesting-v1-avalanche-c"
        },
        "subgraphFlowScheduler": {
            "name": "scheduling-v1-avalanche-c",
            "hostedEndpoint": "https://api.thegraph.com/subgraphs/name/superfluid-finance/scheduling-v1-avalanche-c"
        },
        "subgraphAutoWrap": {
            "name": "auto-wrap-v1-avalanche-c",
            "hostedEndpoint": "https://api.thegraph.com/subgraphs/name/superfluid-finance/auto-wrap-v1-avalanche-c"
        },
        "publicRPCs": [
            "https://api.avax.network/ext/bc/C/rpc",
            "https://rpc.ankr.com/avalanche"
        ],
        "coinGeckoId": "avalanche"
    },
    {
        "name": "bsc-mainnet",
        "isTestnet": false,
        "networkId": 56,
        "chainId": 56,
        "sfId": 5,
        "shortName": "bsc",
        "uppercaseName": "BSC_MAINNET",
        "humanReadableName": "BNB Smart Chain",
        "nativeTokenSymbol": "BNB",
        "nativeTokenWrapper": "0x529A4116F160c833c61311569D6B33dFF41fD657",
        "contractsV1": {
            "resolver": "0x69604aA4e9e8BF44A73C680997205Edb03A92E41",
            "host": "0xd1e2cFb6441680002Eb7A44223160aB9B67d7E6E",
            "governance": "0xee07D9fce4Cf2a891BC979E9d365929506C2982f",
            "cfaV1": "0x49c38108870e74Cb9420C0991a85D3edd6363F75",
            "cfaV1Forwarder": "0xcfA132E353cB4E398080B9700609bb008eceB125",
            "idaV1": "0x594ed9Cd773584B645aC1F5B11020d3b32cDF07d",
            "superTokenFactory": "0x8bde47397301F0Cd31b9000032fD517a39c946Eb",
            "constantOutflowNFT": "0xcb05535bd212eCFC4B7b9db81d6C2C768b726776",
            "constantInflowNFT": "0xbF7BCcE8D60A9C3F6bFaEc9346Aa85B9f781a4e9",
            "superfluidLoader": "0x3C26e5bEbc68EaAf4efcd88F8E5A6Aeb77b65579",
            "toga": "0xFCD84210f5d51Cd40a30443d44d6A5500d5D10dF",
            "batchLiquidator": "0x5487d078CA8933e83d91d5E7AFBe3A7bfC3412d6",
            "flowScheduler": "0x2f9e2A2A59405682d4F86779275CF5525AD7eC2B",
            "vestingScheduler": "0x9B91c27f78376383003C6A12Ad12B341d016C5b9",
            "autowrap": {
                "manager": "0x2AcdD61ac1EFFe1535109449c31889bdE8d7f325",
                "wrapStrategy": "0x9e308cb079ae130790F604b1030cDf386670f199"
            },
            "existentialNFTCloneFactory": "0xe9F27eb8cdAaA0B01a4034e109496C3026b01bd9"
        },
        "startBlockV1": 18800000,
        "logsQueryRange": 5000,
        "explorer": "https://bscscan.com",
        "subgraphV1": {
            "name": "protocol-v1-bsc-mainnet",
            "hostedEndpoint": "https://api.thegraph.com/subgraphs/name/superfluid-finance/protocol-v1-bsc-mainnet"
        },
        "subgraphVesting": {
            "name": "vesting-v1-bsc-mainnet",
            "hostedEndpoint": "https://api.thegraph.com/subgraphs/name/superfluid-finance/vesting-v1-bsc-mainnet"
        },
        "subgraphFlowScheduler": {
            "name": "scheduling-v1-bsc-mainnet",
            "hostedEndpoint": "https://api.thegraph.com/subgraphs/name/superfluid-finance/scheduling-v1-bsc-mainnet"
        },
        "subgraphAutoWrap": {
            "name": "auto-wrap-v1-bsc-mainnet",
            "hostedEndpoint": "https://api.thegraph.com/subgraphs/name/superfluid-finance/auto-wrap-v1-bsc-mainnet"
        },
        "publicRPCs": [
            "https://bscrpc.com",
            "https://bsc-dataseed.binance.org"
        ],
        "coinGeckoId": "binance-smart-chain"
    },
    {
        "name": "eth-mainnet",
        "isTestnet": false,
        "networkId": 1,
        "chainId": 1,
        "sfId": 6,
        "shortName": "mainnet",
        "uppercaseName": "ETH_MAINNET",
        "humanReadableName": "Ethereum",
        "nativeTokenSymbol": "ETH",
        "nativeTokenWrapper": "0xC22BeA0Be9872d8B7B3933CEc70Ece4D53A900da",
        "contractsV1": {
            "resolver": "0xeE4cD028f5fdaAdeA99f8fc38e8bA8A57c90Be53",
            "host": "0x4E583d9390082B65Bef884b629DFA426114CED6d",
            "governance": "0xe2E14e2C4518cB06c32Cd0818B4C01f53E1Ba653",
            "cfaV1": "0x2844c1BBdA121E9E43105630b9C8310e5c72744b",
            "cfaV1Forwarder": "0xcfA132E353cB4E398080B9700609bb008eceB125",
            "idaV1": "0xbCF9cfA8Da20B591790dF27DE65C1254Bf91563d",
            "superTokenFactory": "0x0422689cc4087b6B7280e0a7e7F655200ec86Ae1",
            "superfluidLoader": "0x9775EEBdfF8AE845e7Ad3d1D04B85e6c6d284aCB",
            "toga": "0x8B5a2CF69a56d7F8Fa027edcA23594cdDF544dDc",
            "batchLiquidator": "0x554c06487bEc8c890A0345eb05a5292C1b1017Bd",
            "flowScheduler": "0xAA0cD305eD020137E302CeCede7b18c0A05aCCDA",
            "vestingScheduler": "0x39D5cBBa9adEBc25085a3918d36D5325546C001B",
            "autowrap": {
                "manager": "0x30aE282CF477E2eF28B14d0125aCEAd57Fe1d7a1",
                "wrapStrategy": "0x1D65c6d3AD39d454Ea8F682c49aE7744706eA96d"
            }
        },
        "startBlockV1": 15870000,
        "logsQueryRange": 10000,
        "explorer": "https://etherscan.io",
        "subgraphV1": {
            "name": "protocol-v1-eth-mainnet",
            "hostedEndpoint": "https://api.thegraph.com/subgraphs/name/superfluid-finance/protocol-v1-eth-mainnet",
            "satsumaEndpoint": "https://subgraph.satsuma-prod.com/c5br3jaVlJI6/superfluid/eth-mainnet/api"
        },
        "subgraphVesting": {
            "name": "vesting-v1-eth-mainnet",
            "hostedEndpoint": "https://api.thegraph.com/subgraphs/name/superfluid-finance/vesting-v1-eth-mainnet"
        },
        "subgraphFlowScheduler": {
            "name": "scheduling-v1-eth-mainnet",
            "hostedEndpoint": "https://api.thegraph.com/subgraphs/name/superfluid-finance/scheduling-v1-eth-mainnet"
        },
        "subgraphAutoWrap": {
            "name": "auto-wrap-v1-eth-mainnet",
            "hostedEndpoint": "https://api.thegraph.com/subgraphs/name/superfluid-finance/auto-wrap-v1-eth-mainnet"
        },
        "publicRPCs": [
            "https://cloudflare-eth.com",
            "https://eth-rpc.gateway.pokt.network"
        ],
        "coinGeckoId": "ethereum"
    },
    {
        "name": "celo-mainnet",
        "isTestnet": false,
        "networkId": 42220,
        "chainId": 42220,
        "sfId": 7,
        "shortName": "celo",
        "uppercaseName": "CELO_MAINNET",
        "humanReadableName": "Celo",
        "nativeTokenSymbol": "CELO",
        "nativeTokenWrapper": "0x671425Ae1f272Bc6F79beC3ed5C4b00e9c628240",
        "contractsV1": {
            "resolver": "0x05eE721BD4D803d6d477Aa7607395452B65373FF",
            "host": "0xA4Ff07cF81C02CFD356184879D953970cA957585",
            "governance": "0x0170FFCC75d178d426EBad5b1a31451d00Ddbd0D",
            "cfaV1": "0x9d369e78e1a682cE0F8d9aD849BeA4FE1c3bD3Ad",
            "cfaV1Forwarder": "0xcfA132E353cB4E398080B9700609bb008eceB125",
            "idaV1": "0x26747Fe93fAC8bF28E1e24A558a2bC7E4d9846cA",
            "superTokenFactory": "0x36be86dEe6BC726Ed0Cbd170ccD2F21760BC73D9",
            "constantOutflowNFT": "0xbe49ac1EadAc65dccf204D4Df81d650B50122aB2",
            "constantInflowNFT": "0x0FB7694c990CF19001127391Dbe53924dd7a61c7",
            "superfluidLoader": "0xAd6e6849d8eEa62AF9271808afb726610fB451a6",
            "toga": "0x9bCa3a623e7b2e248510d88B2894F54898d88F91",
            "batchLiquidator": "0x21d4E9fbB9DB742E6ef4f29d189a7C18B0b59136",
            "existentialNFTCloneFactory": "0x051e766e2d8dc65ae2bFCF084A50AD0447634227"
        },
        "startBlockV1": 16393000,
        "logsQueryRange": 20000,
        "explorer": "https://celoscan.io",
        "subgraphV1": {
            "name": "protocol-v1-celo-mainnet",
            "hostedEndpoint": "https://api.thegraph.com/subgraphs/name/superfluid-finance/protocol-v1-celo-mainnet"
        },
        "publicRPCs": ["https://forno.celo.org", "https://rpc.ankr.com/celo"],
        "coinGeckoId": "celo"
    },
    {
        "name": "base-mainnet",
        "isTestnet": false,
        "networkId": 8453,
        "chainId": 8453,
        "sfId": 8,
        "shortName": "base",
        "uppercaseName": "BASE_MAINNET",
        "humanReadableName": "Base",
        "nativeTokenSymbol": "ETH",
        "nativeTokenWrapper": "0x46fd5cfB4c12D87acD3a13e92BAa53240C661D93",
        "contractsV1": {
            "resolver": "0x6a214c324553F96F04eFBDd66908685525Da0E0d",
            "host": "0x4C073B3baB6d8826b8C5b229f3cfdC1eC6E47E74",
            "governance": "0x55F7758dd99d5e185f4CC08d4Ad95B71f598264D",
            "cfaV1": "0x19ba78B9cDB05A877718841c574325fdB53601bb",
            "cfaV1Forwarder": "0xcfA132E353cB4E398080B9700609bb008eceB125",
            "idaV1": "0x66DF3f8e14CF870361378d8F61356D15d9F425C4",
            "superTokenFactory": "0xe20B9a38E0c96F61d1bA6b42a61512D56Fea1Eb3",
            "constantOutflowNFT": "0xD3C78bb5a16Ea4ab584844eeb8F90Ac710c16355",
            "constantInflowNFT": "0x2d51962A9EE4D3C2819EF585eab7412c2a2C31Ac",
            "superfluidLoader": "0x6B24A6F34ab96267Fef9F8AC9fe6CC104C228127",
            "toga": "0xA87F76e99f6C8Ff8996d14f550ceF47f193D9A09",
            "batchLiquidator": "0x889ebeCaD5F8C34Fd96023456d0fC5cE54eb74Cb",
            "existentialNFTCloneFactory": "0x642332562BC60a4Bd9681E7bb1588f7456A497aC"
        },
        "startBlockV1": 1000000,
        "logsQueryRange": 20000,
        "explorer": "https://basescan.org",
        "subgraphV1": {
            "name": "protocol-v1-base-mainnet"
        },
        "publicRPCs": ["https://developer-access-mainnet.base.org"],
        "coinGeckoId": "base"
    }
]<|MERGE_RESOLUTION|>--- conflicted
+++ resolved
@@ -231,10 +231,7 @@
             "cfaV1Forwarder": "0x2CDd45c5182602a36d391F7F16DD9f8386C3bD8D",
             "idaV1": "0xA44dEC7A0Dde1a56AeDe4143C1ef89cf5d956782",
             "gdaV1": "0x51f571D934C59185f13d17301a36c07A2268B814",
-<<<<<<< HEAD
             "gdaV1Forwarder": "0x6dA170169d5Fca20F902b7E5755346a97c94B07c",
-=======
->>>>>>> 73eec252
             "superTokenFactory": "0x1C92042426B6bAAe497bEf461B6d8342D03aEc92",
             "constantOutflowNFT": "0x49583f57EFeBe733EC872c5d5437116085a3eE3c",
             "constantInflowNFT": "0x67d0Efab10b390206b356BA7FB453Ab56AAB7480",
