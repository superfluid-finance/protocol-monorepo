--- conflicted
+++ resolved
@@ -6,13 +6,8 @@
 
 ## [Unreleased]
 
-<<<<<<< HEAD
-- Map the name from subgraph to an unknown event, instead of "\_Unknown".
-=======
-### Changed
-
+### Changed
 -   Map the name from subgraph to an unknown event, instead of "\_Unknown".
->>>>>>> 1bf8e7cf
 
 ## [0.6.12] - 2023-10-23
 
