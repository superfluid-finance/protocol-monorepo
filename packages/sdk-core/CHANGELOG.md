--- conflicted
+++ resolved
@@ -6,14 +6,7 @@
 
 ## [Unreleased]
 
-<<<<<<< HEAD
-### Added
-- Support for `GeneralDistributionAgreementV1.sol` and `SuperfluidPool.sol` functionality
-=======
-### Changed
-
--   Map the name from subgraph to an unknown event, instead of "\_Unknown".
->>>>>>> 7f2e5cf9
+- Map the name from subgraph to an unknown event, instead of "\_Unknown".
 
 ## [0.6.12] - 2023-10-23
 
