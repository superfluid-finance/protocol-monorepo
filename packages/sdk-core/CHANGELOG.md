# Changelog

All notable changes to the SDK-core will be documented in this file.

This project adheres to [Semantic Versioning](https://semver.org/spec/v2.0.0.html).

## [Unreleased]

## [0.5.7] - 2022-10-13
<<<<<<< HEAD
### Breaking

-   `CFAv1Forwarder` integrated into SDK-Core and will be the default way of calling CFA agreements and `sender` is now a required property.
  - Migration: pass sender into the affected CFAv1 callAgreement functions - `create/update/deleteFlow`.
  > NOTE: You must pass `shouldUseCallAgreement` explicitly as a property if you want to execute these calls via the Host.
=======

### Breaking

-   `CFAv1Forwarder` integrated into SDK-Core and will be the default way of calling CFA agreements and `sender` is now a required property.
-   Migration: pass sender into the affected CFAv1 callAgreement functions - `create/update/deleteFlow`.
    > NOTE: You must pass `shouldUseCallAgreement` explicitly as a property if you want to execute these calls via the Host.
>>>>>>> b6367cdb

### Added

-   typechain files consumed from `@superfluid-finance/ethereum-contracts` and exported from SDK-Core

## [0.5.6] - 2022-09-07
<<<<<<< HEAD
### Fixes
- Correct `subgraphAPIEndpoint` in `getResolverData`

### Breaking
- Don't wrap `SubgraphClient` with `SFError`
=======

### Fixes

-   Correct `subgraphAPIEndpoint` in `getResolverData`

### Breaking

-   Don't wrap `SubgraphClient` with `SFError`
>>>>>>> b6367cdb

## [0.5.5] - 2022-08-31

### Added

-   Support for: `optimism-goerli` and `arbitrum-goerli` added

### Breaking

-   Support for: `rinkeby`, `ropsten`, `kovan`, `optimism-kovan` and `arbitrum-rinkeby` removed
-   Don't throw `SFError` when executing `Operation` or `BatchCall`; let the original error bubble up

### Fixes

-   Serialize a much smaller version of the cause in `SFError` (only `name`, `message`, `code`)
-   Change `SFError.name` from "Error" to "SFError"

# [0.5.4] - 2022-08-19

### Fixes

-   Properly console the cause, not the caught serialization error

## [0.5.3] - 2022-08-15

### Added

-   Map `indexId` to `IndexSubscription` when querying from Subgraph

### Fixes

-   Catch and handle serialization error

## [0.5.2] - 2022-07-26

### Added

-   Support for `isNativeAssetSuperToken` property on SuperToken entity queries
-   `callAppAction` Operation creator added to `Host` class

### Breaking

-   `BatchCall.getCallDataFunctionArgs` deprecates the old `BatchCall.getCallAgreementFunctionArgs`
    -   Migration:
        -   Replace `getCallAgreementFunctionArgs` with `getCallDataFunctionArgs` and pass in the fragment/ABI as the first argument, whilst keeping the same `callData` argument.
-   `Host.populateCallAgreementTxnAndReturnOperation` is replaced by `Host.callAgreement`
    -   Migration:
        -   Replace instances of `populateCallAgreementTxnAndReturnOperation` with `callAgreement`

### Fixes

-   Handle `CALL_APP_ACTION` operation type correctly in SDK-Core when doing a batch call
-   Undefined `process` in `constants.ts` in React and client-side apps using SDK-Core directly

## [0.5.1] - 2022-07-26

### Fixes

-   Patch fix serializeError strange serialization

## [0.5.0] - 2022-07-14

### Added

-   Support for SetEvent and Subgraph v1.4.4
-   `Framework.operation` method for easily creating `Operation` instances

### Fixes

-   Compile AJV validations to prevent unsafe-eval and did not allow SDK-Core usage inside Google Chrome extension due to unsafe-eval CSP

### Changed

-   `SFError` refactor to be more conventional. It inherits `Error` and uses `cause` to wrap internal errors.
-   Use `serialize-error` for serializing error object inside the message.
-   Export Operation & OperationType

### Breaking

-   `SFError.errorObject` renamed to `SFError.cause`

## [0.4.4] - 2022-06-30

### Added

-   Support for new event properties for Subgraph v1.4.1

### Breaking

-   Subgraph Query: `rewardAccount` renamed to `rewardAmountReceiver` on `AgreementLiquidatedV2Event` entity
-   `chainId` is a required property for framework initialization
-   `networkId` and `dataMode` no longer exist as properties for framework initialization

## [0.4.3] - 2022-06-29

### Added

-   BNB Chain support added

### Changed

-   `maybeCriticalAtTimestamp` is a nullable property now

## [0.4.2] - 2022-05-17

### Added

-   `QueryHandler` for transfer events

## [0.4.2] - 2022-05-17

### Fixed

-   Patched SDK-Core Subgraph files to be in sync with V1 Subgraph endpoint

## [0.4.1] - 2022-05-14

### Added

-   Avalanche Network Support

### Changed

-   Network constants consistent with canonical Superfluid name

## [0.4.0] - 2022-05-06

### Added

-   Added option to specify block details when querying through a `SubgraphQueryHandler`
-   Added Subgraph's `_meta` table query
-   Added `tokenSymbol` for `SubgraphQueryHandler` entity queries where `token` (token ID) was previously included
-   Added `PageNumberPaging` for UI development friendly pagination API
-   Added `AllPaging` to recursively query all results from Subgraph
-   Added support for `TypedDocumentNode` for `SubgraphClient`
-   Expose underlying ethers.js contracts for each class: CFAv1, Host, IDAv1 and `contracts` property in `Framework` class
-   Added new ACL function support: authorizing flow operator permissions and create/update/delete flow by operator
-   Added `nativeTokenSymbol` property to `constants.ts`
-   Split `SuperToken` class into: `WrapperSuperToken`, `PureSuperToken` and `NativeAssetSuperToken` classes
-   Added `loadWrapperSuperToken`, `loadNativeAssetSuperToken`, and `loadPureSuperToken` super token initialization functions
-   Support `upgrade`, `upgradeTo` and `downgrade` functions via `NativeAssetSuperToken`
-   Added `upgradeTo` to `WrapperSuperToken` class as this was missing as well

### Changed

-   Renamed `Token` to `ERC20Token`
-   Exported `ERC20Token`
-   Renamed `PagedResult.data` to `PagedResult.items`
-   Moved `listAllResults` into separate function from `Query` object
-   Removed `SubgraphClient.batchRequests` because Subgraph Node didn't support it

### Internal

-   Use `eslint-plugin-prettier` over separate `prettier` instance

### Breaking

-   The `SuperToken` class is now an abstract base class and no longer contains the functions `upgrade` and `downgrade`.
-   `underlyingToken` is possibly undefined on `SuperToken`: `WrapperSuperToken` has `underlyingToken`, but `PureSuperToken` and `NativeAssetSuperToken` do not.
    > NOTE: These changes are due to the split of `SuperToken` into `WrapperSuperToken`, `PureSuperToken` and `NativeAssetSuperToken` classes.
    -   Migration:
        -   if you are unsure of the type of the super token, you can use: `await framework.loadSuperToken("0x...");`
        -   if you want to load a wrapper super token, use: `await framework.loadWrapperSuperToken("DAIx");`
        -   if you want to load a native asset super token, use: `await framework.loadNativeAssetSuperToken("ETHx");`
        -   if you want to load a pure super token, use: `await framework.loadPureSuperToken("0x...");`

## [0.3.2] - 2022-03-16

### Added

-   Added "optimism-mainnet" and "arbitrum-one" support

## [0.3.1] - 2022-02-16

### Added

-   Added `indexValueCurrent` to `IndexSubscription` query to optimize calculating "total amount distributed" in consuming applications ([#629])
-   Added `indexTotalUnits` to `IndexSubscription` query to optimize calculating "pool percentage" in consuming applications ([#630])

### Fixed

-   Typo for `networkName: "arbitrum-rinkeby"` fixed (was expecting `"arbitrium-rinkeby"`) in `Framework.create` ([#637])

### Breaking

-   Using `"xdai"` as the `networkName` will no longer work. Updated to `"gnosis"`
    -   Migration: change `networkName` from `"xdai"` to `"gnosis"`

## [0.3.0] - 2022-02-02

### Added

-   New query handlers to cover full spectrum of Subgraph querying capabilities
    -   Used by the new release of SDK-redux
    -   Lacks an easy-to-use API for average SDK-core user

### Changed

-   `_ethers` is not exported for UMD build anymore. Use `window._ethers` instead.
-   `SFError` and `ErrorType` are now exported
-   Generated Subgraph types are now exported (`*_Filter` and `*_OrderBy` types)
    -   There are a lot of Subgraph types, so it does make the namespace crowded. We'll alleviate it in a later release.

## [0.2.1] - 2022-01-31

### Added

-   Load `SuperToken` by token symbol as long as the token is listed on the resolver ([#588])

## [0.2.0] - 2022-01-14

### Added

-   Support for new testnets: Optimism Kovan, Avalanche Fuji, and Arbitrum Rinkeby ([#526])
-   Working UMD build added to package and removed duplicated .d.ts typing files from package ([#535])
-   ethers.js overrides object support added to all `Operation` creation functions ([#540])
-   `Query` class overhaul: fuller filter and ordering and more generation of types

### Changed

-   package.json cleanup and subgraph schema updated ([#522])
-   Simpler provider logic for Framework creation ([#537])
-   Use V1 instead of devSubgraph endpoints ([#550])
-   `superTokenFactoryAddress` removed from `IConfig` interface ([#556])

### Fixed

-   Outdated README.md cleanup and updates ([#520], [#524], [#526], [#530], [#537], [#549], [#556])
-   `BatchCall` for callAgreement functions fixed, flow rate calculation utils logic fixed ([#526])
-   Improper base 18 number for flow rate calculation utils ([#545])
-   single network deploy implemented ([#506])
-   eslint errors and .json imports fixed ([#535])

### Breaking

-   Breaking change: Framework.create interface breaking change:`web3Ethers` and `hardhatEthers` properties removed ([#537])
    -   Migration: if you were using one of these two properties, change the property `web3Ethers` and `hardhatEthers` to `provider`
-   Breaking change: non Framework initialized `batchCall` constructor arguments interface change: `config` property removed ([#556])
    -   Migration: if you instantiated a `BatchCall` without using Framework, you need to remove the config property and replace it with the property: `hostAddress`

## [0.1.0] - 2021-12-01
<<<<<<< HEAD
### Added
- Initial preview version of SDK-Core
- Features:
  - New `Framework` initialization pattern
  - Built with `ethers.js` and `TypeScript` from the ground up
  - `Query` class which leverages the Subgraph for queries with simple filters
  - New `Operation` class for executing transactions/batching transactions
  - `ConstantFlowAgreementV1` and `InstantDistributionAgreementV1` helper classes with create, read, update and delete functionality
  - New `SuperToken` class with `SuperToken` CRUD functionality and an underlying `Token` class with basic `ERC20` functionality
  - New `BatchCall` class for creating and executing batch calls with supported `Operation's`

[Unreleased]: https://github.com/superfluid-finance/protocol-monorepo/compare/sdk-core%40v0.5.7...HEAD
=======

[unreleased]: https://github.com/superfluid-finance/protocol-monorepo/compare/sdk-core%40v0.5.7...HEAD
>>>>>>> b6367cdb
[0.5.6]: https://github.com/superfluid-finance/protocol-monorepo/compare/sdk-core%40v0.5.6...sdk-core%40v0.5.7
[0.5.6]: https://github.com/superfluid-finance/protocol-monorepo/compare/sdk-core%40v0.5.5...sdk-core%40v0.5.6
[0.5.5]: https://github.com/superfluid-finance/protocol-monorepo/compare/sdk-core%40v0.5.4...sdk-core%40v0.5.5
[0.5.4]: https://github.com/superfluid-finance/protocol-monorepo/compare/sdk-core%40v0.5.3...sdk-core%40v0.5.4
[0.5.3]: https://github.com/superfluid-finance/protocol-monorepo/compare/sdk-core%40v0.5.2...sdk-core%40v0.5.3
[0.5.2]: https://github.com/superfluid-finance/protocol-monorepo/compare/sdk-core%40v0.5.1...sdk-core%40v0.5.2
[0.5.1]: https://github.com/superfluid-finance/protocol-monorepo/compare/sdk-core%40v0.5.0...sdk-core%40v0.5.1
[0.5.0]: https://github.com/superfluid-finance/protocol-monorepo/compare/sdk-core%40v0.4.4...sdk-core%40v0.5.0
[0.4.4]: https://github.com/superfluid-finance/protocol-monorepo/compare/sdk-core%40v0.4.3...sdk-core%40v0.4.4
[0.4.3]: https://github.com/superfluid-finance/protocol-monorepo/compare/sdk-core%40v0.4.2...sdk-core%40v0.4.3
[0.4.2]: https://github.com/superfluid-finance/protocol-monorepo/compare/sdk-core%40v0.4.1...sdk-core%40v0.4.2
[0.4.1]: https://github.com/superfluid-finance/protocol-monorepo/compare/sdk-core%40v0.4.0...sdk-core%40v0.4.1
[0.4.0]: https://github.com/superfluid-finance/protocol-monorepo/compare/sdk-core%40v0.3.2...sdk-core%40v0.4.0
[0.3.2]: https://github.com/superfluid-finance/protocol-monorepo/compare/sdk-core%40v0.3.1...sdk-core%40v0.3.2
[0.3.1]: https://github.com/superfluid-finance/protocol-monorepo/compare/sdk-core%40v0.3.0...sdk-core%40v0.3.1
[0.3.0]: https://github.com/superfluid-finance/protocol-monorepo/compare/sdk-core%40v0.2.1...sdk-core%40v0.3.0
[0.2.1]: https://github.com/superfluid-finance/protocol-monorepo/compare/sdk-core%40v0.2.0...sdk-core%40v0.2.1
[0.2.0]: https://github.com/superfluid-finance/protocol-monorepo/compare/sdk-core%40v0.1.0...sdk-core%40v0.2.0
[0.1.0]: https://github.com/superfluid-finance/protocol-monorepo/releases/tag/sdk-core%40v0.1.0
[#506]: https://github.com/superfluid-finance/protocol-monorepo/pull/506
[#515]: https://github.com/superfluid-finance/protocol-monorepo/pull/515
[#520]: https://github.com/superfluid-finance/protocol-monorepo/pull/520
[#522]: https://github.com/superfluid-finance/protocol-monorepo/pull/522
[#524]: https://github.com/superfluid-finance/protocol-monorepo/pull/524
[#526]: https://github.com/superfluid-finance/protocol-monorepo/pull/526
[#530]: https://github.com/superfluid-finance/protocol-monorepo/pull/530
[#535]: https://github.com/superfluid-finance/protocol-monorepo/pull/535
[#537]: https://github.com/superfluid-finance/protocol-monorepo/pull/537
[#540]: https://github.com/superfluid-finance/protocol-monorepo/pull/540
[#545]: https://github.com/superfluid-finance/protocol-monorepo/pull/545
[#549]: https://github.com/superfluid-finance/protocol-monorepo/pull/549
[#550]: https://github.com/superfluid-finance/protocol-monorepo/pull/550
[#556]: https://github.com/superfluid-finance/protocol-monorepo/pull/556
[#588]: https://github.com/superfluid-finance/protocol-monorepo/pull/588
[#629]: https://github.com/superfluid-finance/protocol-monorepo/pull/629
[#630]: https://github.com/superfluid-finance/protocol-monorepo/pull/630
[#630]: https://github.com/superfluid-finance/protocol-monorepo/pull/630
[#637]: https://github.com/superfluid-finance/protocol-monorepo/pull/637<|MERGE_RESOLUTION|>--- conflicted
+++ resolved
@@ -7,33 +7,18 @@
 ## [Unreleased]
 
 ## [0.5.7] - 2022-10-13
-<<<<<<< HEAD
-### Breaking
-
--   `CFAv1Forwarder` integrated into SDK-Core and will be the default way of calling CFA agreements and `sender` is now a required property.
-  - Migration: pass sender into the affected CFAv1 callAgreement functions - `create/update/deleteFlow`.
-  > NOTE: You must pass `shouldUseCallAgreement` explicitly as a property if you want to execute these calls via the Host.
-=======
 
 ### Breaking
 
 -   `CFAv1Forwarder` integrated into SDK-Core and will be the default way of calling CFA agreements and `sender` is now a required property.
 -   Migration: pass sender into the affected CFAv1 callAgreement functions - `create/update/deleteFlow`.
     > NOTE: You must pass `shouldUseCallAgreement` explicitly as a property if you want to execute these calls via the Host.
->>>>>>> b6367cdb
 
 ### Added
 
 -   typechain files consumed from `@superfluid-finance/ethereum-contracts` and exported from SDK-Core
 
 ## [0.5.6] - 2022-09-07
-<<<<<<< HEAD
-### Fixes
-- Correct `subgraphAPIEndpoint` in `getResolverData`
-
-### Breaking
-- Don't wrap `SubgraphClient` with `SFError`
-=======
 
 ### Fixes
 
@@ -42,7 +27,6 @@
 ### Breaking
 
 -   Don't wrap `SubgraphClient` with `SFError`
->>>>>>> b6367cdb
 
 ## [0.5.5] - 2022-08-31
 
@@ -284,24 +268,22 @@
     -   Migration: if you instantiated a `BatchCall` without using Framework, you need to remove the config property and replace it with the property: `hostAddress`
 
 ## [0.1.0] - 2021-12-01
-<<<<<<< HEAD
-### Added
-- Initial preview version of SDK-Core
-- Features:
-  - New `Framework` initialization pattern
-  - Built with `ethers.js` and `TypeScript` from the ground up
-  - `Query` class which leverages the Subgraph for queries with simple filters
-  - New `Operation` class for executing transactions/batching transactions
-  - `ConstantFlowAgreementV1` and `InstantDistributionAgreementV1` helper classes with create, read, update and delete functionality
-  - New `SuperToken` class with `SuperToken` CRUD functionality and an underlying `Token` class with basic `ERC20` functionality
-  - New `BatchCall` class for creating and executing batch calls with supported `Operation's`
-
-[Unreleased]: https://github.com/superfluid-finance/protocol-monorepo/compare/sdk-core%40v0.5.7...HEAD
-=======
-
-[unreleased]: https://github.com/superfluid-finance/protocol-monorepo/compare/sdk-core%40v0.5.7...HEAD
->>>>>>> b6367cdb
-[0.5.6]: https://github.com/superfluid-finance/protocol-monorepo/compare/sdk-core%40v0.5.6...sdk-core%40v0.5.7
+
+### Added
+
+-   Initial preview version of SDK-Core
+-   Features:
+    -   New `Framework` initialization pattern
+    -   Built with `ethers.js` and `TypeScript` from the ground up
+    -   `Query` class which leverages the Subgraph for queries with simple filters
+    -   New `Operation` class for executing transactions/batching transactions
+    -   `ConstantFlowAgreementV1` and `InstantDistributionAgreementV1` helper classes with create, read, update and delete functionality
+    -   New `SuperToken` class with `SuperToken` CRUD functionality and an underlying `Token` class with basic `ERC20` functionality
+    -   New `BatchCall` class for creating and executing batch calls with supported `Operation's`
+
+# [Unreleased]: https://github.com/superfluid-finance/protocol-monorepo/compare/sdk-core%40v0.5.7...HEAD
+
+[0.5.7]: https://github.com/superfluid-finance/protocol-monorepo/compare/sdk-core%40v0.5.6...sdk-core%40v0.5.7
 [0.5.6]: https://github.com/superfluid-finance/protocol-monorepo/compare/sdk-core%40v0.5.5...sdk-core%40v0.5.6
 [0.5.5]: https://github.com/superfluid-finance/protocol-monorepo/compare/sdk-core%40v0.5.4...sdk-core%40v0.5.5
 [0.5.4]: https://github.com/superfluid-finance/protocol-monorepo/compare/sdk-core%40v0.5.3...sdk-core%40v0.5.4
