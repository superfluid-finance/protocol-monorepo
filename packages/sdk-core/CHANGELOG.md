--- conflicted
+++ resolved
@@ -6,13 +6,10 @@
 ## [Unreleased]
 
 ### Added
-<<<<<<< HEAD
 - `SuperToken` class has `send` function
 - `batchCall` supports new `send` batch operation
-=======
 - Added `downgradeTo` function on `SuperToken` class
 - Added toga events to be part of query
->>>>>>> 59b68fbf
 
 ## [0.5.9] - 2022-12-05
 
