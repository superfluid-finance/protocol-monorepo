--- conflicted
+++ resolved
@@ -5,14 +5,12 @@
 
 ## [Unreleased]
 
-<<<<<<< HEAD
 ## [0.5.6] - 2022-09-07
 ### Fixes
 - Correct `subgraphAPIEndpoint` in `getResolverData`
-=======
+
 ### Breaking
 - Don't wrap `SubgraphClient` with `SFError`
->>>>>>> 24eb2919
 
 ## [0.5.5] - 2022-08-31
 ### Added
