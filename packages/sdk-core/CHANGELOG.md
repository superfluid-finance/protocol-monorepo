--- conflicted
+++ resolved
@@ -12,15 +12,12 @@
 - Added `PageNumberPaging` for UI development friendly pagination API
 - Added `AllPaging` to recursively query all results from Subgraph
 - Added support for `TypedDocumentNode` for `SubgraphClient`
-<<<<<<< HEAD
 - Expose underlying ethers.js contracts for each class: CFAv1, Host, IDAv1 and `contracts` property in `Framework` class
+- Added new ACL function support: authorizing flow operator permissions and create/update/delete flow by operator
 - Added `nativeTokenSymbol` property to `constants.ts`
 - Split `SuperToken` class into: `SuperTokenWithUnderlying`, `SuperTokenWithoutUnderlying` and `NativeAssetSuperToken` classes
 - Support `upgradeByETH`, `upgradeByETHTo` and `downgradeToETH` functions via `NativeAssetSuperToken`
 - Added `UNSUPPORTED_FUNCTIONALITY` error type for `upgrade`/`downgrade` by `NativeAssetSuperToken`
-=======
-- Added new ACL function support: authorizing flow operator permissions and create/update/delete flow by operator
->>>>>>> 908c413b
 
 ### Changed
 - Renamed `Token` to `ERC20Token`
