# Changelog
All notable changes to the SDK-core will be documented in this file.

This project adheres to [Semantic Versioning](https://semver.org/spec/v2.0.0.html).

<<<<<<< HEAD
## [0.6.2] - 2023-01-26
### Added
- Support for Celo
=======
### Added

- `streamId` to `FlowUpdatedEvent` when querying from Subgraph
>>>>>>> b0ddd32e

## [0.6.1] - 2022-12-20

### Changed
- Subgraph endpoints all use hosted service endpoints by default

## [0.6.0] - 2022-12-19

### Added
- `SuperToken` class has `send` function
- `batchCall` supports new `send` batch operation
- Added `downgradeTo` function on `SuperToken` class
- Added toga events to be part of query

### Changed
- Make `sender` field optional in CFAv1 write functions

## [0.5.9] - 2022-12-05

### Added
- Map `deposit` to Stream when querying from Subgraph

### Fixes
- Fix `@nomiclabs/hardhat-ethers/types` dependency error

## [0.5.8] - 2022-11-02

### Added
- Support for mainnet

### Changed
- Framework initialization for supported networks utilizes `@superfluid-finance/metadata`, but still uses the resolver for unsupported/local testing environments
  - > NOTE: This will not create any changes when doing `Framework.create` and is just a minor optimization.
- All transactions executed via SDK-Core have a default multiplier (1.2x) applied to the provider estimated gas limit **unless** an ethers `Overrides` object is passed during creation of the `Operation`.
- There is also the option to pass in an explicit multiplier when executing transactions: `Operation.exec(signer, 1.32)`.

## [0.5.7] - 2022-10-13
### Breaking
-   `CFAv1Forwarder` integrated into SDK-Core and will be the default way of calling CFA agreements and `sender` is now a required property.
  - Migration: pass sender into the affected CFAv1 callAgreement functions - `create/update/deleteFlow`.
  > NOTE: You must pass `shouldUseCallAgreement` explicitly as a property if you want to execute these calls via the Host.

### Added
-   typechain files consumed from `@superfluid-finance/ethereum-contracts` and exported from SDK-Core

## [0.5.6] - 2022-09-07
### Fixes
- Correct `subgraphAPIEndpoint` in `getResolverData`

### Breaking
- Don't wrap `SubgraphClient` with `SFError`

## [0.5.5] - 2022-08-31
### Added
- Support for: `optimism-goerli` and `arbitrum-goerli` added

### Breaking
- Support for: `rinkeby`, `ropsten`, `kovan`, `optimism-kovan` and `arbitrum-rinkeby` removed
- Don't throw `SFError` when executing `Operation` or `BatchCall`; let the original error bubble up

### Fixes
- Serialize a much smaller version of the cause in `SFError` (only `name`, `message`, `code`)
- Change `SFError.name` from "Error" to "SFError"

# [0.5.4] - 2022-08-19

### Fixes
- Properly console the cause, not the caught serialization error

## [0.5.3] - 2022-08-15

### Added
- Map `indexId` to `IndexSubscription` when querying from Subgraph

### Fixes
- Catch and handle serialization error

## [0.5.2] - 2022-07-26

### Added
- Support for `isNativeAssetSuperToken` property on SuperToken entity queries
- `callAppAction` Operation creator added to `Host` class

### Breaking
- `BatchCall.getCallDataFunctionArgs` deprecates the old `BatchCall.getCallAgreementFunctionArgs`
  - Migration:
      - Replace `getCallAgreementFunctionArgs` with `getCallDataFunctionArgs` and pass in the fragment/ABI as the first argument, whilst keeping the same `callData` argument.
- `Host.populateCallAgreementTxnAndReturnOperation` is replaced by `Host.callAgreement`
  - Migration:
      - Replace instances of `populateCallAgreementTxnAndReturnOperation` with `callAgreement`

### Fixes
- Handle `CALL_APP_ACTION` operation type correctly in SDK-Core when doing a batch call
- Undefined `process` in `constants.ts` in React and client-side apps using SDK-Core directly

## [0.5.1] - 2022-07-26

### Fixes
- Patch fix serializeError strange serialization

## [0.5.0] - 2022-07-14

### Added
- Support for SetEvent and Subgraph v1.4.4
- `Framework.operation` method for easily creating `Operation` instances

### Fixes
- Compile AJV validations to prevent unsafe-eval and did not allow SDK-Core usage inside Google Chrome extension due to unsafe-eval CSP

### Changed
- `SFError` refactor to be more conventional. It inherits `Error` and uses `cause` to wrap internal errors.
- Use `serialize-error` for serializing error object inside the message.
- Export Operation & OperationType

### Breaking
- `SFError.errorObject` renamed to `SFError.cause`

## [0.4.4] - 2022-06-30

### Added
- Support for new event properties for Subgraph v1.4.1

### Breaking
- Subgraph Query: `rewardAccount` renamed to `rewardAmountReceiver` on `AgreementLiquidatedV2Event` entity
- `chainId` is a required property for framework initialization
- `networkId` and `dataMode` no longer exist as properties for framework initialization

## [0.4.3] - 2022-06-29

### Added
- BNB Chain support added

### Changed
- `maybeCriticalAtTimestamp` is a nullable property now

## [0.4.2] - 2022-05-17

### Added
- `QueryHandler` for transfer events

## [0.4.2] - 2022-05-17

### Fixed
- Patched SDK-Core Subgraph files to be in sync with V1 Subgraph endpoint

## [0.4.1] - 2022-05-14

### Added
- Avalanche Network Support

### Changed
- Network constants consistent with canonical Superfluid name

## [0.4.0] - 2022-05-06

### Added
- Added option to specify block details when querying through a `SubgraphQueryHandler`
- Added Subgraph's `_meta` table query
- Added `tokenSymbol` for `SubgraphQueryHandler` entity queries where `token` (token ID) was previously included
- Added `PageNumberPaging` for UI development friendly pagination API
- Added `AllPaging` to recursively query all results from Subgraph
- Added support for `TypedDocumentNode` for `SubgraphClient`
- Expose underlying ethers.js contracts for each class: CFAv1, Host, IDAv1 and `contracts` property in `Framework` class
- Added new ACL function support: authorizing flow operator permissions and create/update/delete flow by operator
- Added `nativeTokenSymbol` property to `constants.ts`
- Split `SuperToken` class into: `WrapperSuperToken`, `PureSuperToken` and `NativeAssetSuperToken` classes
- Added `loadWrapperSuperToken`, `loadNativeAssetSuperToken`, and `loadPureSuperToken` super token initialization functions
- Support `upgrade`, `upgradeTo` and `downgrade` functions via `NativeAssetSuperToken`
- Added `upgradeTo` to `WrapperSuperToken` class as this was missing as well

### Changed
- Renamed `Token` to `ERC20Token`
- Exported `ERC20Token`
- Renamed `PagedResult.data` to `PagedResult.items`
- Moved `listAllResults` into separate function from `Query` object
- Removed `SubgraphClient.batchRequests` because Subgraph Node didn't support it

### Internal
- Use `eslint-plugin-prettier` over separate `prettier` instance

### Breaking
- The `SuperToken` class is now an abstract base class and no longer contains the functions `upgrade` and `downgrade`.
- `underlyingToken` is possibly undefined on `SuperToken`: `WrapperSuperToken` has `underlyingToken`, but `PureSuperToken` and `NativeAssetSuperToken` do not.
> NOTE: These changes are due to the split of `SuperToken` into `WrapperSuperToken`, `PureSuperToken` and `NativeAssetSuperToken` classes.
  - Migration:
      - if you are unsure of the type of the super token, you can use: `await framework.loadSuperToken("0x...");`
      - if you want to load a wrapper super token, use: `await framework.loadWrapperSuperToken("DAIx");`
      - if you want to load a native asset super token, use: `await framework.loadNativeAssetSuperToken("ETHx");`
      - if you want to load a pure super token, use: `await framework.loadPureSuperToken("0x...");`

## [0.3.2] - 2022-03-16

### Added

- Added "optimism-mainnet" and "arbitrum-one" support

## [0.3.1] - 2022-02-16

### Added
- Added `indexValueCurrent` to `IndexSubscription` query to optimize calculating "total amount distributed" in consuming applications ([#629])
- Added `indexTotalUnits` to `IndexSubscription` query to optimize calculating "pool percentage" in consuming applications ([#630])

### Fixed
- Typo for `networkName: "arbitrum-rinkeby"` fixed (was expecting `"arbitrium-rinkeby"`) in `Framework.create` ([#637])

### Breaking
- Using `"xdai"` as the `networkName` will no longer work. Updated to `"gnosis"`
  - Migration: change `networkName` from `"xdai"` to `"gnosis"`

## [0.3.0] - 2022-02-02
### Added
- New query handlers to cover full spectrum of Subgraph querying capabilities
  - Used by the new release of SDK-redux
  - Lacks an easy-to-use API for average SDK-core user

### Changed
- `_ethers` is not exported for UMD build anymore. Use `window._ethers` instead.
- `SFError` and `ErrorType` are now exported
- Generated Subgraph types are now exported (`*_Filter` and `*_OrderBy` types)
    - There are a lot of Subgraph types, so it does make the namespace crowded. We'll alleviate it in a later release.

## [0.2.1] - 2022-01-31

### Added
- Load `SuperToken` by token symbol as long as the token is listed on the resolver ([#588])

## [0.2.0] - 2022-01-14
### Added
- Support for new testnets: Optimism Kovan, Avalanche Fuji, and Arbitrum Rinkeby ([#526])
- Working UMD build added to package and removed duplicated .d.ts typing files from package ([#535])
- ethers.js overrides object support added to all `Operation` creation functions ([#540])
- `Query` class overhaul: fuller filter and ordering and more generation of types

### Changed
- package.json cleanup and subgraph schema updated ([#522])
- Simpler provider logic for Framework creation ([#537])
- Use V1 instead of devSubgraph endpoints ([#550])
- `superTokenFactoryAddress` removed from `IConfig` interface ([#556])

### Fixed
- Outdated README.md cleanup and updates ([#520], [#524], [#526], [#530], [#537], [#549], [#556])
- `BatchCall` for callAgreement functions fixed, flow rate calculation utils logic fixed ([#526])
- Improper base 18 number for flow rate calculation utils ([#545])
- single network deploy implemented ([#506])
- eslint errors and .json imports fixed ([#535])

### Breaking
- Breaking change: Framework.create interface breaking change:`web3Ethers` and `hardhatEthers` properties removed ([#537])
  - Migration: if you were using one of these two properties, change the property `web3Ethers` and `hardhatEthers` to `provider`
- Breaking change: non Framework initialized `batchCall` constructor arguments interface change: `config` property removed ([#556])
  - Migration: if you instantiated a `BatchCall` without using Framework, you need to remove the config property and replace it with the property: `hostAddress`

## [0.1.0] - 2021-12-01
### Added
- Initial preview version of SDK-Core
- Features:
  - New `Framework` initialization pattern
  - Built with `ethers.js` and `TypeScript` from the ground up
  - `Query` class which leverages the Subgraph for queries with simple filters
  - New `Operation` class for executing transactions/batching transactions
  - `ConstantFlowAgreementV1` and `InstantDistributionAgreementV1` helper classes with create, read, update and delete functionality
  - New `SuperToken` class with `SuperToken` CRUD functionality and an underlying `Token` class with basic `ERC20` functionality
  - New `BatchCall` class for creating and executing batch calls with supported `Operation's`

[Unreleased]: https://github.com/superfluid-finance/protocol-monorepo/compare/sdk-core%40v0.6.2...HEAD
[0.6.2]: https://github.com/superfluid-finance/protocol-monorepo/compare/sdk-core%40v0.6.1...sdk-core%40v0.6.2
[0.6.1]: https://github.com/superfluid-finance/protocol-monorepo/compare/sdk-core%40v0.6.0...sdk-core%40v0.6.1
[0.6.0]: https://github.com/superfluid-finance/protocol-monorepo/compare/sdk-core%40v0.5.9...sdk-core%40v0.6.0
[0.5.9]: https://github.com/superfluid-finance/protocol-monorepo/compare/sdk-core%40v0.5.8...sdk-core%40v0.5.9
[0.5.8]: https://github.com/superfluid-finance/protocol-monorepo/compare/sdk-core%40v0.5.7...sdk-core%40v0.5.8
[0.5.7]: https://github.com/superfluid-finance/protocol-monorepo/compare/sdk-core%40v0.5.6...sdk-core%40v0.5.7
[0.5.6]: https://github.com/superfluid-finance/protocol-monorepo/compare/sdk-core%40v0.5.5...sdk-core%40v0.5.6
[0.5.5]: https://github.com/superfluid-finance/protocol-monorepo/compare/sdk-core%40v0.5.4...sdk-core%40v0.5.5
[0.5.4]: https://github.com/superfluid-finance/protocol-monorepo/compare/sdk-core%40v0.5.3...sdk-core%40v0.5.4
[0.5.3]: https://github.com/superfluid-finance/protocol-monorepo/compare/sdk-core%40v0.5.2...sdk-core%40v0.5.3
[0.5.2]: https://github.com/superfluid-finance/protocol-monorepo/compare/sdk-core%40v0.5.1...sdk-core%40v0.5.2
[0.5.1]: https://github.com/superfluid-finance/protocol-monorepo/compare/sdk-core%40v0.5.0...sdk-core%40v0.5.1
[0.5.0]: https://github.com/superfluid-finance/protocol-monorepo/compare/sdk-core%40v0.4.4...sdk-core%40v0.5.0
[0.4.4]: https://github.com/superfluid-finance/protocol-monorepo/compare/sdk-core%40v0.4.3...sdk-core%40v0.4.4
[0.4.3]: https://github.com/superfluid-finance/protocol-monorepo/compare/sdk-core%40v0.4.2...sdk-core%40v0.4.3
[0.4.2]: https://github.com/superfluid-finance/protocol-monorepo/compare/sdk-core%40v0.4.1...sdk-core%40v0.4.2
[0.4.1]: https://github.com/superfluid-finance/protocol-monorepo/compare/sdk-core%40v0.4.0...sdk-core%40v0.4.1
[0.4.0]: https://github.com/superfluid-finance/protocol-monorepo/compare/sdk-core%40v0.3.2...sdk-core%40v0.4.0
[0.3.2]: https://github.com/superfluid-finance/protocol-monorepo/compare/sdk-core%40v0.3.1...sdk-core%40v0.3.2
[0.3.1]: https://github.com/superfluid-finance/protocol-monorepo/compare/sdk-core%40v0.3.0...sdk-core%40v0.3.1
[0.3.0]: https://github.com/superfluid-finance/protocol-monorepo/compare/sdk-core%40v0.2.1...sdk-core%40v0.3.0
[0.2.1]: https://github.com/superfluid-finance/protocol-monorepo/compare/sdk-core%40v0.2.0...sdk-core%40v0.2.1
[0.2.0]: https://github.com/superfluid-finance/protocol-monorepo/compare/sdk-core%40v0.1.0...sdk-core%40v0.2.0
[0.1.0]: https://github.com/superfluid-finance/protocol-monorepo/releases/tag/sdk-core%40v0.1.0


[#506]: https://github.com/superfluid-finance/protocol-monorepo/pull/506
[#515]: https://github.com/superfluid-finance/protocol-monorepo/pull/515
[#520]: https://github.com/superfluid-finance/protocol-monorepo/pull/520
[#522]: https://github.com/superfluid-finance/protocol-monorepo/pull/522
[#524]: https://github.com/superfluid-finance/protocol-monorepo/pull/524
[#526]: https://github.com/superfluid-finance/protocol-monorepo/pull/526
[#530]: https://github.com/superfluid-finance/protocol-monorepo/pull/530
[#535]: https://github.com/superfluid-finance/protocol-monorepo/pull/535
[#537]: https://github.com/superfluid-finance/protocol-monorepo/pull/537
[#540]: https://github.com/superfluid-finance/protocol-monorepo/pull/540
[#545]: https://github.com/superfluid-finance/protocol-monorepo/pull/545
[#549]: https://github.com/superfluid-finance/protocol-monorepo/pull/549
[#550]: https://github.com/superfluid-finance/protocol-monorepo/pull/550
[#556]: https://github.com/superfluid-finance/protocol-monorepo/pull/556
[#588]: https://github.com/superfluid-finance/protocol-monorepo/pull/588
[#629]: https://github.com/superfluid-finance/protocol-monorepo/pull/629
[#630]: https://github.com/superfluid-finance/protocol-monorepo/pull/630
[#630]: https://github.com/superfluid-finance/protocol-monorepo/pull/630
[#637]: https://github.com/superfluid-finance/protocol-monorepo/pull/637<|MERGE_RESOLUTION|>--- conflicted
+++ resolved
@@ -3,15 +3,10 @@
 
 This project adheres to [Semantic Versioning](https://semver.org/spec/v2.0.0.html).
 
-<<<<<<< HEAD
-## [0.6.2] - 2023-01-26
-### Added
+## [0.6.2] - 2023-02-07
+### Added
+- `streamId` to `FlowUpdatedEvent` when querying from Subgraph
 - Support for Celo
-=======
-### Added
-
-- `streamId` to `FlowUpdatedEvent` when querying from Subgraph
->>>>>>> b0ddd32e
 
 ## [0.6.1] - 2022-12-20
 
