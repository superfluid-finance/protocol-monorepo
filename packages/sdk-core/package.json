--- conflicted
+++ resolved
@@ -48,34 +48,24 @@
         "url": "https://github.com/superfluid-finance/protocol-monorepo/issues"
     },
     "dependencies": {
-        "ajv": "^8.9.0",
+        "ajv": "^8.11.0",
         "browserify": "^17.0.0",
-        "ethers": "^5.5.4",
+        "ethers": "^5.6.2",
         "graphql-request": "^3.7.0",
         "lodash": "^4.17.21",
         "tsify": "^5.0.4"
     },
     "devDependencies": {
-        "@graphql-codegen/cli": "^2.5.0",
+        "@graphql-codegen/cli": "^2.6.2",
         "@graphql-codegen/introspection": "^2.1.1",
-        "@graphql-codegen/near-operation-file-preset": "^2.2.4",
-        "@graphql-codegen/typed-document-node": "^2.2.3",
-        "@graphql-codegen/typescript": "^2.4.3",
-        "@graphql-codegen/typescript-operations": "^2.2.4",
+        "@graphql-codegen/near-operation-file-preset": "^2.2.9",
+        "@graphql-codegen/typed-document-node": "^2.2.8",
+        "@graphql-codegen/typescript": "^2.4.8",
+        "@graphql-codegen/typescript-operations": "^2.3.5",
         "@graphql-typed-document-node/core": "^3.1.1",
         "coveralls": "^3.1.1",
-<<<<<<< HEAD
-=======
-        "dotenv": "^10.0.0",
-        "eslint": "^8.8.0",
-        "eslint-config-prettier": "^8.3.0",
-        "eslint-plugin-eslint-comments": "^3.2.0",
-        "eslint-plugin-import": "^2.25.4",
-        "eslint-plugin-prettier": "^3.3.1",
-        "ethereum-waffle": "^3.4.0",
->>>>>>> ce1e30c5
         "get-graphql-schema": "^2.1.2",
-        "mocha": "^9.2.0",
+        "mocha": "^9.2.2",
         "nyc": "^15.1.0"
     },
     "resolutions": {
