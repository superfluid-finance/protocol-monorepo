--- conflicted
+++ resolved
@@ -55,12 +55,7 @@
         "url": "https://github.com/superfluid-finance/protocol-monorepo/issues"
     },
     "dependencies": {
-<<<<<<< HEAD
-        "@superfluid-finance/ethereum-contracts": "1.7.1",
-=======
-        "@nomiclabs/hardhat-ethers": "^2.2.1",
         "@superfluid-finance/ethereum-contracts": "1.7.2",
->>>>>>> 9ecb24a3
         "@superfluid-finance/metadata": "1.1.10",
         "browserify": "^17.0.0",
         "graphql-request": "^4.3.0",
