{
    "name": "@superfluid-finance/sdk-core",
    "version": "0.6.13",
    "description": "SDK Core for building with Superfluid Protocol",
    "homepage": "https://github.com/superfluid-finance/protocol-monorepo/tree/dev/packages/sdk-core#readme",
    "repository": {
        "type": "git",
        "url": "https://github.com/superfluid-finance/protocol-monorepo.git",
        "directory": "packages/sdk-core"
    },
    "license": "MIT",
    "main": "dist/main/index.js",
    "module": "dist/module/index.js",
    "types": "dist/module/index.d.ts",
    "files": [
        "dist/main",
        "dist/module",
        "dist/index.umd.js",
        "CHANGELOG.md",
        "LICENSE",
        "README.md"
    ],
    "scripts": {
        "build": "yarn generate && rm -rf dist && run-s build:*",
        "build:typechain-types": "./tasks/build-types.sh",
        "build:main": "tsc -p tsconfig.json",
        "build:module": "tsc -p tsconfig.module.json",
        "build:umd": "mkdir -p dist && browserify src/index.ts -s sdkCore -p [ tsify --noImplicitAny --skipLibCheck ] > dist/index.umd.js",
        "testenv:start": "tasks/testenv-ctl.sh start",
        "testenv:stop": "tasks/testenv-ctl.sh stop",
        "pretest": "yarn testenv:start",
        "test": "hardhat test --tsconfig \"tsconfig.test.json\"",
        "dev": "nodemon -e ts -x yarn test",
        "test-coverage": "nyc --reporter=html --reporter=lcov --reporter=json yarn test",
        "posttest": "yarn testenv:stop",
        "check-updates": "ncu --target minor --dep prod,dev",
        "doc:html": "typedoc --entryPointStrategy expand ./src --options ./typedoc.js && copyfiles -f ./sf-logo.png ./dist/docs/",
        "lint": "run-s lint:*",
        "lint:eslint": "eslint src --ext .ts",
        "fix": "run-s fix:*",
        "fix:eslint": "yarn lint:eslint --fix",
        "pre-commit": "if [ ! -z \"$(git status -s .)\" ];then run-s lint:*;else true;fi",
        "set-default-subgraph-release-tag": "node scripts/setDefaultSubgraphReleaseTag.js",
        "start-node": "hardhat node",
        "generate": "run-s generate:*",
        "generate:ajv-validations": "ts-node scripts/ajv.ts",
        "generate:graphql-types": "graphql-codegen --config subgraph-codegen.yml",
        "generate-graphql-schema": "yarn generate-graphql-schema:v1",
        "generate-graphql-schema:local": "get-graphql-schema http://localhost:8000/subgraphs/name/superfluid-test > src/subgraph/schema.graphql",
        "generate-graphql-schema:v1": "get-graphql-schema https://api.thegraph.com/subgraphs/name/superfluid-finance/protocol-v1-matic > src/subgraph/schema.graphql",
        "generate-graphql-schema:dev": "get-graphql-schema https://api.thegraph.com/subgraphs/name/superfluid-finance/protocol-dev-goerli > src/subgraph/schema.graphql",
        "generate-graphql-schema:feature": "get-graphql-schema https://api.thegraph.com/subgraphs/name/superfluid-finance/protocol-feature-goerli > src/subgraph/schema.graphql",
        "cloc": "sh tasks/cloc.sh"
    },
    "bugs": {
        "url": "https://github.com/superfluid-finance/protocol-monorepo/issues"
    },
    "dependencies": {
<<<<<<< HEAD
        "@superfluid-finance/ethereum-contracts": "1.9.0",
        "@superfluid-finance/metadata": "1.1.21",
=======
        "@superfluid-finance/ethereum-contracts": "1.8.1",
        "@superfluid-finance/metadata": "1.1.22",
>>>>>>> 80bc1960
        "browserify": "^17.0.0",
        "graphql-request": "^6.1.0",
        "lodash": "^4.17.21",
        "tsify": "^5.0.4"
    },
    "devDependencies": {
        "@graphql-codegen/cli": "^5.0.0",
        "@graphql-codegen/introspection": "^4.0.0",
        "@graphql-codegen/near-operation-file-preset": "^2.5.0",
        "@graphql-codegen/typed-document-node": "^5.0.1",
        "@graphql-codegen/typescript": "^4.0.1",
        "@graphql-codegen/typescript-operations": "^4.0.1",
        "@graphql-typed-document-node/core": "^3.2.0",
        "ajv": "^8.12.0",
        "ethers": "^5.7.2",
        "get-graphql-schema": "^2.1.2",
        "mocha": "^10.2.0"
    },
    "peerDependencies": {
        "ethers": "^5.7.2",
        "graphql": "^16.0.0"
    },
    "resolutions": {
        "graphql": "^16.0.0"
    },
    "engines": {
        "node": ">=12"
    }
}<|MERGE_RESOLUTION|>--- conflicted
+++ resolved
@@ -56,13 +56,8 @@
         "url": "https://github.com/superfluid-finance/protocol-monorepo/issues"
     },
     "dependencies": {
-<<<<<<< HEAD
         "@superfluid-finance/ethereum-contracts": "1.9.0",
-        "@superfluid-finance/metadata": "1.1.21",
-=======
-        "@superfluid-finance/ethereum-contracts": "1.8.1",
         "@superfluid-finance/metadata": "1.1.22",
->>>>>>> 80bc1960
         "browserify": "^17.0.0",
         "graphql-request": "^6.1.0",
         "lodash": "^4.17.21",
