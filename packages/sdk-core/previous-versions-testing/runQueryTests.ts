import { Query } from "@superfluid-finance/sdk-core/src";
import { chainIdToResolverDataMap } from "@superfluid-finance/sdk-core/src/constants";
import {
    getChainId,
    testExpectListenerThrow,
    testGetAllEventsQuery,
    testListenerInitialization,
    testQueryClassFunctions,
} from "./queryTests";

export const getSubgraphEndpoint = (chainId: number) => {
<<<<<<< HEAD
    if (process.env.SUBGRAPH_RELEASE_TAG === "local")
        return "http://localhost:8000/subgraphs/name/superfluid-test";

=======
>>>>>>> ce099c38
    const resolverData = chainIdToResolverDataMap.get(chainId);
    if (!resolverData) throw new Error("Resolver data is undefined");
    return resolverData.subgraphAPIEndpoint;
};

describe("Query Tests", () => {
    let query: Query;
    before(async () => {
        const chainIdToUse = getChainId();
        let customSubgraphQueriesEndpoint = getSubgraphEndpoint(chainIdToUse);

        if (process.env.SUBGRAPH_RELEASE_TAG) {
            customSubgraphQueriesEndpoint =
                customSubgraphQueriesEndpoint.replace(
                    "v1",
                    process.env.SUBGRAPH_RELEASE_TAG
                );
        }
        query = new Query({
            customSubgraphQueriesEndpoint,
        });
        console.log("Testing with endpoint:", customSubgraphQueriesEndpoint);
    });

    describe("Query Class Tests", () => {
        it("Should be able to execute all of the query class", async () => {
            await testQueryClassFunctions(query);
        });

        it("Should be able to make the getAllEvents query", async () => {
            await testGetAllEventsQuery(query);
        });

        it("Should throw if listener ms < 1000", async () => {
            await testExpectListenerThrow(query);
        });

        it("Should be able to use the listener", async () => {
            await testListenerInitialization(query);
        });
    });
});<|MERGE_RESOLUTION|>--- conflicted
+++ resolved
@@ -9,12 +9,6 @@
 } from "./queryTests";
 
 export const getSubgraphEndpoint = (chainId: number) => {
-<<<<<<< HEAD
-    if (process.env.SUBGRAPH_RELEASE_TAG === "local")
-        return "http://localhost:8000/subgraphs/name/superfluid-test";
-
-=======
->>>>>>> ce099c38
     const resolverData = chainIdToResolverDataMap.get(chainId);
     if (!resolverData) throw new Error("Resolver data is undefined");
     return resolverData.subgraphAPIEndpoint;
