--- conflicted
+++ resolved
@@ -1,17 +1,9 @@
 import { ethers } from "ethers";
-
-<<<<<<< HEAD
-import { abi as SuperfluidABI } from "../../sdk-core/src/abi/Superfluid.json";
 
 import Host from "./Host";
 import Operation, { OperationType } from "./Operation";
 import SFError from "./SFError";
-=======
-import Host from "./Host";
-import Operation, { OperationType } from "./Operation";
-import SFError from "./SFError";
 import SuperfluidABI from "./abi/Superfluid.json";
->>>>>>> 72e7e114
 import { IConfig } from "./interfaces";
 import { getTransactionDescription, removeSigHashFromCallData } from "./utils";
 
