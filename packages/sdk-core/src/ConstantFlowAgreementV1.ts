--- conflicted
+++ resolved
@@ -3,11 +3,7 @@
 import Host from "./Host";
 import Operation from "./Operation";
 import SFError from "./SFError";
-<<<<<<< HEAD
-import { abi as IConstantFlowAgreementV1ABI } from "./abi/IConstantFlowAgreementV1.json";
-=======
 import IConstantFlowAgreementV1ABI from "./abi/IConstantFlowAgreementV1.json";
->>>>>>> 72e7e114
 import {
     IAgreementV1Options,
     ICreateFlowParams,
