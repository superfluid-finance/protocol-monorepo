import { ethers } from "ethers";

import Operation from "./Operation";
import { SFError } from "./SFError";
<<<<<<< HEAD
import {
    ERC20AllowanceParams,
    ERC20BalanceOfParams,
    IBaseSuperTokenParams,
    ITransferFromParams,
    ProviderOrSigner,
} from "./interfaces";
=======
import { IBaseSuperTokenParams, ITransferFromParams } from "./interfaces";
import { IERC20Metadata, IERC20Metadata__factory } from "./typechain-types";
>>>>>>> 048af588
import { normalizeAddress } from "./utils";

export default class ERC20Token {
    readonly address: string;
    readonly contract: IERC20Metadata;

    constructor(address: string) {
        this.address = address;

        this.contract = new ethers.Contract(
            address,
            IERC20Metadata__factory.abi
        ) as IERC20Metadata;
    }

    /** ### ERC20 Token Contract Read Functions ### */

    /**
     * Returns the allowance the `owner` has granted the `spender`.
     * @param owner the owner who has allotted the allowance
     * @param spender the spender who has received the allowance
     * @param providerOrSigner a provider or signer for executing a web3 call
     * @returns {Promise<string>} the allowance amount
     */
    allowance = async ({
        owner,
        spender,
        providerOrSigner,
    }: ERC20AllowanceParams): Promise<string> => {
        const normalizedOwner = normalizeAddress(owner);
        const normalizedSpender = normalizeAddress(spender);
        try {
            const allowance = await this.contract
                .connect(providerOrSigner)
                .allowance(normalizedOwner, normalizedSpender);
            return allowance.toString();
        } catch (err) {
            throw new SFError({
                type: "SUPERTOKEN_READ",
                message: "There was an error getting allowance",
                cause: err,
            });
        }
    };

    /**
     * Returns the ERC20 balanceOf the `account`, this can't be negative and will just display 0.
     * @param account the account you would like to query
     * @param providerOrSigner a provider or signer for executing a web3 call
     * @returns {Promise<string>} the token balance of `account`
     */
    balanceOf = async ({
        account,
        providerOrSigner,
    }: ERC20BalanceOfParams): Promise<string> => {
        try {
            const normalizedAccount = normalizeAddress(account);
            const balanceOf = await this.contract
                .connect(providerOrSigner)
                .balanceOf(normalizedAccount);
            return balanceOf.toString();
        } catch (err) {
            throw new SFError({
                type: "SUPERTOKEN_READ",
                message: "There was an error getting balanceOf",
                cause: err,
            });
        }
    };

    /**
     * Returns the token name
     * @param providerOrSigner a provider or signer for executing a web3 call
     * @returns {string} the token name
     */
    name = async ({
        providerOrSigner,
    }: {
        providerOrSigner: ProviderOrSigner;
    }): Promise<string> => {
        try {
            const name = await this.contract.connect(providerOrSigner).name();
            return name;
        } catch (err) {
            throw new SFError({
                type: "SUPERTOKEN_READ",
                message: "There was an error getting name",
                cause: err,
            });
        }
    };

    /**
     * Returns the token symbol
     * @param providerOrSigner a provider or signer for executing a web3 call
     * @returns {string} the token symbol
     */
    symbol = async ({
        providerOrSigner,
    }: {
        providerOrSigner: ProviderOrSigner;
    }): Promise<string> => {
        try {
            const symbol = await this.contract
                .connect(providerOrSigner)
                .symbol();
            return symbol;
        } catch (err) {
            throw new SFError({
                type: "SUPERTOKEN_READ",
                message: "There was an error getting symbol",
                cause: err,
            });
        }
    };

    /**
     * Returns the total supply of the token.
     * @param providerOrSigner a provider or signer for executing a web3 call
     * @returns {Promise<string>} the total supply of the token
     */
    totalSupply = async ({
        providerOrSigner,
    }: {
        providerOrSigner: ProviderOrSigner;
    }): Promise<string> => {
        try {
            const totalSupply = await this.contract
                .connect(providerOrSigner)
                .totalSupply();
            return totalSupply.toString();
        } catch (err) {
            throw new SFError({
                type: "SUPERTOKEN_READ",
                message: "There was an error getting totalSupply",
                cause: err,
            });
        }
    };

    /** ### ERC20 Token Contract Write Functions ### */

    /**
     * Approve `receiver` to spend `amount` tokens.
     * @param receiver The receiver approved.
     * @param amount The amount approved.
     * @param overrides ethers overrides object for more control over the transaction sent.
     * @returns {Operation} An instance of Operation which can be executed or batched.
     */
    approve = (params: IBaseSuperTokenParams): Operation => {
        const normalizedReceiver = normalizeAddress(params.receiver);
        const txn = this.contract.populateTransaction.approve(
            normalizedReceiver,
            params.amount,
            params.overrides || {}
        );
        return new Operation(txn, "ERC20_APPROVE");
    };

    /**
     * Transfer `receiver` `amount` tokens.
     * @param receiver The receiver of the transfer.
     * @param amount The amount to be transferred.
     * @param overrides ethers overrides object for more control over the transaction sent.
     * @returns {Operation} An instance of Operation which can be executed or batched.
     */
    transfer = (params: IBaseSuperTokenParams): Operation => {
        const normalizedReceiver = normalizeAddress(params.receiver);
        const txn = this.contract.populateTransaction.transfer(
            normalizedReceiver,
            params.amount,
            params.overrides || {}
        );
        return new Operation(txn, "UNSUPPORTED");
    };

    /**
     * Transfer from `sender` to `receiver` `amount` tokens.
     * @param sender The sender of the transfer.
     * @param receiver The receiver of the transfer.
     * @param amount The amount to be transferred.
     * @param overrides ethers overrides object for more control over the transaction sent.
     * @returns {Operation} An instance of Operation which can be executed or batched.
     */
    transferFrom = (params: ITransferFromParams): Operation => {
        const normalizedSender = normalizeAddress(params.sender);
        const normalizedReceiver = normalizeAddress(params.receiver);
        const txn = this.contract.populateTransaction.transferFrom(
            normalizedSender,
            normalizedReceiver,
            params.amount,
            params.overrides || {}
        );
        return new Operation(txn, "ERC20_TRANSFER_FROM");
    };
}<|MERGE_RESOLUTION|>--- conflicted
+++ resolved
@@ -2,7 +2,6 @@
 
 import Operation from "./Operation";
 import { SFError } from "./SFError";
-<<<<<<< HEAD
 import {
     ERC20AllowanceParams,
     ERC20BalanceOfParams,
@@ -10,10 +9,7 @@
     ITransferFromParams,
     ProviderOrSigner,
 } from "./interfaces";
-=======
-import { IBaseSuperTokenParams, ITransferFromParams } from "./interfaces";
 import { IERC20Metadata, IERC20Metadata__factory } from "./typechain-types";
->>>>>>> 048af588
 import { normalizeAddress } from "./utils";
 
 export default class ERC20Token {
