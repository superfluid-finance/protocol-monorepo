--- conflicted
+++ resolved
@@ -94,9 +94,7 @@
         providerOrSigner: ethers.providers.Provider | ethers.Signer;
     }): Promise<string> => {
         try {
-            const name = await this.contract
-                .connect(providerOrSigner)
-                .name();
+            const name = await this.contract.connect(providerOrSigner).name();
             return name;
         } catch (err) {
             throw new SFError({
@@ -164,19 +162,9 @@
      * @param overrides ethers overrides object for more control over the transaction sent.
      * @returns {Operation} An instance of Operation which can be executed or batched.
      */
-<<<<<<< HEAD
-    approve = ({
-        receiver,
-        amount,
-        overrides,
-    }: IBaseSuperTokenParams): Operation => {
-        const normalizedReceiver = normalizeAddress(receiver);
-        const txn = this.contract.populateTransaction.approve(
-=======
     approve = (params: IBaseSuperTokenParams): Operation => {
         const normalizedReceiver = normalizeAddress(params.receiver);
-        const txn = this.tokenContract.populateTransaction.approve(
->>>>>>> 908c413b
+        const txn = this.contract.populateTransaction.approve(
             normalizedReceiver,
             params.amount,
             params.overrides || {}
@@ -191,19 +179,9 @@
      * @param overrides ethers overrides object for more control over the transaction sent.
      * @returns {Operation} An instance of Operation which can be executed or batched.
      */
-<<<<<<< HEAD
-    transfer = ({
-        receiver,
-        amount,
-        overrides,
-    }: IBaseSuperTokenParams): Operation => {
-        const normalizedReceiver = normalizeAddress(receiver);
-        const txn = this.contract.populateTransaction.transfer(
-=======
     transfer = (params: IBaseSuperTokenParams): Operation => {
         const normalizedReceiver = normalizeAddress(params.receiver);
-        const txn = this.tokenContract.populateTransaction.transfer(
->>>>>>> 908c413b
+        const txn = this.contract.populateTransaction.transfer(
             normalizedReceiver,
             params.amount,
             params.overrides || {}
@@ -219,22 +197,10 @@
      * @param overrides ethers overrides object for more control over the transaction sent.
      * @returns {Operation} An instance of Operation which can be executed or batched.
      */
-<<<<<<< HEAD
-    transferFrom = ({
-        sender,
-        receiver,
-        amount,
-        overrides,
-    }: ITransferFromParams): Operation => {
-        const normalizedSender = normalizeAddress(sender);
-        const normalizedReceiver = normalizeAddress(receiver);
-        const txn = this.contract.populateTransaction.transferFrom(
-=======
     transferFrom = (params: ITransferFromParams): Operation => {
         const normalizedSender = normalizeAddress(params.sender);
         const normalizedReceiver = normalizeAddress(params.receiver);
-        const txn = this.tokenContract.populateTransaction.transferFrom(
->>>>>>> 908c413b
+        const txn = this.contract.populateTransaction.transferFrom(
             normalizedSender,
             normalizedReceiver,
             params.amount,
