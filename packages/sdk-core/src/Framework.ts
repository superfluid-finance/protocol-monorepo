import { Signer } from "@ethersproject/abstract-signer";
import { ethers } from "ethers";

import BatchCall from "./BatchCall";
import ConstantFlowAgreementV1 from "./ConstantFlowAgreementV1";
import Host from "./Host";
import InstantDistributionAgreementV1 from "./InstantDistributionAgreementV1";
import Operation from "./Operation";
import Query from "./Query";
import SFError from "./SFError";
import SuperToken from "./SuperToken";
<<<<<<< HEAD
import { abi as IResolverABI } from "./abi/IResolver.json";
import { abi as SuperfluidLoaderABI } from "./abi/SuperfluidLoader.json";
=======
import IResolverABI from "./abi/IResolver.json";
import SuperfluidLoaderABI from "./abi/SuperfluidLoader.json";
>>>>>>> 72e7e114
import { chainIdToDataMap, networkNameToChainIdMap } from "./constants";
import {
    getNetworkName,
    getSubgraphQueriesEndpoint,
    validateFrameworkConstructorOptions,
} from "./frameworkHelpers";
import { IConfig, ISignerConstructorOptions } from "./interfaces";
import { IResolver, SuperfluidLoader } from "./typechain";
import { DataMode } from "./types";

// TODO: add convenience function of utilizing provider (optional)
// instead of having to pass it in every single time
export interface IFrameworkOptions {
    chainId?: number;
    customSubgraphQueriesEndpoint?: string;
    dataMode?: DataMode;
    networkName?: string;
    resolverAddress?: string;
    protocolReleaseVersion?: string;
    provider: ethers.providers.Provider;
}

export interface IFrameworkSettings {
    chainId: number;
    customSubgraphQueriesEndpoint: string;
    dataMode: DataMode;
    networkName: string;
    protocolReleaseVersion: string;
    provider: ethers.providers.Provider;
    config: IConfig;
}

/**
 * @dev Superfluid Framework Class
 * @description The entrypoint for the SDK-core, `create` an instance of this for full functionality.
 */
export default class Framework {
    readonly userInputOptions: IFrameworkOptions;
    settings: IFrameworkSettings;

    cfaV1: ConstantFlowAgreementV1;
    host: Host;
    idaV1: InstantDistributionAgreementV1;
    query: Query;

    private constructor(
        options: IFrameworkOptions,
        settings: IFrameworkSettings
    ) {
        this.userInputOptions = options;
        this.settings = settings;

        this.cfaV1 = new ConstantFlowAgreementV1({
            config: this.settings.config,
        });
        this.host = new Host(this.settings.config.hostAddress);
        this.idaV1 = new InstantDistributionAgreementV1({
            config: this.settings.config,
        });
        this.query = new Query(this.settings);
    }

    /**
     * @dev Creates the Framework object based on user provided `options`.
     * @param options.chainId the chainId of your desired network (e.g. 137 = matic)
     * @param options.customSubgraphQueriesEndpoint your custom subgraph endpoint
     * @param options.dataMode the data mode you'd like the framework to use (SUBGRAPH_ONLY, SUBGRAPH_WEB3, WEB3_ONLY)
     * @param options.networkName the desired network (e.g. "matic", "rinkeby", etc.)
     * @param options.resolverAddress a custom resolver address (advanced use for testing)
     * @param options.protocolReleaseVersion a custom release version (advanced use for testing)
     * @param options.provider a provider object necessary for initializing the framework
     * @returns `Framework` class
     */
    static create = async (options: IFrameworkOptions) => {
        validateFrameworkConstructorOptions({
            ...options,
            dataMode: options.dataMode || "SUBGRAPH_ONLY",
            protocolReleaseVersion: options.protocolReleaseVersion || "v1",
        });

        const networkName = getNetworkName(options);
        const chainId =
            options.chainId || networkNameToChainIdMap.get(networkName)!;
        const releaseVersion = options.protocolReleaseVersion || "v1";

        // NOTE: endpoint can be empty in WEB3_ONLY mode
        const customSubgraphQueriesEndpoint =
            options.dataMode === "WEB3_ONLY"
                ? ""
                : options.customSubgraphQueriesEndpoint ||
                  getSubgraphQueriesEndpoint(options);

        const network = await options.provider.getNetwork();
        if (network.chainId !== chainId && chainId != null) {
            throw new SFError({
                type: "NETWORK_MISMATCH",
                customMessage:
                    "Your provider network chainId is: " +
                    network.chainId +
                    " whereas your desired chainId is: " +
                    chainId,
            });
        }

        try {
            const data = chainIdToDataMap.get(chainId) || {
                subgraphAPIEndpoint: "",
                resolverAddress: "",
                networkName: "",
            };
            const resolverAddress = options.resolverAddress
                ? options.resolverAddress
                : data.resolverAddress;
            const resolver = new ethers.Contract(
                resolverAddress,
                IResolverABI.abi,
                options.provider
            ) as IResolver;

            const superfluidLoaderAddress = await resolver.get(
                "SuperfluidLoader-v1"
            );
            const superfluidLoader = new ethers.Contract(
                superfluidLoaderAddress,
                SuperfluidLoaderABI.abi,
                options.provider
            ) as SuperfluidLoader;

            const framework = await superfluidLoader.loadFramework(
                releaseVersion
            );

            const settings: IFrameworkSettings = {
                chainId,
                customSubgraphQueriesEndpoint,
                dataMode: options.dataMode || "SUBGRAPH_ONLY",
                protocolReleaseVersion: options.protocolReleaseVersion || "v1",
                provider: options.provider,
                networkName,
                config: {
                    hostAddress: framework.superfluid,
                    superTokenFactoryAddress: framework.superTokenFactory,
                    cfaV1Address: framework.agreementCFAv1,
                    idaV1Address: framework.agreementIDAv1,
                },
            };

            return new Framework(options, settings);
        } catch (err) {
            throw new SFError({
                type: "FRAMEWORK_INITIALIZATION",
                customMessage: "There was an error initializing the framework",
                errorObject: err,
            });
        }
    };

    /**
     * @dev Create a signer which can be used to sign transactions.
     * @param options.web3Provider a Web3Provider object (e.g. client side - metamask, web3modal)
     * @param options.provider an ethers Provider object (e.g. via Hardhat ethers)
     * @param options.privateKey a test account private key
     * @param options.signer a signer object (e.g. ethers.Wallet instance)
     * @returns `ethers.Signer` object
     */
    createSigner = (options: ISignerConstructorOptions): Signer => {
        if (
            !options.privateKey &&
            !options.provider &&
            !options.signer &&
            !options.web3Provider
        ) {
            throw new SFError({
                type: "CREATE_SIGNER",
                customMessage:
                    "You must pass in a private key, provider or signer.",
            });
        }

        /* istanbul ignore else  */
        if (options.privateKey) {
            if (!options.provider) {
                throw new SFError({
                    type: "CREATE_SIGNER",
                    customMessage:
                        "You must pass in a provider with your private key.",
                });
            }
            return new ethers.Wallet(options.privateKey, options.provider);
        } else if (options.signer) {
            return options.signer;
        }
        // NOTE: tested by sdk-redux already
        else if (options.web3Provider) {
            return options.web3Provider.getSigner();
        }

        /* istanbul ignore next */
        throw new SFError({
            type: "CREATE_SIGNER",
            customMessage: "Something went wrong, this should never occur.",
        });
    };

    /**
     * @dev Create a `BatchCall` class from the `Framework`.
     * @param operations the list of operations to execute
     * @returns `BatchCall` class
     */
    batchCall = (operations: Operation[]) => {
        return new BatchCall({ operations, config: this.settings.config });
    };

    /**
     * @dev Load a `SuperToken` class from the `Framework`.
     * @param address the `SuperToken` address
     * @returns `SuperToken` class
     */
    loadSuperToken = async (address: string): Promise<SuperToken> => {
        return await SuperToken.create({ ...this.settings, address });
    };
}<|MERGE_RESOLUTION|>--- conflicted
+++ resolved
@@ -9,13 +9,8 @@
 import Query from "./Query";
 import SFError from "./SFError";
 import SuperToken from "./SuperToken";
-<<<<<<< HEAD
-import { abi as IResolverABI } from "./abi/IResolver.json";
-import { abi as SuperfluidLoaderABI } from "./abi/SuperfluidLoader.json";
-=======
 import IResolverABI from "./abi/IResolver.json";
 import SuperfluidLoaderABI from "./abi/SuperfluidLoader.json";
->>>>>>> 72e7e114
 import { chainIdToDataMap, networkNameToChainIdMap } from "./constants";
 import {
     getNetworkName,
