import _ from "lodash";

import SFError from "./SFError";
import { AllEvents, IEventFilter } from "./events";
import {
    IAccountTokenSnapshotFilter,
    IIndex,
    IIndexRequestFilter,
    IIndexSubscription,
    IIndexSubscriptionRequestFilter,
    ILightAccountTokenSnapshot,
    ILightEntity,
    IStream,
    IStreamRequestFilter,
    ISuperToken,
    ISuperTokenRequestFilter,
} from "./interfaces";
import { mapGetAllEventsQueryEvents } from "./mapGetAllEventsQueryEvents";
import { Ordering } from "./ordering";
import {
    createLastIdPaging,
    createPagedResult,
    createSkipPaging,
    PagedResult,
    Paging,
    takePlusOne,
} from "./pagination";
import { SubgraphClient } from "./subgraph/SubgraphClient";
import {
    GetAccountTokenSnapshotsDocument,
    GetAccountTokenSnapshotsQuery,
    GetAccountTokenSnapshotsQueryVariables,
} from "./subgraph/queries/getAccountTokenSnapshots.generated";
import {
    GetAllEventsDocument,
    GetAllEventsQuery,
    GetAllEventsQueryVariables,
} from "./subgraph/queries/getAllEvents.generated";
import {
    GetIndexSubscriptionsDocument,
    GetIndexSubscriptionsQuery,
    GetIndexSubscriptionsQueryVariables,
} from "./subgraph/queries/getIndexSubscriptions.generated";
import {
    GetIndexesDocument,
    GetIndexesQuery,
    GetIndexesQueryVariables,
} from "./subgraph/queries/getIndexes.generated";
import {
    GetStreamsDocument,
    GetStreamsQuery,
    GetStreamsQueryVariables,
} from "./subgraph/queries/getStreams.generated";
import {
    GetTokensDocument,
    GetTokensQuery,
    GetTokensQueryVariables,
} from "./subgraph/queries/getTokens.generated";
import {
    AccountTokenSnapshot_OrderBy,
    Event_OrderBy,
    Index_OrderBy,
    IndexSubscription_OrderBy,
    Stream_OrderBy,
    Token_OrderBy,
} from "./subgraph/schema.generated";
import { DataMode } from "./types";
import {
    validateAccountTokenSnapshotRequest,
    validateEventRequest,
    validateIndexRequest,
    validateIndexSubscriptionRequest,
    validateStreamRequest,
    validateSuperTokenRequest,
} from "./validation";

export interface IQueryOptions {
    readonly customSubgraphQueriesEndpoint: string;
    readonly dataMode: DataMode;
}

/**
 * @dev Query Helper Class
 * @description A helper class to create `Query` objects which can be used to query different data.
 */
export default class Query {
    options: IQueryOptions;
    subgraphClient: SubgraphClient; // TODO(KK): back to private?

    constructor(options: IQueryOptions) {
        this.options = options;
        this.subgraphClient = new SubgraphClient(
            this.options.customSubgraphQueriesEndpoint
        );
    }

    /**
     * A recursive function to fetch all possible results of a paged query.
     * @param pagedQuery A paginated query that takes {@link Paging} as input.
     */
    listAllResults = async <T extends ILightEntity>(
        pagedQuery: (paging: Paging) => Promise<PagedResult<T>>
    ): Promise<T[]> => {
        const listAllRecursively = async (paging: Paging): Promise<T[]> => {
            const pagedResult = await pagedQuery(paging);
            if (!pagedResult.nextPaging) return pagedResult.data;
            const nextResults = await listAllRecursively(
                pagedResult.nextPaging
            );
            return pagedResult.data.concat(nextResults);
        };
        return listAllRecursively(createLastIdPaging({ take: 999 }));
    };

    listAllSuperTokens = async (
        filter: ISuperTokenRequestFilter,
        paging: Paging = createSkipPaging(),
        ordering: Ordering<Token_OrderBy> = {
            orderBy: "createdAtBlockNumber",
            orderDirection: "desc",
        }
    ): Promise<PagedResult<ISuperToken>> => {
        if (this.options.dataMode === "WEB3_ONLY") {
            throw new SFError({
                type: "UNSUPPORTED_WEB_3_ONLY",
                customMessage: "This query is not supported in WEB3_ONLY mode.",
            });
        }

        validateSuperTokenRequest(filter);

        const response = await this.subgraphClient.request<
            GetTokensQuery,
            GetTokensQueryVariables
        >(GetTokensDocument, {
            where: {
                isListed: filter.isListed,
                isSuperToken: true,
                id_gt: paging.lastId,
            },
            orderBy: ordering?.orderBy,
            orderDirection: ordering?.orderDirection,
            first: takePlusOne(paging),
            skip: paging.skip,
        });

        const mappedResult = response.result.map((x) =>
            typeGuard<ISuperToken>({
                ...x,
                createdAtTimestamp: Number(x.createdAtTimestamp),
                createdAtBlockNumber: Number(x.createdAtBlockNumber),
            })
        );

        return createPagedResult<ISuperToken>(mappedResult, paging);
    };

    listIndexes = async (
        filter: IIndexRequestFilter,
        paging: Paging = createSkipPaging(),
        ordering: Ordering<Index_OrderBy> = {
            orderBy: "createdAtBlockNumber",
            orderDirection: "desc",
        }
    ): Promise<PagedResult<IIndex>> => {
        if (this.options.dataMode === "WEB3_ONLY") {
            throw new SFError({
                type: "UNSUPPORTED_WEB_3_ONLY",
                customMessage: "This query is not supported in WEB3_ONLY mode.",
            });
        }

        validateIndexRequest(filter);

        const response = await this.subgraphClient.request<
            GetIndexesQuery,
            GetIndexesQueryVariables
        >(GetIndexesDocument, {
            where: {
                indexId: filter.indexId,
                publisher: filter.publisher?.toLowerCase(),
                token: filter.token?.toLowerCase(),
                id_gt: paging.lastId,
            },
            orderBy: ordering?.orderBy,
            orderDirection: ordering?.orderDirection,
            first: takePlusOne(paging),
            skip: paging.skip,
        });

        const mappedResult = response.result.map((x) =>
            typeGuard<IIndex>({
                ...x,
                publisher: x.publisher.id,
                createdAtTimestamp: Number(x.createdAtTimestamp),
                createdAtBlockNumber: Number(x.createdAtBlockNumber),
                updatedAtTimestamp: Number(x.updatedAtTimestamp),
                updatedAtBlockNumber: Number(x.updatedAtBlockNumber),
                token: {
                    ...x.token,
                    createdAtTimestamp: Number(x.token.createdAtTimestamp),
                    createdAtBlockNumber: Number(x.token.createdAtBlockNumber),
                },
            })
        );

        return createPagedResult<IIndex>(mappedResult, paging);
    };

    listIndexSubscriptions = async (
        filter: IIndexSubscriptionRequestFilter,
        paging: Paging = createSkipPaging(),
        ordering: Ordering<IndexSubscription_OrderBy> = {
            orderBy: "createdAtBlockNumber",
            orderDirection: "desc",
        }
    ): Promise<PagedResult<IIndexSubscription>> => {
        if (this.options.dataMode === "WEB3_ONLY") {
            throw new SFError({
                type: "UNSUPPORTED_WEB_3_ONLY",
                customMessage: "This query is not supported in WEB3_ONLY mode.",
            });
        }

        validateIndexSubscriptionRequest(filter);

        const response = await this.subgraphClient.request<
            GetIndexSubscriptionsQuery,
            GetIndexSubscriptionsQueryVariables
        >(GetIndexSubscriptionsDocument, {
            where: {
                subscriber: filter.subscriber?.toLowerCase(),
                approved: filter.approved,
                id_gt: paging.lastId,
            },
            orderBy: ordering?.orderBy,
            orderDirection: ordering?.orderDirection,
            first: takePlusOne(paging),
            skip: paging.skip,
        });

        const mappedResult = response.result.map((x) =>
            typeGuard<IIndexSubscription>({
                ...x,
                subscriber: x.subscriber.id,
                createdAtTimestamp: Number(x.createdAtTimestamp),
                createdAtBlockNumber: Number(x.createdAtBlockNumber),
                updatedAtTimestamp: Number(x.updatedAtTimestamp),
                updatedAtBlockNumber: Number(x.updatedAtBlockNumber),
                index: {
                    ...x.index,
                    token: {
                        ...x.index.token,
                        createdAtTimestamp: Number(
                            x.index.token.createdAtTimestamp
                        ),
                        createdAtBlockNumber: Number(
                            x.index.token.createdAtBlockNumber
                        ),
                    },
                },
            })
        );

        return createPagedResult<IIndexSubscription>(mappedResult, paging);
    };

    listStreams = async (
        filter: IStreamRequestFilter,
        paging: Paging = createSkipPaging(),
        ordering: Ordering<Stream_OrderBy> = {
            orderBy: "createdAtBlockNumber",
            orderDirection: "desc",
        }
    ): Promise<PagedResult<IStream>> => {
        if (this.options.dataMode === "WEB3_ONLY") {
            throw new SFError({
                type: "UNSUPPORTED_WEB_3_ONLY",
                customMessage: "This query is not supported in WEB3_ONLY mode.",
            });
        }

        validateStreamRequest(filter);

        const response = await this.subgraphClient.request<
            GetStreamsQuery,
            GetStreamsQueryVariables
        >(GetStreamsDocument, {
            where: {
                sender: filter.sender?.toLowerCase(),
                receiver: filter.receiver?.toLowerCase(),
                token: filter.token?.toLowerCase(),
                id_gt: paging.lastId,
            },
            orderBy: ordering?.orderBy,
            orderDirection: ordering?.orderDirection,
            first: takePlusOne(paging),
            skip: paging.skip,
        });

        const mappedResult = response.result.map((x) =>
            typeGuard<IStream>({
                ...x,
                sender: x.sender.id,
                receiver: x.receiver.id,
                createdAtTimestamp: Number(x.createdAtTimestamp),
                createdAtBlockNumber: Number(x.createdAtBlockNumber),
                updatedAtTimestamp: Number(x.updatedAtTimestamp),
                updatedAtBlockNumber: Number(x.updatedAtBlockNumber),
                token: {
                    ...x.token,
                    createdAtTimestamp: Number(x.token.createdAtTimestamp),
                    createdAtBlockNumber: Number(x.token.createdAtBlockNumber),
                },
                flowUpdatedEvents: x.flowUpdatedEvents.map((y) => ({
                    ...y,
                    blockNumber: Number(y.blockNumber),
                    timestamp: Number(y.timestamp),
                })),
            })
        );

        return createPagedResult<IStream>(mappedResult, paging);
    };

    listUserInteractedSuperTokens = async (
        filter: IAccountTokenSnapshotFilter,
        paging: Paging = createSkipPaging(),
        ordering: Ordering<AccountTokenSnapshot_OrderBy> = {
            orderBy: "updatedAtBlockNumber",
            orderDirection: "desc",
        }
    ): Promise<PagedResult<ILightAccountTokenSnapshot>> => {
        if (this.options.dataMode === "WEB3_ONLY") {
            throw new SFError({
                type: "UNSUPPORTED_WEB_3_ONLY",
                customMessage: "This query is not supported in WEB3_ONLY mode.",
            });
        }

        validateAccountTokenSnapshotRequest(filter);

        const response = await this.subgraphClient.request<
            GetAccountTokenSnapshotsQuery,
            GetAccountTokenSnapshotsQueryVariables
        >(GetAccountTokenSnapshotsDocument, {
            where: {
                account: filter.account?.toLowerCase(),
                token: filter.token?.toLowerCase(),
                id_gt: paging.lastId,
            },
            orderBy: ordering?.orderBy,
            orderDirection: ordering?.orderDirection,
            first: takePlusOne(paging),
            skip: paging.skip,
        });

        const mappedResult = response.result.map((x) =>
            typeGuard<ILightAccountTokenSnapshot>({
                ...x,
                account: x.account.id,
                updatedAtTimestamp: Number(x.updatedAtTimestamp),
                updatedAtBlockNumber: Number(x.updatedAtBlockNumber),
                token: {
                    ...x.token,
                    createdAtTimestamp: Number(x.token.createdAtTimestamp),
                    createdAtBlockNumber: Number(x.token.createdAtBlockNumber),
                },
            })
        );

        return createPagedResult<ILightAccountTokenSnapshot>(
            mappedResult,
            paging
        );
    };

    listEvents = async (
        filter: IEventFilter,
        paging: Paging = createSkipPaging(),
        ordering: Ordering<Event_OrderBy> = {
            orderBy: "blockNumber",
            orderDirection: "desc",
        }
    ): Promise<PagedResult<AllEvents>> => {
        if (this.options.dataMode === "WEB3_ONLY") {
            throw new SFError({
                type: "UNSUPPORTED_WEB_3_ONLY",
                customMessage: "This query is not supported in WEB3_ONLY mode.",
            });
        }

        validateEventRequest(filter);

        const response = await this.subgraphClient.request<
            GetAllEventsQuery,
            GetAllEventsQueryVariables
        >(GetAllEventsDocument, {
            orderBy: ordering?.orderBy,
            orderDirection: ordering?.orderDirection,
            where: {
                addresses_contains: filter.account
                    ? [filter.account?.toLowerCase()]
                    : undefined,
                timestamp_gt: filter.timestamp_gt?.toString(),
                id_gt: paging.lastId,
            },
            first: takePlusOne(paging),
            skip: paging.skip,
        });

        return createPagedResult<AllEvents>(
            mapGetAllEventsQueryEvents(response.events),
            paging
        );
    };

    // TODO(KK): error callback?
    // TODO(KK): retries?
    // TODO(KK): tests
    on(
        callback: (events: AllEvents[], unsubscribe: () => void) => void,
        ms: number,
        account?: string,
        timeout?: number
    ): () => void {
        if (ms < 1000) throw Error("Let's not go crazy with the queries...");

        // Account for the fact that Subgraph has lag and will insert events with the timestamp of the event from blockchain.
        const clockSkew = 25000;

        // Convert millisecond-based time to second-based time (which Subgraph uses).
        let eventQueryTimestamp = Math.floor(
            (new Date().getTime() - clockSkew) / 1000
        );

        let isUnsubscribed = false;
        const unsubscribe = () => {
            isUnsubscribed = true;
        };

        const pollingStep = async () => {
            if (isUnsubscribed) {
                return;
            }

            const allEvents = await this.listAllResults((paging) =>
                this.listEvents(
                    {
                        account: account,
                        timestamp_gt: eventQueryTimestamp,
                    },
                    paging,
                    {
                        orderBy: "timestamp",
                        orderDirection: "asc",
                    }
                )
            );

            // Filter next events by last timestamp of an event.
            // NOTE: Make sure to order events by timestamp in ascending order.
            const lastEvent = _.last(allEvents);
            if (lastEvent) {
                callback(allEvents, unsubscribe);
<<<<<<< HEAD
                // Filter next events by last timestamp of an event.
                // NOTE: Make sure to order events by timestamp in ascending order.
                const lastEvent = allEvents.slice(-1)[0];
=======
>>>>>>> afac5d7d

                // Next event polling is done for events that have a timestamp later than the current latest event.
                eventQueryTimestamp = lastEvent.timestamp;
            }

            // This solution sets the interval based on last query returning, opposed to not taking request-response cycles into account at all.
            // This solution is more friendly to the Subgraph & more effective resource-wise with slow internet.
            return setTimeout(() => {
                // Fire and forget
                pollingStep();
            }, ms);
        };

        if (timeout) {
            setTimeout(() => {
                unsubscribe();
            }, timeout);
        }

        // Fire and forget
        pollingStep();

        return unsubscribe;
    }
}

// Why? Because `return obj as T` and `return <T>obj` are not safe type casts.
export const typeGuard = <T>(obj: T) => obj;<|MERGE_RESOLUTION|>--- conflicted
+++ resolved
@@ -463,13 +463,6 @@
             const lastEvent = _.last(allEvents);
             if (lastEvent) {
                 callback(allEvents, unsubscribe);
-<<<<<<< HEAD
-                // Filter next events by last timestamp of an event.
-                // NOTE: Make sure to order events by timestamp in ascending order.
-                const lastEvent = allEvents.slice(-1)[0];
-=======
->>>>>>> afac5d7d
-
                 // Next event polling is done for events that have a timestamp later than the current latest event.
                 eventQueryTimestamp = lastEvent.timestamp;
             }
