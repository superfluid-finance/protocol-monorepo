import {
<<<<<<< HEAD
    DataMode,
    IAccountTokenSnapshotFilter,
    IFlowUpdatedEvent,
=======
    IAccountTokenSnapshotFilter, IFlowUpdatedEvent,
>>>>>>> fe38cd79
    IIndex,
    IIndexRequestFilter,
    IIndexSubscription,
    IIndexSubscriptionRequestFilter,
    ILightAccountTokenSnapshot,
    IStream,
    IStreamRequestFilter,
    ISuperToken,
    ISuperTokenRequestFilter,
} from "./interfaces";
<<<<<<< HEAD
import {
    GetIndexesDocument,
    GetIndexesQuery,
    GetIndexesQueryVariables,
} from "./subgraph/queries/getIndexes.generated";
=======
import { DataMode } from "./types";
import {GetIndexesDocument, GetIndexesQuery, GetIndexesQueryVariables} from "./subgraph/queries/getIndexes.generated";
>>>>>>> fe38cd79
import {
    validateAccountTokenSnapshotRequest,
    validateIndexRequest,
    validateIndexSubscriptionRequest,
    validateStreamRequest,
    validateSuperTokenRequest,
} from "./validation";
import { PagedResult, Paging } from "./pagination";
import { SubgraphClient } from "./subgraph/SubgraphClient";
import {
    GetTokensDocument,
    GetTokensQuery,
    GetTokensQueryVariables,
} from "./subgraph/queries/getTokens.generated";
import {
    GetIndexSubscriptionsDocument,
    GetIndexSubscriptionsQuery,
    GetIndexSubscriptionsQueryVariables,
} from "./subgraph/queries/getIndexSubscriptions.generated";
import {
    GetStreamsDocument,
    GetStreamsQuery,
    GetStreamsQueryVariables,
} from "./subgraph/queries/getStreams.generated";
import {
    GetAccountTokenSnapshotsDocument,
    GetAccountTokenSnapshotsQuery,
    GetAccountTokenSnapshotsQueryVariables,
} from "./subgraph/queries/getAccountTokenSnapshots.generated";
import _ from "lodash";
import {
    GetFlowUpdatedEventsDocument,
    GetFlowUpdatedEventsQuery,
    GetFlowUpdatedEventsQueryVariables,
} from "./subgraph/queries/events/getFlowUpdatedEvents.generated";
import { FlowUpdatedEvent_Filter } from "./subgraph/schema.generated";
import {
    GetAccountEventsDocument,
    GetAccountEventsQuery,
    GetAccountEventsQueryVariables,
} from "./subgraph/queries/events/getAccountEvents.generated";
import { AccountEvents, TransferEvent, AllEvents } from "./events";
import {
    GetEventIdsDocument,
    GetEventIdsQuery,
    GetEventIdsQueryVariables,
} from "./subgraph/queries/events/getEventIds.generated";

import {
    GetAllEventsDocument,
    GetAllEventsQuery,
    GetAllEventsQueryVariables,
} from "./subgraph/queries/events/getAllEvents.generated";

export interface IQueryOptions {
    readonly customSubgraphQueriesEndpoint: string;
    readonly dataMode: DataMode;
}

/**
 * @dev Query Helper Class
 * @description A helper class to create `Query` objects which can be used to query different data.
 */
export default class Query {
    options: IQueryOptions;
    private subgraphClient: SubgraphClient;

    constructor(options: IQueryOptions) {
        this.options = options;
        this.subgraphClient = new SubgraphClient(
            this.options.customSubgraphQueriesEndpoint
        );
    }

    listAllSuperTokens = async (
        filter: ISuperTokenRequestFilter,
        paging: Paging = new Paging()
    ): Promise<PagedResult<ISuperToken>> => {
        validateSuperTokenRequest(filter);

        const response = await this.subgraphClient.request<
            GetTokensQuery,
            GetTokensQueryVariables
        >(GetTokensDocument, {
            where: {
                isSuperToken: true,
                ...filter,
            },
            skip: paging.skip,
            first: paging.takePlusOne(),
        });

        return new PagedResult<ISuperToken>(response.result, paging);
    };

    listIndexes = async (
        filter: IIndexRequestFilter,
        paging: Paging = new Paging()
    ): Promise<PagedResult<IIndex>> => {
        validateIndexRequest(filter);

        const response = await this.subgraphClient.request<
            GetIndexesQuery,
            GetIndexesQueryVariables
        >(GetIndexesDocument, {
            where: filter,
            skip: paging.skip,
            first: paging.takePlusOne(),
        });

        return new PagedResult<IIndex>(response.result, paging);
    };

    listIndexSubscriptions = async (
        filter: IIndexSubscriptionRequestFilter,
        paging: Paging = new Paging()
    ): Promise<PagedResult<IIndexSubscription>> => {
        validateIndexSubscriptionRequest(filter);

        const response = await this.subgraphClient.request<
            GetIndexSubscriptionsQuery,
            GetIndexSubscriptionsQueryVariables
        >(GetIndexSubscriptionsDocument, {
            where: filter,
            skip: paging.skip,
            first: paging.takePlusOne(),
        });

        return new PagedResult<IIndexSubscription>(response.result, paging);
    };

    listStreams = async (
        filter: IStreamRequestFilter,
        paging: Paging = new Paging()
    ): Promise<PagedResult<IStream>> => {
        validateStreamRequest(filter);

        const response = await this.subgraphClient.request<
            GetStreamsQuery,
            GetStreamsQueryVariables
        >(GetStreamsDocument, {
            where: filter,
            skip: paging.skip,
            first: paging.takePlusOne(),
        });

        return new PagedResult<IStream>(response.result, paging);
    };

    listUserInteractedSuperTokens = async (
        filter: IAccountTokenSnapshotFilter,
        paging: Paging = new Paging()
    ): Promise<PagedResult<ILightAccountTokenSnapshot>> => {
        validateAccountTokenSnapshotRequest(filter);

        const response = await this.subgraphClient.request<
            GetAccountTokenSnapshotsQuery,
            GetAccountTokenSnapshotsQueryVariables
        >(GetAccountTokenSnapshotsDocument, {
            where: filter,
            skip: paging.skip,
            first: paging.takePlusOne(),
        });

        return new PagedResult<ILightAccountTokenSnapshot>(
            response.result,
            paging
        );
    };

    // NOTE: Kaspar's unfinished stuff below!
    // TODO(KK): Don't use "FlowUpdatedEvent_Filter"

    listFlowUpdatedEvents = async (
        filter: FlowUpdatedEvent_Filter,
        paging: Paging = new Paging()
    ): Promise<PagedResult<IFlowUpdatedEvent>> => {
        const response = await this.subgraphClient.request<
            GetFlowUpdatedEventsQuery,
            GetFlowUpdatedEventsQueryVariables
        >(GetFlowUpdatedEventsDocument, {
            where: filter,
            skip: paging.skip,
            first: paging.takePlusOne(),
        });

        return new PagedResult<IFlowUpdatedEvent>(response.result, paging);
    };

    listAllEvents = async (
        paging: Paging = new Paging()
    ): Promise<PagedResult<AllEvents>> => {
        const getEventIdsQueryResponse = await this.subgraphClient.request<
            GetEventIdsQuery,
            GetEventIdsQueryVariables
        >(GetEventIdsDocument, {
            skip: paging.skip,
            first: paging.takePlusOne(),
        });

        const getAllEventsQueryResponse = await this.subgraphClient.request<
            GetAllEventsQuery,
            GetAllEventsQueryVariables
        >(GetAllEventsDocument, {
            ids: getEventIdsQueryResponse.events.map((x) => x.id),
        });

        const resultEvents: AllEvents[] = [
            ...getAllEventsQueryResponse.agreementClassRegisteredEvents,
            ...getAllEventsQueryResponse.agreementClassUpdatedEvents,
            ...getAllEventsQueryResponse.agreementLiquidatedByEvents,
            ...getAllEventsQueryResponse.appRegisteredEvents,
            ...getAllEventsQueryResponse.burnedEvents,
            ...getAllEventsQueryResponse.cfav1LiquidationPeriodChangedEvents,
            ...getAllEventsQueryResponse.configChangedEvents,
            ...getAllEventsQueryResponse.customSuperTokenCreatedEvents,
            ...getAllEventsQueryResponse.flowUpdatedEvents,
            ...getAllEventsQueryResponse.governanceReplacedEvents,
            ...getAllEventsQueryResponse.indexCreatedEvents,
            ...getAllEventsQueryResponse.indexDistributionClaimedEvents,
            ...getAllEventsQueryResponse.indexSubscribedEvents,
            ...getAllEventsQueryResponse.indexUnitsUpdatedEvents,
            ...getAllEventsQueryResponse.indexUnsubscribedEvents,
            ...getAllEventsQueryResponse.indexUpdatedEvents,
            ...getAllEventsQueryResponse.jailEvents,
            ...getAllEventsQueryResponse.mintedEvents,
            ...getAllEventsQueryResponse.rewardAddressChangedEvents,
            ...getAllEventsQueryResponse.roleAdminChangedEvents,
            ...getAllEventsQueryResponse.roleGrantedEvents,
            ...getAllEventsQueryResponse.roleRevokedEvents,
            ...getAllEventsQueryResponse.sentEvents,
            ...getAllEventsQueryResponse.subscriptionApprovedEvents,
            ...getAllEventsQueryResponse.subscriptionDistributionClaimedEvents,
            ...getAllEventsQueryResponse.subscriptionRevokedEvents,
            ...getAllEventsQueryResponse.subscriptionUnitsUpdatedEvents,
            ...getAllEventsQueryResponse.superTokenCreatedEvents,
            ...getAllEventsQueryResponse.superTokenFactoryUpdatedEvents,
            ...getAllEventsQueryResponse.superTokenLogicCreatedEvents,
            ...getAllEventsQueryResponse.superTokenLogicUpdatedEvents,
            ...getAllEventsQueryResponse.tokenDowngradedEvents,
            ...getAllEventsQueryResponse.transferEvents.map<TransferEvent>(
                (x) => ({
                    __typename: x.__typename,
                    token: x.token,
                    value: x.value,
                    from: x.from.id,
                    to: x.to.id,
                    timestamp: x.timestamp,
                    blockNumber: x.blockNumber,
                    transactionHash: x.transactionHash,
                })
            ),
            ...getAllEventsQueryResponse.trustedForwarderChangedEvents,
            ...getAllEventsQueryResponse.tokenUpgradedEvents,
        ];

        return new PagedResult<AllEvents>(resultEvents, paging);
    };

    on(
        callback: (events: AccountEvents[]) => void,
        ms: number,
        account: string,
        timeout?: number
    ) {
        console.log("on");
        if (ms < 1000) throw Error("Let's not go crazy with the queries...");

        // TODO: Wait for answer before next query...

        let nextNow = _.now();
        const intervalId = setInterval(async () => {
            console.log("interval");
            const now = nextNow;
            nextNow += ms;

            const response = await this.subgraphClient.request<
                GetAccountEventsQuery,
                GetAccountEventsQueryVariables
            >(GetAccountEventsDocument, {
                accountBytes: account,
                accountString: account,
                timestamp_gte: now.toString(),
            });

            const allEvents = [
                ...response.flowUpdatedEvents_receiver,
                ...response.flowUpdatedEvents_sender,
                ...response.indexCreatedEvents,
                ...response.indexUpdatedEvents,
                ...response.indexUnitsUpdatedEvents_publisher,
                ...response.indexUnitsUpdatedEvents_subscriber,
                ...response.indexSubscribedEvents_publisher,
                ...response.indexSubscribedEvents_subscriber,
                ...response.indexUnsubscribedEvents_publisher,
                ...response.indexUnsubscribedEvents_subscriber,
                ...response.indexDistributionClaimedEvents_publisher,
                ...response.indexDistributionClaimedEvents_subscriber,
                ...response.transferEvents_to.map<TransferEvent>((x) => ({
                    __typename: x.__typename,
                    token: x.token,
                    value: x.value,
                    from: x.from.id,
                    to: x.to.id,
                    timestamp: x.timestamp,
                    blockNumber: x.blockNumber,
                    transactionHash: x.transactionHash,
                })),
                ...response.transferEvents_from.map<TransferEvent>((x) => ({
                    __typename: x.__typename,
                    token: x.token,
                    value: x.value,
                    from: x.from.id,
                    to: x.to.id,
                    timestamp: x.timestamp,
                    blockNumber: x.blockNumber,
                    transactionHash: x.transactionHash,
                })),
                ...response.tokenDowngradedEvents,
                ...response.tokenUpgradedEvents,
            ];

            if (allEvents.length) {
                callback(allEvents);
            }
        }, ms);

        const unsubscribe = () => {
            console.log("unsubscribe");
            clearInterval(intervalId);
        };

        if (timeout) {
            setTimeout(() => {
                console.log("timeout");
                unsubscribe();
            });
        }

        return unsubscribe;
    }
}<|MERGE_RESOLUTION|>--- conflicted
+++ resolved
@@ -1,11 +1,6 @@
 import {
-<<<<<<< HEAD
-    DataMode,
     IAccountTokenSnapshotFilter,
     IFlowUpdatedEvent,
-=======
-    IAccountTokenSnapshotFilter, IFlowUpdatedEvent,
->>>>>>> fe38cd79
     IIndex,
     IIndexRequestFilter,
     IIndexSubscription,
@@ -16,16 +11,12 @@
     ISuperToken,
     ISuperTokenRequestFilter,
 } from "./interfaces";
-<<<<<<< HEAD
+import { DataMode } from "./types";
 import {
     GetIndexesDocument,
     GetIndexesQuery,
     GetIndexesQueryVariables,
 } from "./subgraph/queries/getIndexes.generated";
-=======
-import { DataMode } from "./types";
-import {GetIndexesDocument, GetIndexesQuery, GetIndexesQueryVariables} from "./subgraph/queries/getIndexes.generated";
->>>>>>> fe38cd79
 import {
     validateAccountTokenSnapshotRequest,
     validateIndexRequest,
