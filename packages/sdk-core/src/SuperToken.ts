import { ethers, Overrides } from "ethers";

import ConstantFlowAgreementV1 from "./ConstantFlowAgreementV1";
import ERC20Token from "./ERC20Token";
import InstantDistributionAgreementV1 from "./InstantDistributionAgreementV1";
import Operation from "./Operation";
import { SFError } from "./SFError";
import SuperTokenABI from "./abi/SuperToken.json";
import { networkNameToChainIdMap } from "./constants";
import { getNetworkName } from "./frameworkHelpers";
import {
    IConfig,
    IRealtimeBalanceOfParams,
    ISuperTokenBaseIDAParams,
    ISuperTokenCreateFlowByOperatorParams,
    ISuperTokenCreateFlowParams,
    ISuperTokenDeleteFlowParams,
    ISuperTokenDistributeParams,
    ISuperTokenFlowOperatorDataByIDParams,
    ISuperTokenFlowOperatorDataParams,
    ISuperTokenFullControlParams,
    ISuperTokenGetFlowInfoParams,
    ISuperTokenGetFlowParams,
    ISuperTokenGetIndexParams,
    ISuperTokenGetSubscriptionParams,
    ISuperTokenPublisherOperationParams,
    ISuperTokenPubSubParams,
    ISuperTokenUpdateFlowByOperatorParams,
    ISuperTokenUpdateFlowOperatorPermissionsParams,
    ISuperTokenUpdateFlowParams,
    ISuperTokenUpdateIndexValueParams,
    ISuperTokenUpdateSubscriptionUnitsParams,
    IWeb3FlowInfo,
    IWeb3FlowOperatorData,
    IWeb3Index,
    IWeb3RealTimeBalanceOf,
    IWeb3Subscription,
} from "./interfaces";
import { SuperToken as ISuperToken } from "./typechain";
import {
    getSanitizedTimestamp,
    getStringCurrentTimeInSeconds,
    normalizeAddress,
} from "./utils";

export interface ITokenSettings {
    readonly address: string;
    readonly config: IConfig;
    readonly chainId: number;
    readonly networkName: string;
    readonly underlyingTokenAddress: string;
}

export interface ITokenOptions {
    readonly address: string;
    readonly config: IConfig;
    readonly provider: ethers.providers.Provider;
    readonly chainId?: number;
    readonly networkName?: string;
}

/**
 * SuperToken Helper Class
 * @description A helper class to create `SuperToken` objects which can interact with the `SuperToken` contract as well as the CFAV1 and IDAV1 contracts of the desired `SuperToken`.
 */
export default class SuperToken extends ERC20Token {
    readonly options: ITokenOptions;
    readonly settings: ITokenSettings;
    readonly cfaV1: ConstantFlowAgreementV1;
    readonly idaV1: InstantDistributionAgreementV1;
    readonly underlyingToken: ERC20Token;

    private constructor(options: ITokenOptions, settings: ITokenSettings) {
        // initialize ERC20 token functions here
        super(settings.address);

        this.options = options;
        this.settings = settings;
        this.cfaV1 = new ConstantFlowAgreementV1({
            config: this.settings.config,
        });
        this.idaV1 = new InstantDistributionAgreementV1({
            config: this.settings.config,
        });
        this.underlyingToken = new ERC20Token(settings.underlyingTokenAddress);
    }

    static create = async (options: ITokenOptions) => {
        if (!options.chainId && !options.networkName) {
            throw new SFError({
                type: "SUPERTOKEN_INITIALIZATION",
                customMessage: "You must input chainId or networkName.",
            });
        }
        const networkName = getNetworkName(options);
        const chainId =
            options.chainId || networkNameToChainIdMap.get(networkName)!;
        try {
            const superToken = new ethers.Contract(
                options.address,
                SuperTokenABI.abi
            ) as ISuperToken;
            const underlyingTokenAddress = await superToken
                .connect(options.provider)
                .getUnderlyingToken();
            const settings: ITokenSettings = {
                address: options.address,
                config: options.config,
                chainId,
                networkName,
                underlyingTokenAddress,
            };
            return new SuperToken(options, settings);
        } catch (err) {
            throw new SFError({
                type: "SUPERTOKEN_INITIALIZATION",
                customMessage: "There was an error initializing the SuperToken",
                errorObject: err,
            });
        }
    };

    private get superTokenContract() {
        return new ethers.Contract(
            this.settings.address,
            SuperTokenABI.abi
        ) as ISuperToken;
    }

    /** ### SuperToken Contract Read Functions ### */

    /**
     * Returns the real time balance of `address`.
     * @param account the target address
     * @param timestamp the timestamp you'd like to see the data
     * @param providerOrSigner a provider or signer for executing a web3 call
     * @returns {Promise<IWeb3RealTimeBalanceOf>} real time balance of data
     */
    realtimeBalanceOf = async ({
        providerOrSigner,
        account,
        timestamp = getStringCurrentTimeInSeconds(),
    }: IRealtimeBalanceOfParams): Promise<IWeb3RealTimeBalanceOf> => {
        const normalizedAccount = normalizeAddress(account);
        try {
            const realtimeBalanceOf = await this.superTokenContract
                .connect(providerOrSigner)
                .realtimeBalanceOf(normalizedAccount, timestamp);
            return {
                availableBalance: realtimeBalanceOf.availableBalance.toString(),
                deposit: realtimeBalanceOf.deposit.toString(),
                owedDeposit: realtimeBalanceOf.owedDeposit.toString(),
                timestamp: getSanitizedTimestamp(timestamp),
            };
        } catch (err) {
            throw new SFError({
                type: "SUPERTOKEN_READ",
                customMessage: "There was an error getting realtimeBalanceOf",
                errorObject: err,
            });
        }
    };

    /** ### SuperToken Contract Write Functions ### */

    /**
     * Downgrade `amount` SuperToken's.
     * @param amount The amount to be downgraded.
     * @param overrides ethers overrides object for more control over the transaction sent.
     * @returns {Operation} An instance of Operation which can be executed or batched.
     */
    downgrade = ({
        amount,
        overrides,
    }: {
        amount: string;
        overrides?: Overrides & { from?: string | Promise<string> };
    }): Operation => {
        const txn = this.superTokenContract.populateTransaction.downgrade(
            amount,
            overrides || {}
        );
        return new Operation(txn, "SUPERTOKEN_DOWNGRADE");
    };

    /**
     * Upgrade `amount` SuperToken's.
     * @param amount The amount to be upgraded.
     * @param overrides ethers overrides object for more control over the transaction sent.
     * @returns {Operation} An instance of Operation which can be executed or batched.
     */
    upgrade = ({
        amount,
        overrides,
    }: {
        amount: string;
        overrides?: Overrides & { from?: string | Promise<string> };
    }): Operation => {
        const txn = this.superTokenContract.populateTransaction.upgrade(
            amount,
            overrides || {}
        );
        return new Operation(txn, "SUPERTOKEN_UPGRADE");
    };

    /** ### CFA Read Functions ### */

    /**
     * Get the details of a flow.
     * @param sender the sender of the flow
     * @param receiver the receiver of the flow
     * @param providerOrSigner a provider or signer object
     * @returns {Promise<IWeb3FlowInfo>} Web3 Flow info object
     */
    getFlow = async (
        params: ISuperTokenGetFlowParams
    ): Promise<IWeb3FlowInfo> => {
        return await this.cfaV1.getFlow({
            superToken: this.settings.address,
            sender: params.sender,
            receiver: params.receiver,
            providerOrSigner: params.providerOrSigner,
        });
    };

    /**
     * Get the flow info of an account (net flow).
     * @param account the account we're querying
     * @param providerOrSigner a provider or signer object
     * @returns {Promise<IWeb3FlowInfo>} Web3 Flow info object
     */
    getAccountFlowInfo = async (
        params: ISuperTokenGetFlowInfoParams
    ): Promise<IWeb3FlowInfo> => {
        return await this.cfaV1.getAccountFlowInfo({
            superToken: this.settings.address,
            account: params.account,
            providerOrSigner: params.providerOrSigner,
        });
    };

    /**
     * Get the net flow of an account.
     * @param account the account we're querying
     * @param providerOrSigner a provider or signer object
     * @returns {Promise<string>} Web3 Flow info object
     */
    getNetFlow = async (
        params: ISuperTokenGetFlowInfoParams
    ): Promise<string> => {
        return await this.cfaV1.getNetFlow({
            superToken: this.settings.address,
            account: params.account,
            providerOrSigner: params.providerOrSigner,
        });
    };

    /**
<<<<<<< HEAD
     * @dev Get flow operator data.
=======
     * Get flow operator data.
>>>>>>> 908c413b
     * @param sender the sender
     * @param flowOperator the flowOperator
     * @param providerOrSigner a provider or signer object
     * @returns {Promise<IWeb3FlowOperatorData>} Web3 Flow info object
     */
<<<<<<< HEAD
    getFlowOperatorData = async ({
        sender,
        flowOperator,
        providerOrSigner,
    }: ISuperTokenFlowOperatorDataParams): Promise<IWeb3FlowOperatorData> => {
        const normalizedSender = normalizeAddress(sender);
        const normalizedFlowOperator = normalizeAddress(flowOperator);
=======
    getFlowOperatorData = async (
        params: ISuperTokenFlowOperatorDataParams
    ): Promise<IWeb3FlowOperatorData> => {
        const normalizedSender = normalizeAddress(params.sender);
        const normalizedFlowOperator = normalizeAddress(params.flowOperator);
>>>>>>> 908c413b
        return await this.cfaV1.getFlowOperatorData({
            superToken: this.settings.address,
            sender: normalizedSender,
            flowOperator: normalizedFlowOperator,
<<<<<<< HEAD
            providerOrSigner,
        });
    };

    /**
     * @dev Get flow operator data using the flowOperatorId.
     * @param flowOperatorId The keccak256 hash of encoded string "flowOperator", sender and flowOperator
     * @param providerOrSigner a provider or signer object
     * @returns {Promise<IWeb3FlowOperatorData>} Web3 Flow info object
     */
    getFlowOperatorDataByID = async ({
        flowOperatorId,
        providerOrSigner,
    }: ISuperTokenFlowOperatorDataByIDParams): Promise<IWeb3FlowOperatorData> => {
        return await this.cfaV1.getFlowOperatorDataByID({
            superToken: this.settings.address,
            flowOperatorId,
            providerOrSigner,
        });
    };

    // CFA Write Functions

    /**
     * @dev Create a flow of the token of this class.
=======
            providerOrSigner: params.providerOrSigner,
        });
    };

    /**
     * Get flow operator data using the flowOperatorId.
     * @param flowOperatorId The keccak256 hash of encoded string "flowOperator", sender and flowOperator
     * @param providerOrSigner a provider or signer object
     * @returns {Promise<IWeb3FlowOperatorData>} Web3 Flow info object
     */
    getFlowOperatorDataByID = async (
        params: ISuperTokenFlowOperatorDataByIDParams
    ): Promise<IWeb3FlowOperatorData> => {
        return await this.cfaV1.getFlowOperatorDataByID({
            superToken: this.settings.address,
            flowOperatorId: params.flowOperatorId,
            providerOrSigner: params.providerOrSigner,
        });
    };

    /** ### CFA Write Functions ### */

    /**
     * Create a flow of the token of this class.
>>>>>>> 908c413b
     * @param receiver The receiver of the flow.
     * @param flowRate The specified flow rate.
     * @param userData Extra user data provided.
     * @param overrides ethers overrides object for more control over the transaction sent.
     * @returns {Operation} An instance of Operation which can be executed or batched.
     */
<<<<<<< HEAD
    createFlow = ({
        receiver,
        flowRate,
        userData,
        overrides,
    }: ISuperTokenCreateFlowParams): Operation => {
        return this.cfaV1.createFlow({
            flowRate,
            receiver,
=======
    createFlow = (params: ISuperTokenCreateFlowParams): Operation => {
        return this.cfaV1.createFlow({
>>>>>>> 908c413b
            superToken: this.settings.address,
            ...params,
        });
    };

    /**
<<<<<<< HEAD
     * @dev Update a flow of the token of this class.
=======
     * Update a flow of the token of this class.
>>>>>>> 908c413b
     * @param receiver The receiver of the flow.
     * @param flowRate The specified flow rate.
     * @param userData Extra user data provided.
     * @param overrides ethers overrides object for more control over the transaction sent.
     * @returns {Operation} An instance of Operation which can be executed or batched.
     */
<<<<<<< HEAD
    updateFlow = ({
        receiver,
        flowRate,
        userData,
        overrides,
    }: ISuperTokenUpdateFlowParams): Operation => {
        return this.cfaV1.updateFlow({
            flowRate,
            receiver,
=======
    updateFlow = (params: ISuperTokenUpdateFlowParams): Operation => {
        return this.cfaV1.updateFlow({
>>>>>>> 908c413b
            superToken: this.settings.address,
            ...params,
        });
    };

    /**
     * Delete a flow of the token of this class.
     * @param sender The sender of the flow.
     * @param receiver The receiver of the flow.
     * @param userData Extra user data provided.
     * @param overrides ethers overrides object for more control over the transaction sent.
     * @returns {Operation} An instance of Operation which can be executed or batched.
     */
    deleteFlow = (params: ISuperTokenDeleteFlowParams): Operation => {
        return this.cfaV1.deleteFlow({
            superToken: this.settings.address,
            ...params,
        });
    };

    /** ### CFA ACL Write Functions (byOperator) ### */

    /**
     * Update permissions for a flow operator as a sender.
     * @param sender The sender of the flow.
     * @param flowOperator The permission grantee address
     * @param permission The permissions to set.
     * @param flowRateAllowance The flowRateAllowance granted to the flow operator.
     * @param userData Extra user data provided.
     * @param overrides ethers overrides object for more control over the transaction sent.
     * @returns {Operation} An instance of Operation which can be executed or batched.
     */
    updateFlowOperatorPermissions(
        params: ISuperTokenUpdateFlowOperatorPermissionsParams
    ): Operation {
        return this.cfaV1.updateFlowOperatorPermissions({
            superToken: this.settings.address,
            ...params,
        });
    }

    /**
     * Give flow operator full control - max flow rate and create/update/delete permissions.
     * @param sender The sender of the flow.
     * @param flowOperator The permission grantee address
     * @param userData Extra user data provided.
     * @param overrides ethers overrides object for more control over the transaction sent.
     */
    authorizeFlowOperatorWithFullControl(
        params: ISuperTokenFullControlParams
    ): Operation {
        return this.cfaV1.authorizeFlowOperatorWithFullControl({
            superToken: this.settings.address,
            ...params,
        });
    }

    /**
     * Revoke flow operator control - set flow rate to 0 with no permissions.
     * @param sender The sender of the flow.
     * @param flowOperator The permission grantee address
     * @param userData Extra user data provided.
     * @param overrides ethers overrides object for more control over the transaction sent.
     */
    revokeFlowOperatorWithFullControl(
        params: ISuperTokenFullControlParams
    ): Operation {
        return this.cfaV1.revokeFlowOperatorWithFullControl({
            superToken: this.settings.address,
            ...params,
        });
    }

    /**
     * Create a flow as an operator
     * @param flowRate The specified flow rate.
     * @param sender The sender of the flow.
     * @param receiver The receiver of the flow.
     * @param userData Extra user data provided.
     * @param overrides ethers overrides object for more control over the transaction sent.
     * @returns {Operation} An instance of Operation which can be executed or batched.
     */
    createFlowByOperator = (
        params: ISuperTokenCreateFlowByOperatorParams
    ): Operation => {
        return this.cfaV1.createFlowByOperator({
            superToken: this.settings.address,
            ...params,
        });
    };

    /**
     * Update a flow as an operator.
     * @param flowRate The specified flow rate.
     * @param sender The sender of the flow.
     * @param receiver The receiver of the flow.
     * @param userData Extra user data provided.
     * @param overrides ethers overrides object for more control over the transaction sent.
     * @returns {Operation} An instance of Operation which can be executed or batched.
     */
    updateFlowByOperator = (
        params: ISuperTokenUpdateFlowByOperatorParams
    ): Operation => {
        return this.cfaV1.updateFlowByOperator({
            superToken: this.settings.address,
            ...params,
        });
    };

    /**
     * Delete a flow as an operator.
     * @param sender The sender of the flow.
     * @param receiver The receiver of the flow.
     * @param userData Extra user data provided.
     * @param overrides ethers overrides object for more control over the transaction sent.
     * @returns {Operation} An instance of Operation which can be executed or batched.
     */
    deleteFlowByOperator = (params: ISuperTokenDeleteFlowParams): Operation => {
        return this.cfaV1.deleteFlowByOperator({
            superToken: this.settings.address,
            ...params,
        });
    };

<<<<<<< HEAD
    // CFA Write Functions (byOperator)

    /**
     * @dev Update permissions for a flow operator as a sender.
     * @param sender The sender of the flow.
     * @param flowOperator The permission grantee address
     * @param permission The pernissions to set.
     * @param flowRateAllowance The flowRateAllowance granted to the flow operator.
     * @param userData Extra user data provided.
     * @param overrides ethers overrides object for more control over the transaction sent.
     * @returns {Operation} An instance of Operation which can be executed or batched.
     */
    updateFlowOperatorPermissions({
        sender,
        flowOperator,
        permissions,
        flowRateAllowance,
        userData,
        overrides,
    }: ISuperTokenUpdateFlowOperatorPermissionsParams): Operation {
        return this.cfaV1.updateFlowOperatorPermissions({
            superToken: this.settings.address,
            sender,
            flowOperator,
            permissions,
            flowRateAllowance,
            userData,
            overrides,
        });
    }

    /**
     * @dev Give flow operator full control - max flow rate and create/update/delete permissions.
     * @param sender The sender of the flow.
     * @param flowOperator The permission grantee address
     * @param userData Extra user data provided.
     * @param overrides ethers overrides object for more control over the transaction sent.
     */
    authorizeFlowOperatorWithFullControl({
        sender,
        flowOperator,
        userData,
        overrides,
    }: ISuperTokenFullControlParams): Operation {
        return this.cfaV1.authorizeFlowOperatorWithFullControl({
            superToken: this.settings.address,
            sender,
            flowOperator,
            userData,
            overrides,
        });
    }

    /**
     * @dev Revoke flow operator control - set flow rate to 0 with no permissions.
     * @param sender The sender of the flow.
     * @param flowOperator The permission grantee address
     * @param userData Extra user data provided.
     * @param overrides ethers overrides object for more control over the transaction sent.
     */
    revokeFlowOperatorWithFullControl({
        sender,
        flowOperator,
        userData,
        overrides,
    }: ISuperTokenFullControlParams): Operation {
        return this.cfaV1.revokeFlowOperatorWithFullControl({
            superToken: this.settings.address,
            sender,
            flowOperator,
            userData,
            overrides,
        });
    }

    /**
     * @dev Create a flow as an operator
     * @param flowRate The specified flow rate.
     * @param sender The sender of the flow.
     * @param receiver The receiver of the flow.
     * @param userData Extra user data provided.
     * @param overrides ethers overrides object for more control over the transaction sent.
     * @returns {Operation} An instance of Operation which can be executed or batched.
     */
    createFlowByOperator = ({
        flowRate,
        sender,
        receiver,
        userData,
        overrides,
    }: ISuperTokenCreateFlowByOperatorParams): Operation => {
        return this.cfaV1.createFlowByOperator({
            superToken: this.settings.address,
            flowRate,
            sender,
            receiver,
            userData,
            overrides,
        });
    };

    /**
     * @dev Update a flow as an operator.
     * @param flowRate The specified flow rate.
     * @param sender The sender of the flow.
     * @param receiver The receiver of the flow.
     * @param userData Extra user data provided.
     * @param overrides ethers overrides object for more control over the transaction sent.
     * @returns {Operation} An instance of Operation which can be executed or batched.
     */
    updateFlowByOperator = ({
        flowRate,
        sender,
        receiver,
        userData,
        overrides,
    }: ISuperTokenUpdateFlowByOperatorParams): Operation => {
        return this.cfaV1.updateFlowByOperator({
            superToken: this.settings.address,
            flowRate,
            sender,
            receiver,
            userData,
            overrides,
        });
    };

    /**
     * @dev Delete a flow as an operator.
     * @param sender The sender of the flow.
     * @param receiver The receiver of the flow.
     * @param userData Extra user data provided.
     * @param overrides ethers overrides object for more control over the transaction sent.
     * @returns {Operation} An instance of Operation which can be executed or batched.
     */
    deleteFlowByOperator = ({
        sender,
        receiver,
        userData,
        overrides,
    }: ISuperTokenDeleteFlowParams): Operation => {
        return this.cfaV1.deleteFlowByOperator({
            superToken: this.settings.address,
            sender,
            receiver,
            userData,
            overrides,
        });
    };

    // IDA Read Functions
=======
    /** ### IDA Read Functions ### */
>>>>>>> 908c413b

    /**
     * Get the details of a `Subscription`.
     * @param publisher the address of the publisher of the index
     * @param indexId the index id
     * @param subscriber the subscriber's address
     * @param providerOrSigner a provider or signer object
     * @returns {Promise<IWeb3Subscription>} Web3 Subscription object
     */
    getSubscription = async (
        params: ISuperTokenGetSubscriptionParams
    ): Promise<IWeb3Subscription> => {
        return await this.idaV1.getSubscription({
            superToken: this.settings.address,
            ...params,
        });
    };

    /**
     * Get the details of an `Index`.
     * @param publisher the address of the publisher of the index
     * @param indexId the index id
     * @param providerOrSigner a provider or signer object
     * @returns {Promise<IWeb3Index>} Web3 Index object
     */
    getIndex = async (
        params: ISuperTokenGetIndexParams
    ): Promise<IWeb3Index> => {
        return await this.idaV1.getIndex({
            superToken: this.settings.address,
            ...params,
        });
    };

    /** ### IDA Write Functions ### */

    /**
     * Creates an IDA Index.
     * @param indexId The id of the index.
     * @param userData Extra user data provided.
     * @param overrides ethers overrides object for more control over the transaction sent.
     * @returns {Operation} An instance of Operation which can be executed or batched.
     */
    createIndex = (params: ISuperTokenBaseIDAParams): Operation => {
        return this.idaV1.createIndex({
            superToken: this.settings.address,
            ...params,
        });
    };

    /**
     * Distributes `amount` of token to an index
     * @param indexId The id of the index.
     * @param amount The amount of tokens to be distributed.
     * @param userData Extra user data provided.
     * @param overrides ethers overrides object for more control over the transaction sent.
     * @returns {Operation} An instance of Operation which can be executed or batched.
     */
    distribute = (params: ISuperTokenDistributeParams): Operation => {
        return this.idaV1.distribute({
            superToken: this.settings.address,
            ...params,
        });
    };

    /**
     * Updates the `IndexValue` field of an index.
     * @param indexId The id of the index.
     * @param indexValue The new indexValue.
     * @param userData Extra user data provided.
     * @param overrides ethers overrides object for more control over the transaction sent.
     * @returns {Operation} An instance of Operation which can be executed or batched.
     *
     * NOTE: It has the same effect as `distribute`, but is closer to the low level data structure of the index.
     */
    updateIndexValue = (
        params: ISuperTokenUpdateIndexValueParams
    ): Operation => {
        return this.idaV1.updateIndexValue({
            superToken: this.settings.address,
            ...params,
        });
    };

    /**
     * Updates the `units` allocated to a Subscription.
     * @param indexId The id of the index.
     * @param subscriber The subscriber address whose units you want to update.
     * @param units The amount of units you want to update to.
     * @param userData Extra user data provided.
     * @param overrides ethers overrides object for more control over the transaction sent.
     * @returns {Operation} An instance of Operation which can be executed or batched.
     */
    updateSubscriptionUnits = (
        params: ISuperTokenUpdateSubscriptionUnitsParams
    ): Operation => {
        return this.idaV1.updateSubscriptionUnits({
            superToken: this.settings.address,
            ...params,
        });
    };

    /**
     * Approves a Subscription, so the Subscriber won't need to claim tokens when the Publisher distributes.
     * @param indexId The id of the index.
     * @param publisher The publisher address whose subscription you want to approve.
     * @param userData Extra user data provided.
     * @param overrides ethers overrides object for more control over the transaction sent.
     * @returns {Operation} An instance of Operation which can be executed or batched.
     */
    approveSubscription = (
        params: ISuperTokenPublisherOperationParams
    ): Operation => {
        return this.idaV1.approveSubscription({
            superToken: this.settings.address,
            ...params,
        });
    };

    /**
     * Revokes a Subscription, so the Subscriber will need to claim tokens when the Publisher distributes.
     * @param indexId The id of the index.
     * @param publisher The index publisher address you want to revoke for the subscriber.
     * @param userData Extra user data provided.
     * @param overrides ethers overrides object for more control over the transaction sent.
     * @returns {Operation} An instance of Operation which can be executed or batched.
     */
    revokeSubscription = (
        params: ISuperTokenPublisherOperationParams
    ): Operation => {
        return this.idaV1.revokeSubscription({
            superToken: this.settings.address,
            ...params,
        });
    };

    /**
     * Deletes a Subscription by setting the `units` allocated to the Subscriber to 0.
     * @param indexId The id of the index.
     * @param subscriber The subscriber address whose subscription you want to delete.
     * @param publisher The publisher address of the index you are targeting.
     * @param userData Extra user data provided.
     * @param overrides ethers overrides object for more control over the transaction sent.
     * @returns {Operation} An instance of Operation which can be executed or batched.
     */
    deleteSubscription = (params: ISuperTokenPubSubParams): Operation => {
        return this.idaV1.deleteSubscription({
            superToken: this.settings.address,
            ...params,
        });
    };

    /**
     * Claims any pending tokens allocated to the Subscription (unapproved).
     * @param indexId The id of the index.
     * @param subscriber The subscriber address who you are claiming for.
     * @param publisher The publisher address of the index you are targeting.
     * @param userData Extra user data provided.
     * @param overrides ethers overrides object for more control over the transaction sent.
     * @returns {Operation} An instance of Operation which can be executed or batched.
     */
    claim = (params: ISuperTokenPubSubParams): Operation => {
        return this.idaV1.claim({
            superToken: this.settings.address,
            ...params,
        });
    };
}<|MERGE_RESOLUTION|>--- conflicted
+++ resolved
@@ -256,62 +256,21 @@
     };
 
     /**
-<<<<<<< HEAD
-     * @dev Get flow operator data.
-=======
      * Get flow operator data.
->>>>>>> 908c413b
      * @param sender the sender
      * @param flowOperator the flowOperator
      * @param providerOrSigner a provider or signer object
      * @returns {Promise<IWeb3FlowOperatorData>} Web3 Flow info object
      */
-<<<<<<< HEAD
-    getFlowOperatorData = async ({
-        sender,
-        flowOperator,
-        providerOrSigner,
-    }: ISuperTokenFlowOperatorDataParams): Promise<IWeb3FlowOperatorData> => {
-        const normalizedSender = normalizeAddress(sender);
-        const normalizedFlowOperator = normalizeAddress(flowOperator);
-=======
     getFlowOperatorData = async (
         params: ISuperTokenFlowOperatorDataParams
     ): Promise<IWeb3FlowOperatorData> => {
         const normalizedSender = normalizeAddress(params.sender);
         const normalizedFlowOperator = normalizeAddress(params.flowOperator);
->>>>>>> 908c413b
         return await this.cfaV1.getFlowOperatorData({
             superToken: this.settings.address,
             sender: normalizedSender,
             flowOperator: normalizedFlowOperator,
-<<<<<<< HEAD
-            providerOrSigner,
-        });
-    };
-
-    /**
-     * @dev Get flow operator data using the flowOperatorId.
-     * @param flowOperatorId The keccak256 hash of encoded string "flowOperator", sender and flowOperator
-     * @param providerOrSigner a provider or signer object
-     * @returns {Promise<IWeb3FlowOperatorData>} Web3 Flow info object
-     */
-    getFlowOperatorDataByID = async ({
-        flowOperatorId,
-        providerOrSigner,
-    }: ISuperTokenFlowOperatorDataByIDParams): Promise<IWeb3FlowOperatorData> => {
-        return await this.cfaV1.getFlowOperatorDataByID({
-            superToken: this.settings.address,
-            flowOperatorId,
-            providerOrSigner,
-        });
-    };
-
-    // CFA Write Functions
-
-    /**
-     * @dev Create a flow of the token of this class.
-=======
             providerOrSigner: params.providerOrSigner,
         });
     };
@@ -336,58 +295,29 @@
 
     /**
      * Create a flow of the token of this class.
->>>>>>> 908c413b
      * @param receiver The receiver of the flow.
      * @param flowRate The specified flow rate.
      * @param userData Extra user data provided.
      * @param overrides ethers overrides object for more control over the transaction sent.
      * @returns {Operation} An instance of Operation which can be executed or batched.
      */
-<<<<<<< HEAD
-    createFlow = ({
-        receiver,
-        flowRate,
-        userData,
-        overrides,
-    }: ISuperTokenCreateFlowParams): Operation => {
-        return this.cfaV1.createFlow({
-            flowRate,
-            receiver,
-=======
     createFlow = (params: ISuperTokenCreateFlowParams): Operation => {
         return this.cfaV1.createFlow({
->>>>>>> 908c413b
-            superToken: this.settings.address,
-            ...params,
-        });
-    };
-
-    /**
-<<<<<<< HEAD
-     * @dev Update a flow of the token of this class.
-=======
+            superToken: this.settings.address,
+            ...params,
+        });
+    };
+
+    /**
      * Update a flow of the token of this class.
->>>>>>> 908c413b
      * @param receiver The receiver of the flow.
      * @param flowRate The specified flow rate.
      * @param userData Extra user data provided.
      * @param overrides ethers overrides object for more control over the transaction sent.
      * @returns {Operation} An instance of Operation which can be executed or batched.
      */
-<<<<<<< HEAD
-    updateFlow = ({
-        receiver,
-        flowRate,
-        userData,
-        overrides,
-    }: ISuperTokenUpdateFlowParams): Operation => {
-        return this.cfaV1.updateFlow({
-            flowRate,
-            receiver,
-=======
     updateFlow = (params: ISuperTokenUpdateFlowParams): Operation => {
         return this.cfaV1.updateFlow({
->>>>>>> 908c413b
             superToken: this.settings.address,
             ...params,
         });
@@ -512,161 +442,7 @@
         });
     };
 
-<<<<<<< HEAD
-    // CFA Write Functions (byOperator)
-
-    /**
-     * @dev Update permissions for a flow operator as a sender.
-     * @param sender The sender of the flow.
-     * @param flowOperator The permission grantee address
-     * @param permission The pernissions to set.
-     * @param flowRateAllowance The flowRateAllowance granted to the flow operator.
-     * @param userData Extra user data provided.
-     * @param overrides ethers overrides object for more control over the transaction sent.
-     * @returns {Operation} An instance of Operation which can be executed or batched.
-     */
-    updateFlowOperatorPermissions({
-        sender,
-        flowOperator,
-        permissions,
-        flowRateAllowance,
-        userData,
-        overrides,
-    }: ISuperTokenUpdateFlowOperatorPermissionsParams): Operation {
-        return this.cfaV1.updateFlowOperatorPermissions({
-            superToken: this.settings.address,
-            sender,
-            flowOperator,
-            permissions,
-            flowRateAllowance,
-            userData,
-            overrides,
-        });
-    }
-
-    /**
-     * @dev Give flow operator full control - max flow rate and create/update/delete permissions.
-     * @param sender The sender of the flow.
-     * @param flowOperator The permission grantee address
-     * @param userData Extra user data provided.
-     * @param overrides ethers overrides object for more control over the transaction sent.
-     */
-    authorizeFlowOperatorWithFullControl({
-        sender,
-        flowOperator,
-        userData,
-        overrides,
-    }: ISuperTokenFullControlParams): Operation {
-        return this.cfaV1.authorizeFlowOperatorWithFullControl({
-            superToken: this.settings.address,
-            sender,
-            flowOperator,
-            userData,
-            overrides,
-        });
-    }
-
-    /**
-     * @dev Revoke flow operator control - set flow rate to 0 with no permissions.
-     * @param sender The sender of the flow.
-     * @param flowOperator The permission grantee address
-     * @param userData Extra user data provided.
-     * @param overrides ethers overrides object for more control over the transaction sent.
-     */
-    revokeFlowOperatorWithFullControl({
-        sender,
-        flowOperator,
-        userData,
-        overrides,
-    }: ISuperTokenFullControlParams): Operation {
-        return this.cfaV1.revokeFlowOperatorWithFullControl({
-            superToken: this.settings.address,
-            sender,
-            flowOperator,
-            userData,
-            overrides,
-        });
-    }
-
-    /**
-     * @dev Create a flow as an operator
-     * @param flowRate The specified flow rate.
-     * @param sender The sender of the flow.
-     * @param receiver The receiver of the flow.
-     * @param userData Extra user data provided.
-     * @param overrides ethers overrides object for more control over the transaction sent.
-     * @returns {Operation} An instance of Operation which can be executed or batched.
-     */
-    createFlowByOperator = ({
-        flowRate,
-        sender,
-        receiver,
-        userData,
-        overrides,
-    }: ISuperTokenCreateFlowByOperatorParams): Operation => {
-        return this.cfaV1.createFlowByOperator({
-            superToken: this.settings.address,
-            flowRate,
-            sender,
-            receiver,
-            userData,
-            overrides,
-        });
-    };
-
-    /**
-     * @dev Update a flow as an operator.
-     * @param flowRate The specified flow rate.
-     * @param sender The sender of the flow.
-     * @param receiver The receiver of the flow.
-     * @param userData Extra user data provided.
-     * @param overrides ethers overrides object for more control over the transaction sent.
-     * @returns {Operation} An instance of Operation which can be executed or batched.
-     */
-    updateFlowByOperator = ({
-        flowRate,
-        sender,
-        receiver,
-        userData,
-        overrides,
-    }: ISuperTokenUpdateFlowByOperatorParams): Operation => {
-        return this.cfaV1.updateFlowByOperator({
-            superToken: this.settings.address,
-            flowRate,
-            sender,
-            receiver,
-            userData,
-            overrides,
-        });
-    };
-
-    /**
-     * @dev Delete a flow as an operator.
-     * @param sender The sender of the flow.
-     * @param receiver The receiver of the flow.
-     * @param userData Extra user data provided.
-     * @param overrides ethers overrides object for more control over the transaction sent.
-     * @returns {Operation} An instance of Operation which can be executed or batched.
-     */
-    deleteFlowByOperator = ({
-        sender,
-        receiver,
-        userData,
-        overrides,
-    }: ISuperTokenDeleteFlowParams): Operation => {
-        return this.cfaV1.deleteFlowByOperator({
-            superToken: this.settings.address,
-            sender,
-            receiver,
-            userData,
-            overrides,
-        });
-    };
-
-    // IDA Read Functions
-=======
     /** ### IDA Read Functions ### */
->>>>>>> 908c413b
 
     /**
      * Get the details of a `Subscription`.
