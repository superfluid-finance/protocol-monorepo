import { ethers } from "ethers";

import ConstantFlowAgreementV1 from "./ConstantFlowAgreementV1";
import InstantDistributionAgreementV1 from "./InstantDistributionAgreementV1";
import Operation from "./Operation";
import SFError from "./SFError";
import Token from "./Token";
<<<<<<< HEAD
import { abi as SuperTokenABI } from "./abi/SuperToken.json";
=======
import SuperTokenABI from "./abi/SuperToken.json";
>>>>>>> 72e7e114
import { networkNameToChainIdMap } from "./constants";
import { getNetworkName } from "./frameworkHelpers";
import {
    IConfig,
    IRealtimeBalanceOfParams,
    ISuperTokenBaseIDAParams,
    ISuperTokenCreateFlowParams,
    ISuperTokenDeleteFlowParams,
    ISuperTokenDistributeParams,
    ISuperTokenGetFlowInfoParams,
    ISuperTokenGetFlowParams,
    ISuperTokenGetIndexParams,
    ISuperTokenGetSubscriptionParams,
    ISuperTokenPublisherOperationParams,
    ISuperTokenPubSubParams,
    ISuperTokenUpdateFlowParams,
    ISuperTokenUpdateIndexValueParams,
    ISuperTokenUpdateSubscriptionUnitsParams,
    IWeb3FlowInfo,
    IWeb3Index,
    IWeb3RealTimeBalanceOf,
    IWeb3Subscription,
} from "./interfaces";
import { SuperToken as ISuperToken } from "./typechain";
import {
    getSanitizedTimestamp,
    getStringCurrentTimeInSeconds,
    normalizeAddress,
} from "./utils";

export interface ITokenSettings {
    readonly address: string;
    readonly config: IConfig;
    readonly chainId: number;
    readonly networkName: string;
    readonly underlyingTokenAddress: string;
}

export interface ITokenOptions {
    readonly address: string;
    readonly config: IConfig;
    readonly provider: ethers.providers.Provider;
    readonly chainId?: number;
    readonly networkName?: string;
}

/**
 * @dev SuperToken Helper Class
 * @description A helper class to create `SuperToken` objects which can interact with the `SuperToken` contract as well as the CFAV1 and IDAV1 contracts of the desired `SuperToken`.
 */
export default class SuperToken extends Token {
    readonly options: ITokenOptions;
    readonly settings: ITokenSettings;
    readonly cfaV1: ConstantFlowAgreementV1;
    readonly idaV1: InstantDistributionAgreementV1;
    readonly underlyingToken: Token;

    private constructor(options: ITokenOptions, settings: ITokenSettings) {
        // initialize ERC20 token functions here
        super(settings.address);

        this.options = options;
        this.settings = settings;
        this.cfaV1 = new ConstantFlowAgreementV1({
            config: this.settings.config,
        });
        this.idaV1 = new InstantDistributionAgreementV1({
            config: this.settings.config,
        });
        this.underlyingToken = new Token(settings.underlyingTokenAddress);
    }

    static create = async (options: ITokenOptions) => {
        if (!options.chainId && !options.networkName) {
            throw new SFError({
                type: "SUPERTOKEN_INITIALIZATION",
                customMessage: "You must input chainId or networkName.",
            });
        }
        const networkName = getNetworkName(options);
        const chainId =
            options.chainId || networkNameToChainIdMap.get(networkName)!;
        try {
            const superToken = new ethers.Contract(
                options.address,
                SuperTokenABI.abi
            ) as ISuperToken;
            const underlyingTokenAddress = await superToken
                .connect(options.provider)
                .getUnderlyingToken();
            const settings: ITokenSettings = {
                address: options.address,
                config: options.config,
                chainId,
                networkName,
                underlyingTokenAddress,
            };
            return new SuperToken(options, settings);
        } catch (err) {
            throw new SFError({
                type: "SUPERTOKEN_INITIALIZATION",
                customMessage: "There was an error initializing the SuperToken",
                errorObject: err,
            });
        }
    };

    private get superTokenContract() {
        return new ethers.Contract(
            this.settings.address,
            SuperTokenABI.abi
        ) as ISuperToken;
    }

    // SuperToken Contract Read Functions

    /**
     * @dev Returns the real time balance of `address`.
     * @param account the target address
     * @param timestamp the timestamp you'd like to see the data
     * @param providerOrSigner a provider or signer for executing a web3 call
     * @returns {Promise<IWeb3RealTimeBalanceOf>} real time balance of data
     */
    realtimeBalanceOf = async ({
        providerOrSigner,
        account,
        timestamp = getStringCurrentTimeInSeconds(),
    }: IRealtimeBalanceOfParams): Promise<IWeb3RealTimeBalanceOf> => {
        const normalizedAccount = normalizeAddress(account);
        try {
            const realtimeBalanceOf = await this.superTokenContract
                .connect(providerOrSigner)
                .realtimeBalanceOf(normalizedAccount, timestamp);
            return {
                availableBalance: realtimeBalanceOf.availableBalance.toString(),
                deposit: realtimeBalanceOf.deposit.toString(),
                owedDeposit: realtimeBalanceOf.owedDeposit.toString(),
                timestamp: getSanitizedTimestamp(timestamp),
            };
        } catch (err) {
            throw new SFError({
                type: "SUPERTOKEN_READ",
                customMessage: "There was an error getting realtimeBalanceOf",
                errorObject: err,
            });
        }
    };

    // SuperToken Contract Write Functions

    /**
     * @dev Downgrade `amount` SuperToken's.
     * @param amount The amount to be downgraded.
     * @returns {Operation} An instance of Operation which can be executed or batched.
     */
    downgrade = ({ amount }: { amount: string }): Operation => {
        const txn =
            this.superTokenContract.populateTransaction.downgrade(amount);
        return new Operation(txn, "SUPERTOKEN_DOWNGRADE");
    };

    /**
     * @dev Upgrade `amount` SuperToken's.
     * @param amount The amount to be upgraded.
     * @returns {Operation} An instance of Operation which can be executed or batched.
     */
    upgrade = ({ amount }: { amount: string }): Operation => {
        const txn = this.superTokenContract.populateTransaction.upgrade(amount);
        return new Operation(txn, "SUPERTOKEN_UPGRADE");
    };

    // CFA Read Functions

    /**
     * @dev Get the details of a flow.
     * @param sender the sender of the flow
     * @param receiver the receiver of the flow
     * @param providerOrSigner a provider or signer object
     * @returns {Promise<IWeb3FlowInfo>} Web3 Flow info object
     */
    getFlow = async ({
        sender,
        receiver,
        providerOrSigner,
    }: ISuperTokenGetFlowParams): Promise<IWeb3FlowInfo> => {
        return await this.cfaV1.getFlow({
            superToken: this.settings.address,
            sender,
            receiver,
            providerOrSigner,
        });
    };

    /**
     * @dev Get the flow info of an account (net flow).
     * @param account the account we're querying
     * @param providerOrSigner a provider or signer object
     * @returns {Promise<IWeb3FlowInfo>} Web3 Flow info object
     */
    getAccountFlowInfo = async ({
        account,
        providerOrSigner,
    }: ISuperTokenGetFlowInfoParams): Promise<IWeb3FlowInfo> => {
        return await this.cfaV1.getAccountFlowInfo({
            superToken: this.settings.address,
            account,
            providerOrSigner,
        });
    };

    /**
     * @dev Get the net flow of an account.
     * @param account the account we're querying
     * @param providerOrSigner a provider or signer object
     * @returns {Promise<string>} Web3 Flow info object
     */
    getNetFlow = async ({
        account,
        providerOrSigner,
    }: ISuperTokenGetFlowInfoParams): Promise<string> => {
        return await this.cfaV1.getNetFlow({
            superToken: this.settings.address,
            account,
            providerOrSigner,
        });
    };

    // CFA Write Functions

    /**
     * @dev Create a flow of the token of this class.
     * @param sender The sender of the flow.
     * @param receiver The receiver of the flow.
     * @param flowRate The specified flow rate.
     * @param userData Extra user data provided.
     * @returns {Operation} An instance of Operation which can be executed or batched.
     */
    createFlow = ({
        sender,
        receiver,
        flowRate,
        userData,
    }: ISuperTokenCreateFlowParams): Operation => {
        return this.cfaV1.createFlow({
            flowRate,
            receiver,
            sender,
            superToken: this.settings.address,
            userData,
        });
    };

    /**
     * @dev Update a flow of the token of this class.
     * @param sender The sender of the flow.
     * @param receiver The receiver of the flow.
     * @param flowRate The specified flow rate.
     * @param userData Extra user data provided.
     * @returns {Operation} An instance of Operation which can be executed or batched.
     */
    updateFlow = ({
        sender,
        receiver,
        flowRate,
        userData,
    }: ISuperTokenUpdateFlowParams): Operation => {
        return this.cfaV1.updateFlow({
            flowRate,
            receiver,
            sender,
            superToken: this.settings.address,
            userData,
        });
    };

    /**
     * @dev Delete a flow of the token of this class.
     * @param sender The sender of the flow.
     * @param receiver The receiver of the flow.
     * @param userData Extra user data provided.
     * @returns {Operation} An instance of Operation which can be executed or batched.
     */
    deleteFlow = ({
        sender,
        receiver,
        userData,
    }: ISuperTokenDeleteFlowParams): Operation => {
        return this.cfaV1.deleteFlow({
            superToken: this.settings.address,
            sender,
            receiver,
            userData,
        });
    };

    // IDA Read Functions

    /**
     * @dev Get the details of a `Subscription`.
     * @param publisher the address of the publisher of the index
     * @param indexId the index id
     * @param subscriber the subscriber's address
     * @param providerOrSigner a provider or signer object
     * @returns {Promise<IWeb3Subscription>} Web3 Subscription object
     */
    getSubscription = async ({
        publisher,
        indexId,
        subscriber,
        providerOrSigner,
    }: ISuperTokenGetSubscriptionParams): Promise<IWeb3Subscription> => {
        return await this.idaV1.getSubscription({
            superToken: this.settings.address,
            publisher,
            indexId,
            subscriber,
            providerOrSigner,
        });
    };

    /**
     * @dev Get the details of an `Index`.
     * @param publisher the address of the publisher of the index
     * @param indexId the index id
     * @param providerOrSigner a provider or signer object
     * @returns {Promise<IWeb3Index>} Web3 Index object
     */
    getIndex = async ({
        publisher,
        indexId,
        providerOrSigner,
    }: ISuperTokenGetIndexParams): Promise<IWeb3Index> => {
        return await this.idaV1.getIndex({
            superToken: this.settings.address,
            publisher,
            indexId,
            providerOrSigner,
        });
    };

    // IDA Write Functions

    /**
     * @dev Creates an IDA Index.
     * @param indexId The id of the index.
     * @param userData Extra user data provided.
     * @returns {Operation} An instance of Operation which can be executed or batched.
     */
    createIndex = ({
        indexId,
        userData,
    }: ISuperTokenBaseIDAParams): Operation => {
        return this.idaV1.createIndex({
            indexId,
            superToken: this.settings.address,
            userData,
        });
    };

    /**
     * @dev Distributes `amount` of token to an index
     * @param indexId The id of the index.
     * @param amount The amount of tokens to be distributed.
     * @param userData Extra user data provided.
     * @returns {Operation} An instance of Operation which can be executed or batched.
     */
    distribute = ({
        indexId,
        amount,
        userData,
    }: ISuperTokenDistributeParams): Operation => {
        return this.idaV1.distribute({
            indexId,
            amount,
            superToken: this.settings.address,
            userData,
        });
    };

    /**
     * @dev Updates the `IndexValue` field of an index.
     * @param indexId The id of the index.
     * @param indexValue The new indexValue.
     * @param userData Extra user data provided.
     * @returns {Operation} An instance of Operation which can be executed or batched.
     *
     * NOTE: It has the same effect as `distribute`, but is closer to the low level data structure of the index.
     */
    updateIndexValue = ({
        indexId,
        indexValue,
        userData,
    }: ISuperTokenUpdateIndexValueParams): Operation => {
        return this.idaV1.updateIndexValue({
            indexId,
            indexValue,
            superToken: this.settings.address,
            userData,
        });
    };

    /**
     * @dev Updates the `units` allocated to a Subscription.
     * @param indexId The id of the index.
     * @param subscriber The subscriber address whose units you want to update.
     * @param units The amount of units you want to update to.
     * @param userData Extra user data provided.
     * @returns {Operation} An instance of Operation which can be executed or batched.
     */
    updateSubscriptionUnits = ({
        indexId,
        subscriber,
        units,
        userData,
    }: ISuperTokenUpdateSubscriptionUnitsParams): Operation => {
        return this.idaV1.updateSubscriptionUnits({
            indexId,
            superToken: this.settings.address,
            subscriber,
            units,
            userData,
        });
    };

    /**
     * @dev Approves a Subscription, so the Subscriber won't need to claim tokens when the Publisher distributes.
     * @param indexId The id of the index.
     * @param publisher The publisher address whose subscription you want to approve.
     * @param userData Extra user data provided.
     * @returns {Operation} An instance of Operation which can be executed or batched.
     */
    approveSubscription = ({
        indexId,
        publisher,
        userData,
    }: ISuperTokenPublisherOperationParams): Operation => {
        return this.idaV1.approveSubscription({
            indexId,
            superToken: this.settings.address,
            publisher,
            userData,
        });
    };

    /**
     * @dev Revokes a Subscription, so the Subscriber will need to claim tokens when the Publisher distributes.
     * @param indexId The id of the index.
     * @param publisher The index publisher address you want to revoke for the subscriber.
     * @param userData Extra user data provided.
     * @returns {Operation} An instance of Operation which can be executed or batched.
     */
    revokeSubscription = ({
        indexId,
        publisher,
        userData,
    }: ISuperTokenPublisherOperationParams): Operation => {
        return this.idaV1.revokeSubscription({
            indexId,
            superToken: this.settings.address,
            publisher,
            userData,
        });
    };

    /**
     * @dev Deletes a Subscription by setting the `units` allocated to the Subscriber to 0.
     * @param indexId The id of the index.
     * @param subscriber The subscriber address whose subscription you want to delete.
     * @param publisher The publisher address of the index you are targeting.
     * @param userData Extra user data provided.
     * @returns {Operation} An instance of Operation which can be executed or batched.
     */
    deleteSubscription = ({
        indexId,
        subscriber,
        publisher,
        userData,
    }: ISuperTokenPubSubParams): Operation => {
        return this.idaV1.deleteSubscription({
            indexId,
            superToken: this.settings.address,
            subscriber,
            publisher,
            userData,
        });
    };

    /**
     * @dev Claims any pending tokens allocated to the Subscription (unapproved).
     * @param indexId The id of the index.
     * @param subscriber The subscriber address who you are claiming for.
     * @param publisher The publisher address of the index you are targeting.
     * @param userData Extra user data provided.
     * @returns {Operation} An instance of Operation which can be executed or batched.
     */
    claim = ({
        indexId,
        subscriber,
        publisher,
        userData,
    }: ISuperTokenPubSubParams): Operation => {
        return this.idaV1.claim({
            indexId,
            superToken: this.settings.address,
            subscriber,
            publisher,
            userData,
        });
    };
}<|MERGE_RESOLUTION|>--- conflicted
+++ resolved
@@ -5,11 +5,7 @@
 import Operation from "./Operation";
 import SFError from "./SFError";
 import Token from "./Token";
-<<<<<<< HEAD
-import { abi as SuperTokenABI } from "./abi/SuperToken.json";
-=======
 import SuperTokenABI from "./abi/SuperToken.json";
->>>>>>> 72e7e114
 import { networkNameToChainIdMap } from "./constants";
 import { getNetworkName } from "./frameworkHelpers";
 import {
