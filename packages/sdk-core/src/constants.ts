--- conflicted
+++ resolved
@@ -35,34 +35,8 @@
 export const AVALANCHE_C = "avalanche-c";
 export const AVALANCHE_FUJI = "avalanche-fuji";
 
-<<<<<<< HEAD
 export const BINANCE_MAINNET = "binance-mainnet";
 
-export const networkNames: string[] = [
-    ETH_ROPSTEN,
-    ETH_RINKEBY,
-    ETH_GOERLI,
-    ETH_KOVAN,
-
-    POLYGON_MAINNET,
-    POLYGON_MUMBAI,
-
-    XDAI_MAINNET,
-
-    ARBITRUM_ONE,
-    ARBITRUM_RINKEBY,
-
-    OPTIMISM_MAINNET,
-    OPTIMISM_KOVAN,
-
-    AVALANCHE_C,
-    AVALANCHE_FUJI,
-
-    BINANCE_MAINNET,
-];
-
-=======
->>>>>>> bfc5ac68
 /******* CHAIN IDS *******/
 export const ETH_ROPSTEN_CHAIN_ID = 3;
 export const ETH_RINKEBY_CHAIN_ID = 4;
