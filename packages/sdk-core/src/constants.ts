import DefaultSubgraphReleaseTag from "./defaultSubgraphReleaseTag.json";
import { IResolverData } from "./interfaces";

/******* TIME CONSTANTS *******/
export const MONTHS_PER_YEAR = 12;
export const DAYS_PER_MONTH = 30;
export const DAYS_PER_WEEK = 7;
export const HOURS_PER_DAY = 24;
export const MINUTES_PER_HOUR = 60;
export const MINUTE_IN_SECONDS = 60;
export const HOUR_IN_SECONDS = MINUTE_IN_SECONDS * MINUTES_PER_HOUR;
export const DAY_IN_SECONDS = HOUR_IN_SECONDS * HOURS_PER_DAY;
export const WEEK_IN_SECONDS = DAY_IN_SECONDS * DAYS_PER_WEEK;
export const MONTH_IN_SECONDS = DAY_IN_SECONDS * DAYS_PER_MONTH;
export const YEAR_IN_SECONDS = MONTH_IN_SECONDS * MONTHS_PER_YEAR; // NOTE: Is 360 days (misses 5-6 days)
export const BASE_18 = 1e18;

/******* NETWORK NAMES *******/
export const ETH_ROPSTEN = "eth-ropsten";
export const ETH_RINKEBY = "eth-rinkeby";
export const ETH_GOERLI = "eth-goerli";
export const ETH_KOVAN = "eth-kovan";

export const POLYGON_MAINNET = "polygon-mainnet";
export const POLYGON_MUMBAI = "polygon-mumbai";

export const XDAI_MAINNET = "xdai-mainnet";

export const OPTIMISM_MAINNET = "optimism-mainnet";
export const OPTIMISM_KOVAN = "optimism-kovan";

export const ARBITRUM_ONE = "arbitrum-one";
export const ARBITRUM_RINKEBY = "arbitrum-rinkeby";

export const AVALANCHE_C = "avalanche-c";
export const AVALANCHE_FUJI = "avalanche-fuji";

export const BSC_MAINNET = "bsc-mainnet";
<<<<<<< HEAD

export const networkNames: string[] = [
    ETH_ROPSTEN,
    ETH_RINKEBY,
    ETH_GOERLI,
    ETH_KOVAN,

    POLYGON_MAINNET,
    POLYGON_MUMBAI,

    XDAI_MAINNET,

    ARBITRUM_ONE,
    ARBITRUM_RINKEBY,

    OPTIMISM_MAINNET,
    OPTIMISM_KOVAN,

    AVALANCHE_C,
    AVALANCHE_FUJI,

    BSC_MAINNET,
];
=======
>>>>>>> ce099c38

/******* CHAIN IDS *******/
export const ETH_ROPSTEN_CHAIN_ID = 3;
export const ETH_RINKEBY_CHAIN_ID = 4;
export const ETH_GOERLI_CHAIN_ID = 5;
export const ETH_KOVAN_CHAIN_ID = 42;

export const GNOSIS_CHAIN_ID = 100;

export const MATIC_CHAIN_ID = 137;
export const MUMBAI_CHAIN_ID = 80001;

export const OPTIMISM_MAINNET_CHAIN_ID = 10;
export const OPTIMISM_KOVAN_CHAIN_ID = 69;

export const ARBITRUM_ONE_CHAIN_ID = 42161;
export const ARBITRUM_RINKEBY_CHAIN_ID = 421611;

export const AVALANCHE_FUJI_CHAIN_ID = 43113;
export const AVALANCHE_C_CHAIN_ID = 43114;

export const BSC_MAINNET_CHAIN_ID = 56;

export const chainIds = [
    ETH_ROPSTEN_CHAIN_ID, // ROPSTEN
    ETH_RINKEBY_CHAIN_ID, // RINKEBY
    ETH_GOERLI_CHAIN_ID, // GOERLI
    ETH_KOVAN_CHAIN_ID, // KOVAN

    MATIC_CHAIN_ID, // MATIC
    MUMBAI_CHAIN_ID, // MUMBAI

    GNOSIS_CHAIN_ID, // GNOSIS

    OPTIMISM_MAINNET_CHAIN_ID, // OPTIMISM MAINNET
    OPTIMISM_KOVAN_CHAIN_ID, // OPTIMISM KOVAN

    ARBITRUM_ONE_CHAIN_ID, // ARBITRUM ONE
    ARBITRUM_RINKEBY_CHAIN_ID, // ARBITRUM RINKEBY

    AVALANCHE_FUJI_CHAIN_ID, // AVALANCHE FUJI
    AVALANCHE_C_CHAIN_ID, // AVALANCHE C-CHAIN

    BSC_MAINNET_CHAIN_ID, // BNB MAINNET
];

/******* ACL AUTHORIZATION BIT OPERATIONS *******/
export const AUTHORIZE_FLOW_OPERATOR_CREATE = 1 << 0;
export const AUTHORIZE_FLOW_OPERATOR_UPDATE = 1 << 1;
export const AUTHORIZE_FLOW_OPERATOR_DELETE = 1 << 2;
export const AUTHORIZE_FULL_CONTROL =
    AUTHORIZE_FLOW_OPERATOR_CREATE |
    AUTHORIZE_FLOW_OPERATOR_UPDATE |
    AUTHORIZE_FLOW_OPERATOR_DELETE;

const subgraphReleaseTag =
    process.env.SUBGRAPH_RELEASE_TAG || DefaultSubgraphReleaseTag.value;

const baseUrl = `https://api.thegraph.com/subgraphs/name/superfluid-finance/protocol-${subgraphReleaseTag}`;

export const chainIdToResolverDataMap = new Map<number, IResolverData>([
    [
        ETH_ROPSTEN_CHAIN_ID,
        {
            subgraphAPIEndpoint: `${baseUrl}-ropsten`,
            networkName: ETH_ROPSTEN,
            resolverAddress: "0x3b44e06D96BcA9412CBc23F80F41B9e30933571a",
            nativeTokenSymbol: "ETH",
        },
    ],
    [
        ETH_RINKEBY_CHAIN_ID,
        {
            subgraphAPIEndpoint: `${baseUrl}-rinkeby`,
            networkName: ETH_RINKEBY,
            resolverAddress: "0x659635Fab0A0cef1293f7eb3c7934542B6A6B31A",
            nativeTokenSymbol: "ETH",
        },
    ],
    [
        ETH_GOERLI_CHAIN_ID,
        {
            subgraphAPIEndpoint: `${baseUrl}-goerli`,
            networkName: ETH_GOERLI,
            resolverAddress: "0x3710AB3fDE2B61736B8BB0CE845D6c61F667a78E",
            nativeTokenSymbol: "ETH",
        },
    ],
    [
        OPTIMISM_MAINNET_CHAIN_ID,
        {
            subgraphAPIEndpoint: `${baseUrl}-optimism-mainnet`,
            networkName: OPTIMISM_MAINNET,
            resolverAddress: "0x743B5f46BC86caF41bE4956d9275721E0531B186",
            nativeTokenSymbol: "ETH",
        },
    ],
    [
        ETH_KOVAN_CHAIN_ID,
        {
            subgraphAPIEndpoint: `${baseUrl}-kovan`,
            networkName: ETH_KOVAN,
            resolverAddress: "0x851d3dd9dc97c1df1DA73467449B3893fc76D85B",
            nativeTokenSymbol: "ETH",
        },
    ],
    [
        OPTIMISM_KOVAN_CHAIN_ID,
        {
            subgraphAPIEndpoint: `${baseUrl}-optimism-kovan`,
            networkName: OPTIMISM_KOVAN,
            resolverAddress: "0x218B65780615Ff134f9Ad810CB98839534D3C0D6",
            nativeTokenSymbol: "ETH",
        },
    ],
    [
        GNOSIS_CHAIN_ID,
        {
            subgraphAPIEndpoint: `${baseUrl}-xdai`,
            networkName: XDAI_MAINNET,
            resolverAddress: "0xD2009765189164b495c110D61e4D301729079911",
            nativeTokenSymbol: "xDAI",
        },
    ],
    [
        MATIC_CHAIN_ID,
        {
            subgraphAPIEndpoint: `${baseUrl}-matic`,
            networkName: POLYGON_MAINNET,
            resolverAddress: "0xE0cc76334405EE8b39213E620587d815967af39C",
            nativeTokenSymbol: "MATIC",
        },
    ],
    [
        ARBITRUM_ONE_CHAIN_ID,
        {
            subgraphAPIEndpoint: `${baseUrl}-arbitrum-one`,
            networkName: ARBITRUM_ONE,
            resolverAddress: "0x609b9d9d6Ee9C3200745A79B9d3398DBd63d509F",
            nativeTokenSymbol: "ETH",
        },
    ],
    [
        AVALANCHE_FUJI_CHAIN_ID,
        {
            subgraphAPIEndpoint: `${baseUrl}-avalanche-fuji`,
            networkName: AVALANCHE_FUJI,
            resolverAddress: "0x141920741bC45b962B59c833cd849bA617F7ef38",
            nativeTokenSymbol: "AVAX",
        },
    ],
    [
        AVALANCHE_C_CHAIN_ID,
        {
            subgraphAPIEndpoint: `${baseUrl}-avalanche-c`,
            networkName: AVALANCHE_C,
            resolverAddress: "0x24a3F04F70B7f07B9673EadD3e146391BcfEa5c1",
            nativeTokenSymbol: "AVAX",
        },
    ],
    [
        BSC_MAINNET_CHAIN_ID,
        {
            subgraphAPIEndpoint: `${baseUrl}-bsc-mainnet`,
            networkName: BSC_MAINNET,
            resolverAddress: "0x69604aA4e9e8BF44A73C680997205Edb03A92E41",
            nativeTokenSymbol: "BNB",
        },
    ],
    [
        MUMBAI_CHAIN_ID,
        {
            subgraphAPIEndpoint: `${baseUrl}-mumbai`,
            networkName: POLYGON_MUMBAI,
            resolverAddress: "0x8C54C83FbDe3C59e59dd6E324531FB93d4F504d3",
            nativeTokenSymbol: "MATIC",
        },
    ],
    [
        ARBITRUM_RINKEBY_CHAIN_ID,
        {
            subgraphAPIEndpoint: `${baseUrl}-arbitrum-rinkeby`,
            networkName: ARBITRUM_RINKEBY,
            resolverAddress: "0xa2C0C70A1E922f5f060ec20EE3aF002C163b4567",
            nativeTokenSymbol: "ETH",
        },
    ],
]);

export const networkNameToChainIdMap = new Map<string, number>([
    [ETH_ROPSTEN, ETH_ROPSTEN_CHAIN_ID],
    [ETH_RINKEBY, ETH_RINKEBY_CHAIN_ID],
    [ETH_GOERLI, ETH_GOERLI_CHAIN_ID],
    [ETH_KOVAN, ETH_KOVAN_CHAIN_ID],

    [XDAI_MAINNET, GNOSIS_CHAIN_ID],

    [POLYGON_MAINNET, MATIC_CHAIN_ID],
    [POLYGON_MUMBAI, MUMBAI_CHAIN_ID],

    [OPTIMISM_KOVAN, OPTIMISM_KOVAN_CHAIN_ID],
    [OPTIMISM_MAINNET, OPTIMISM_MAINNET_CHAIN_ID],

    [ARBITRUM_ONE, ARBITRUM_ONE_CHAIN_ID],
    [ARBITRUM_RINKEBY, ARBITRUM_RINKEBY_CHAIN_ID],

    [AVALANCHE_C, AVALANCHE_C_CHAIN_ID],
    [AVALANCHE_FUJI, AVALANCHE_FUJI_CHAIN_ID],

    [BSC_MAINNET, BSC_MAINNET_CHAIN_ID],
]);<|MERGE_RESOLUTION|>--- conflicted
+++ resolved
@@ -36,32 +36,6 @@
 export const AVALANCHE_FUJI = "avalanche-fuji";
 
 export const BSC_MAINNET = "bsc-mainnet";
-<<<<<<< HEAD
-
-export const networkNames: string[] = [
-    ETH_ROPSTEN,
-    ETH_RINKEBY,
-    ETH_GOERLI,
-    ETH_KOVAN,
-
-    POLYGON_MAINNET,
-    POLYGON_MUMBAI,
-
-    XDAI_MAINNET,
-
-    ARBITRUM_ONE,
-    ARBITRUM_RINKEBY,
-
-    OPTIMISM_MAINNET,
-    OPTIMISM_KOVAN,
-
-    AVALANCHE_C,
-    AVALANCHE_FUJI,
-
-    BSC_MAINNET,
-];
-=======
->>>>>>> ce099c38
 
 /******* CHAIN IDS *******/
 export const ETH_ROPSTEN_CHAIN_ID = 3;
