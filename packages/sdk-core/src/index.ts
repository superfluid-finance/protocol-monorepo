<<<<<<< HEAD
=======
import { ethers as _ethers } from "ethers";

/**
 * The initial motivation to export the internal ethers was to make SDK-Core's UMD build a one-liner.
 */
export { _ethers };

>>>>>>> 72e7e114
import BatchCall from "./BatchCall";
import ConstantFlowAgreementV1 from "./ConstantFlowAgreementV1";
import Framework from "./Framework";
import Host from "./Host";
import InstantDistributionAgreementV1 from "./InstantDistributionAgreementV1";
import Query from "./Query";
import SuperToken from "./SuperToken";

export * from "./interfaces";
export * from "./utils";
export * from "./pagination";
export * from "./events";
export * from "./types";

export { Framework };
export { SuperToken };
export { Query };
export { ConstantFlowAgreementV1 };
export { InstantDistributionAgreementV1 };
export { Host };
export { BatchCall };<|MERGE_RESOLUTION|>--- conflicted
+++ resolved
@@ -1,5 +1,3 @@
-<<<<<<< HEAD
-=======
 import { ethers as _ethers } from "ethers";
 
 /**
@@ -7,7 +5,6 @@
  */
 export { _ethers };
 
->>>>>>> 72e7e114
 import BatchCall from "./BatchCall";
 import ConstantFlowAgreementV1 from "./ConstantFlowAgreementV1";
 import Framework from "./Framework";
