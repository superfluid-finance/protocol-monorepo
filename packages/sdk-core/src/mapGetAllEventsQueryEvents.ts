import * as events from "./events";
import { EventsQuery } from "./subgraph/events/events.generated";
import { typeGuard } from "./utils";

export const mapGetAllEventsQueryEvents = (
    queryEvents: EventsQuery["events"]
): events.AllEvents[] => {
    return queryEvents.map((x) => {
        switch (x.__typename) {
            case "AppRegisteredEvent":
                return typeGuard<events.AppRegisteredEvent>({
                    name: "AppRegistered",
                    id: x.id,
                    blockNumber: Number(x.blockNumber),
                    transactionHash: x.transactionHash,
                    gasPrice: x.gasPrice,
                    order: Number(x.order),
                    timestamp: Number(x.timestamp),
                    logIndex: Number(x.logIndex),
                    app: x.app,
                });
            case "AgreementClassRegisteredEvent":
                return typeGuard<events.AgreementClassRegisteredEvent>({
                    name: "AgreementClassRegistered",
                    id: x.id,
                    blockNumber: Number(x.blockNumber),
                    transactionHash: x.transactionHash,
                    gasPrice: x.gasPrice,
                    order: Number(x.order),
                    timestamp: Number(x.timestamp),
                    logIndex: Number(x.logIndex),
                    agreementType: x.agreementType,
                    code: x.code,
                });
            case "AgreementClassUpdatedEvent":
                return typeGuard<events.AgreementClassUpdatedEvent>({
                    name: "AgreementClassUpdated",
                    id: x.id,
                    blockNumber: Number(x.blockNumber),
                    transactionHash: x.transactionHash,
                    gasPrice: x.gasPrice,
                    order: Number(x.order),
                    timestamp: Number(x.timestamp),
                    logIndex: Number(x.logIndex),
                    agreementType: x.agreementType,
                    code: x.code,
                });
            case "AgreementLiquidatedByEvent":
                return typeGuard<events.AgreementLiquidatedByEvent>({
                    name: "AgreementLiquidatedBy",
                    id: x.id,
                    blockNumber: Number(x.blockNumber),
                    transactionHash: x.transactionHash,
                    gasPrice: x.gasPrice,
                    order: Number(x.order),
                    timestamp: Number(x.timestamp),
                    logIndex: Number(x.logIndex),
                    agreementClass: x.agreementClass,
                    agreementId: x.agreementId,
                    bailoutAmount: x.bailoutAmount,
                    bondAccount: x.bondAccount,
                    liquidatorAccount: x.liquidatorAccount,
                    penaltyAccount: x.penaltyAccount,
                    rewardAmount: x.rewardAmount,
                    token: x.token,
                });
            case "AgreementLiquidatedV2Event":
                return typeGuard<events.AgreementLiquidatedV2Event>({
                    name: "AgreementLiquidatedV2",
                    id: x.id,
                    blockNumber: Number(x.blockNumber),
                    transactionHash: x.transactionHash,
                    gasPrice: x.gasPrice,
                    order: Number(x.order),
                    timestamp: Number(x.timestamp),
                    logIndex: Number(x.logIndex),
                    token: x.token,
                    liquidatorAccount: x.liquidatorAccount,
                    agreementClass: x.agreementClass,
                    agreementId: x.agreementId,
                    targetAccount: x.targetAccount,
                    rewardAmountReceiver: x.rewardAmountReceiver,
                    rewardAmount: x.rewardAmount,
                    targetAccountBalanceDelta: x.targetAccountBalanceDelta,
                    version: x.version,
                    liquidationType: x.liquidationType,
<<<<<<< HEAD
=======

                    // TO BE DEPRECATED in v2 endpoint - use rewardAmountReceiver instead
>>>>>>> ce099c38
                    rewardAccount: x.rewardAccount,
                });
            case "BurnedEvent":
                return typeGuard<events.BurnedEvent>({
                    name: "Burned",
                    id: x.id,
                    blockNumber: Number(x.blockNumber),
                    transactionHash: x.transactionHash,
                    gasPrice: x.gasPrice,
                    order: Number(x.order),
                    timestamp: Number(x.timestamp),
                    logIndex: Number(x.logIndex),
                    amount: x.amount,
                    data: x.data,
                    from: x.from,
                    operator: x.operator,
                    token: x.token,
                    operatorData: x.operatorData,
                });
            case "CFAv1LiquidationPeriodChangedEvent":
                return typeGuard<events.CFAv1LiquidationPeriodChangedEvent>({
                    name: "CFAv1LiquidationPeriodChanged",
                    id: x.id,
                    blockNumber: Number(x.blockNumber),
                    transactionHash: x.transactionHash,
                    gasPrice: x.gasPrice,
                    order: Number(x.order),
                    timestamp: Number(x.timestamp),
                    logIndex: Number(x.logIndex),
                    host: x.host,
                    governanceAddress: x.governanceAddress,
                    isKeySet: x.isKeySet,
                    liquidationPeriod: Number(x.liquidationPeriod),
                    superToken: x.superToken,
                }) as events.CFAv1LiquidationPeriodChangedEvent;
            case "ConfigChangedEvent":
                return typeGuard<events.ConfigChangedEvent>({
                    name: "ConfigChanged",
                    id: x.id,
                    blockNumber: Number(x.blockNumber),
                    transactionHash: x.transactionHash,
                    gasPrice: x.gasPrice,
                    order: Number(x.order),
                    timestamp: Number(x.timestamp),
                    logIndex: Number(x.logIndex),
                    host: x.host,
                    governanceAddress: x.governanceAddress,
                    isKeySet: x.isKeySet,
                    key: x.key,
                    superToken: x.superToken,
                    value: x.value,
                }) as events.ConfigChangedEvent;
            case "CustomSuperTokenCreatedEvent":
                return typeGuard<events.CustomSuperTokenCreatedEvent>({
                    name: "CustomSuperTokenCreated",
                    id: x.id,
                    blockNumber: Number(x.blockNumber),
                    transactionHash: x.transactionHash,
                    gasPrice: x.gasPrice,
                    order: Number(x.order),
                    timestamp: Number(x.timestamp),
                    logIndex: Number(x.logIndex),
                    token: x.token,
                }) as events.CustomSuperTokenCreatedEvent;
            case "FlowUpdatedEvent":
                return typeGuard<events.FlowUpdatedEvent>({
                    name: "FlowUpdated",
                    type: mapNumberToFlowUpdateType(x.type),
                    id: x.id,
                    blockNumber: Number(x.blockNumber),
                    transactionHash: x.transactionHash,
                    gasPrice: x.gasPrice,
                    order: Number(x.order),
                    timestamp: Number(x.timestamp),
                    logIndex: Number(x.logIndex),
                    token: x.token,
                    flowRate: x.flowRate,
                    receiver: x.receiver,
                    sender: x.sender,
                    flowOperator: x.flowOperator,
                    deposit: x.deposit,
                });
            case "FlowOperatorUpdatedEvent":
                return typeGuard<events.FlowOperatorUpdatedEvent>({
                    name: "FlowOperatorUpdated",
                    id: x.id,
                    blockNumber: Number(x.blockNumber),
                    transactionHash: x.transactionHash,
                    gasPrice: x.gasPrice,
                    order: Number(x.order),
                    timestamp: Number(x.timestamp),
                    logIndex: Number(x.logIndex),
                    token: x.token,
                    sender: x.sender,
                    permissions: x.permissions,
                    flowRateAllowance: x.flowRateAllowance,
                });
            case "GovernanceReplacedEvent":
                return typeGuard<events.GovernanceReplacedEvent>({
                    name: "GovernanceReplaced",
                    id: x.id,
                    blockNumber: Number(x.blockNumber),
                    transactionHash: x.transactionHash,
                    gasPrice: x.gasPrice,
                    order: Number(x.order),
                    timestamp: Number(x.timestamp),
                    logIndex: Number(x.logIndex),
                    oldGovernance: x.oldGovernance,
                    newGovernance: x.newGovernance,
                });
            case "IndexCreatedEvent":
                return typeGuard<events.IndexCreatedEvent>({
                    name: "IndexCreated",
                    id: x.id,
                    blockNumber: Number(x.blockNumber),
                    transactionHash: x.transactionHash,
                    gasPrice: x.gasPrice,
                    order: Number(x.order),
                    timestamp: Number(x.timestamp),
                    logIndex: Number(x.logIndex),
                    token: x.token,
                    indexId: x.indexId,
                    publisher: x.publisher,
                    userData: x.userData,
                });
            case "IndexDistributionClaimedEvent":
                return typeGuard<events.IndexDistributionClaimedEvent>({
                    name: "IndexDistributionClaimed",
                    id: x.id,
                    blockNumber: Number(x.blockNumber),
                    transactionHash: x.transactionHash,
                    gasPrice: x.gasPrice,
                    order: Number(x.order),
                    timestamp: Number(x.timestamp),
                    logIndex: Number(x.logIndex),
                    token: x.token,
                    amount: x.amount,
                    indexId: x.indexId,
                    publisher: x.publisher,
                    subscriber: x.subscriber,
                });
            case "IndexSubscribedEvent":
                return typeGuard<events.IndexSubscribedEvent>({
                    name: "IndexSubscribed",
                    id: x.id,
                    blockNumber: Number(x.blockNumber),
                    transactionHash: x.transactionHash,
                    gasPrice: x.gasPrice,
                    order: Number(x.order),
                    timestamp: Number(x.timestamp),
                    logIndex: Number(x.logIndex),
                    token: x.token,
                    indexId: x.indexId,
                    publisher: x.publisher,
                    subscriber: x.subscriber,
                });
            case "IndexUnitsUpdatedEvent":
                return typeGuard<events.IndexUnitsUpdatedEvent>({
                    name: "IndexUnitsUpdated",
                    id: x.id,
                    blockNumber: Number(x.blockNumber),
                    transactionHash: x.transactionHash,
                    gasPrice: x.gasPrice,
                    order: Number(x.order),
                    timestamp: Number(x.timestamp),
                    logIndex: Number(x.logIndex),
                    token: x.token,
                    indexId: x.indexId,
                    publisher: x.publisher,
                    subscriber: x.subscriber,
                    units: x.units,
                    oldUnits: x.oldUnits,
                    userData: x.userData,
                });
            case "IndexUnsubscribedEvent":
                return typeGuard<events.IndexUnsubscribedEvent>({
                    name: "IndexUnsubscribed",
                    id: x.id,
                    blockNumber: Number(x.blockNumber),
                    transactionHash: x.transactionHash,
                    gasPrice: x.gasPrice,
                    order: Number(x.order),
                    timestamp: Number(x.timestamp),
                    logIndex: Number(x.logIndex),
                    token: x.token,
                    indexId: x.indexId,
                    publisher: x.publisher,
                    subscriber: x.subscriber,
                    userData: x.userData,
                });
            case "IndexUpdatedEvent":
                return typeGuard<events.IndexUpdatedEvent>({
                    name: "IndexUpdated",
                    id: x.id,
                    blockNumber: Number(x.blockNumber),
                    transactionHash: x.transactionHash,
                    gasPrice: x.gasPrice,
                    order: Number(x.order),
                    timestamp: Number(x.timestamp),
                    logIndex: Number(x.logIndex),
                    token: x.token,
                    indexId: x.indexId,
                    newIndexValue: x.newIndexValue,
                    oldIndexValue: x.oldIndexValue,
                    publisher: x.publisher,
                    totalUnitsApproved: x.totalUnitsApproved,
                    totalUnitsPending: x.totalUnitsPending,
                    userData: x.userData,
                });
            case "JailEvent":
                return typeGuard<events.JailEvent>({
                    name: "Jail",
                    id: x.id,
                    blockNumber: Number(x.blockNumber),
                    transactionHash: x.transactionHash,
                    gasPrice: x.gasPrice,
                    order: Number(x.order),
                    timestamp: Number(x.timestamp),
                    logIndex: Number(x.logIndex),
                    app: x.app,
                    reason: x.reason,
                });
            case "MintedEvent":
                return typeGuard<events.MintedEvent>({
                    name: "Minted",
                    id: x.id,
                    blockNumber: Number(x.blockNumber),
                    transactionHash: x.transactionHash,
                    gasPrice: x.gasPrice,
                    order: Number(x.order),
                    timestamp: Number(x.timestamp),
                    logIndex: Number(x.logIndex),
                    operator: x.operator,
                    to: x.to,
                    amount: x.amount,
                    data: x.data,
                    token: x.token,
                    operatorData: x.operatorData,
                });
            case "RewardAddressChangedEvent":
                return typeGuard<events.RewardAddressChangedEvent>({
                    name: "RewardAddressChanged",
                    id: x.id,
                    blockNumber: Number(x.blockNumber),
                    transactionHash: x.transactionHash,
                    gasPrice: x.gasPrice,
                    order: Number(x.order),
                    timestamp: Number(x.timestamp),
                    logIndex: Number(x.logIndex),
                    host: x.host,
                    governanceAddress: x.governanceAddress,
                    superToken: x.superToken,
                    isKeySet: x.isKeySet,
                    rewardAddress: x.rewardAddress,
                });
            case "RoleAdminChangedEvent":
                return typeGuard<events.RoleAdminChangedEvent>({
                    name: "RoleAdminChanged",
                    id: x.id,
                    blockNumber: Number(x.blockNumber),
                    transactionHash: x.transactionHash,
                    gasPrice: x.gasPrice,
                    order: Number(x.order),
                    timestamp: Number(x.timestamp),
                    logIndex: Number(x.logIndex),
                    role: x.role,
                    previousAdminRole: x.previousAdminRole,
                    newAdminRole: x.newAdminRole,
                });
            case "RoleGrantedEvent":
                return typeGuard<events.RoleGrantedEvent>({
                    name: "RoleGranted",
                    id: x.id,
                    blockNumber: Number(x.blockNumber),
                    transactionHash: x.transactionHash,
                    gasPrice: x.gasPrice,
                    order: Number(x.order),
                    timestamp: Number(x.timestamp),
                    logIndex: Number(x.logIndex),
                    role: x.role,
                    account: x.account,
                    sender: x.sender,
                });
            case "RoleRevokedEvent":
                return typeGuard<events.RoleRevokedEvent>({
                    name: "RoleRevoked",
                    id: x.id,
                    blockNumber: Number(x.blockNumber),
                    transactionHash: x.transactionHash,
                    gasPrice: x.gasPrice,
                    order: Number(x.order),
                    timestamp: Number(x.timestamp),
                    logIndex: Number(x.logIndex),
                    role: x.role,
                    account: x.account,
                    sender: x.sender,
                });
            case "SentEvent":
                return typeGuard<events.SentEvent>({
                    name: "Sent",
                    id: x.id,
                    blockNumber: Number(x.blockNumber),
                    transactionHash: x.transactionHash,
                    gasPrice: x.gasPrice,
                    order: Number(x.order),
                    timestamp: Number(x.timestamp),
                    logIndex: Number(x.logIndex),
                    operator: x.operator,
                    to: x.to,
                    amount: x.amount,
                    data: x.data,
                    token: x.token,
                    operatorData: x.operatorData,
                });
            case "SubscriptionApprovedEvent":
                return typeGuard<events.SubscriptionApprovedEvent>({
                    name: "SubscriptionApproved",
                    id: x.id,
                    blockNumber: Number(x.blockNumber),
                    transactionHash: x.transactionHash,
                    gasPrice: x.gasPrice,
                    order: Number(x.order),
                    timestamp: Number(x.timestamp),
                    logIndex: Number(x.logIndex),
                    token: x.token,
                    subscriber: x.subscriber,
                    publisher: x.publisher,
                    indexId: x.indexId,
                    userData: x.userData,
                    subscription: x.subscription.id,
                });
            case "SubscriptionDistributionClaimedEvent":
                return typeGuard<events.SubscriptionDistributionClaimedEvent>({
                    name: "SubscriptionDistributionClaimed",
                    id: x.id,
                    blockNumber: Number(x.blockNumber),
                    transactionHash: x.transactionHash,
                    gasPrice: x.gasPrice,
                    order: Number(x.order),
                    timestamp: Number(x.timestamp),
                    logIndex: Number(x.logIndex),
                    token: x.token,
                    subscriber: x.subscriber,
                    publisher: x.publisher,
                    indexId: x.indexId,
                    amount: x.amount,
                    subscription: x.subscription.id,
                });
            case "SubscriptionRevokedEvent":
                return typeGuard<events.SubscriptionRevokedEvent>({
                    name: "SubscriptionRevoked",
                    id: x.id,
                    blockNumber: Number(x.blockNumber),
                    transactionHash: x.transactionHash,
                    gasPrice: x.gasPrice,
                    order: Number(x.order),
                    timestamp: Number(x.timestamp),
                    logIndex: Number(x.logIndex),
                    token: x.token,
                    subscriber: x.subscriber,
                    publisher: x.publisher,
                    indexId: x.indexId,
                    userData: x.userData,
                    subscription: x.subscription.id,
                });
            case "SubscriptionUnitsUpdatedEvent":
                return typeGuard<events.SubscriptionUnitsUpdatedEvent>({
                    name: "SubscriptionUnitsUpdated",
                    id: x.id,
                    blockNumber: Number(x.blockNumber),
                    transactionHash: x.transactionHash,
                    gasPrice: x.gasPrice,
                    order: Number(x.order),
                    timestamp: Number(x.timestamp),
                    logIndex: Number(x.logIndex),
                    token: x.token,
                    subscriber: x.subscriber,
                    publisher: x.publisher,
                    indexId: x.indexId,
                    units: x.units,
                    userData: x.userData,
                    subscription: x.subscription.id,
                });
            case "SuperTokenCreatedEvent":
                return typeGuard<events.SuperTokenCreatedEvent>({
                    name: "SuperTokenCreated",
                    id: x.id,
                    blockNumber: Number(x.blockNumber),
                    transactionHash: x.transactionHash,
                    gasPrice: x.gasPrice,
                    order: Number(x.order),
                    timestamp: Number(x.timestamp),
                    logIndex: Number(x.logIndex),
                    token: x.token,
                });
            case "SuperTokenFactoryUpdatedEvent":
                return typeGuard<events.SuperTokenFactoryUpdatedEvent>({
                    name: "SuperTokenFactoryUpdated",
                    id: x.id,
                    blockNumber: Number(x.blockNumber),
                    transactionHash: x.transactionHash,
                    gasPrice: x.gasPrice,
                    order: Number(x.order),
                    timestamp: Number(x.timestamp),
                    logIndex: Number(x.logIndex),
                    newFactory: x.newFactory,
                });
            case "SuperTokenLogicCreatedEvent":
                return typeGuard<events.SuperTokenLogicCreatedEvent>({
                    name: "SuperTokenLogicCreated",
                    id: x.id,
                    blockNumber: Number(x.blockNumber),
                    transactionHash: x.transactionHash,
                    gasPrice: x.gasPrice,
                    order: Number(x.order),
                    timestamp: Number(x.timestamp),
                    logIndex: Number(x.logIndex),
                    tokenLogic: x.tokenLogic,
                });
            case "SuperTokenLogicUpdatedEvent":
                return typeGuard<events.SuperTokenLogicUpdatedEvent>({
                    name: "SuperTokenLogicUpdated",
                    id: x.id,
                    blockNumber: Number(x.blockNumber),
                    transactionHash: x.transactionHash,
                    gasPrice: x.gasPrice,
                    order: Number(x.order),
                    timestamp: Number(x.timestamp),
                    logIndex: Number(x.logIndex),
                    token: x.token,
                    code: x.code,
                }) as events.SuperTokenLogicUpdatedEvent;
            case "PPPConfigurationChangedEvent":
                return typeGuard<events.PPPConfigurationChangedEvent>({
                    name: "PPPConfigurationChanged",
                    id: x.id,
                    blockNumber: Number(x.blockNumber),
                    transactionHash: x.transactionHash,
                    gasPrice: x.gasPrice,
                    order: Number(x.order),
                    timestamp: Number(x.timestamp),
                    logIndex: Number(x.logIndex),
                    host: x.host,
                    governanceAddress: x.governanceAddress,
                    superToken: x.superToken,
                    isKeySet: x.isKeySet,
                    liquidationPeriod: x.liquidationPeriod,
                    patricianPeriod: x.patricianPeriod,
                });
            case "TokenDowngradedEvent":
                return typeGuard<events.TokenDowngradedEvent>({
                    name: "TokenDowngraded",
                    id: x.id,
                    blockNumber: Number(x.blockNumber),
                    transactionHash: x.transactionHash,
                    gasPrice: x.gasPrice,
                    order: Number(x.order),
                    timestamp: Number(x.timestamp),
                    logIndex: Number(x.logIndex),
                    amount: x.amount,
                    token: x.token,
                    account: x.account.id,
                });
            case "TokenUpgradedEvent":
                return typeGuard<events.TokenUpgradedEvent>({
                    name: "TokenUpgraded",
                    id: x.id,
                    blockNumber: Number(x.blockNumber),
                    transactionHash: x.transactionHash,
                    gasPrice: x.gasPrice,
                    order: Number(x.order),
                    timestamp: Number(x.timestamp),
                    logIndex: Number(x.logIndex),
                    amount: x.amount,
                    token: x.token,
                    account: x.account.id,
                });
            case "TransferEvent":
                return typeGuard<events.TransferEvent>({
                    name: "Transfer",
                    id: x.id,
                    blockNumber: Number(x.blockNumber),
                    transactionHash: x.transactionHash,
                    gasPrice: x.gasPrice,
                    order: Number(x.order),
                    timestamp: Number(x.timestamp),
                    logIndex: Number(x.logIndex),
                    from: x.from.id,
                    to: x.to.id,
                    token: x.token,
                    value: x.value,
                });
            case "TrustedForwarderChangedEvent":
                return typeGuard<events.TrustedForwarderChangedEvent>({
                    name: "TrustedForwarderChanged",
                    id: x.id,
                    blockNumber: Number(x.blockNumber),
                    transactionHash: x.transactionHash,
                    gasPrice: x.gasPrice,
                    order: Number(x.order),
                    timestamp: Number(x.timestamp),
                    logIndex: Number(x.logIndex),
                    host: x.host,
                    governanceAddress: x.governanceAddress,
                    superToken: x.superToken,
                    isKeySet: x.isKeySet,
                    forwarder: x.forwarder,
                    enabled: x.enabled,
                });
            default:
                console.warn(
                    "An unknown event was detected which couldn't be mapped. Please update to the latest version of @superfluid-finance/sdk-core."
                );
                return typeGuard<events.UnknownEvent>({
                    name: "_Unknown",
                    id: (x as events.EventBase).id,
                    blockNumber: (x as events.EventBase).blockNumber,
                    transactionHash: (x as events.EventBase).transactionHash,
                    gasPrice: (x as events.EventBase).gasPrice,
                    order: (x as events.EventBase).order,
                    timestamp: (x as events.EventBase).timestamp,
                    logIndex: (x as events.EventBase).logIndex,
                });
        }
    });
};

const mapNumberToFlowUpdateType = (type: number): events.FlowUpdateType => {
    if (type === 0) {
        return events.FlowUpdateType.Create;
    } else if (type === 1) {
        return events.FlowUpdateType.Update;
    } else if (type === 2) {
        return events.FlowUpdateType.Terminate;
    } else {
        throw Error(`Mapping error: unknown flow update type ([${type}]).`);
    }
};<|MERGE_RESOLUTION|>--- conflicted
+++ resolved
@@ -84,11 +84,8 @@
                     targetAccountBalanceDelta: x.targetAccountBalanceDelta,
                     version: x.version,
                     liquidationType: x.liquidationType,
-<<<<<<< HEAD
-=======
 
                     // TO BE DEPRECATED in v2 endpoint - use rewardAmountReceiver instead
->>>>>>> ce099c38
                     rewardAccount: x.rewardAccount,
                 });
             case "BurnedEvent":
