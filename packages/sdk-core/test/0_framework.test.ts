import { expect } from "chai";
<<<<<<< HEAD
import { ethers } from "hardhat";
import { Framework } from "../src/index";
import { networkNameToChainIdMap } from "../src/constants";
import hre from "hardhat";
import { TestEnvironment, makeSuite } from "./TestEnvironment";

makeSuite("Framework Tests", (testEnv: TestEnvironment) => {
=======
import { ethers } from "ethers";
import { SignerWithAddress } from "@nomiclabs/hardhat-ethers/signers";
import { Framework } from "../src/index";
import { SuperToken } from "../src/typechain";
import { networkNameToChainIdMap } from "../src/constants";
import { HARDHAT_PRIVATE_KEY, RESOLVER_ADDRESS, setup } from "../scripts/setup";
import hre from "hardhat";

export const ROPSTEN_SUBGRAPH_ENDPOINT =
    "https://api.thegraph.com/subgraphs/name/superfluid-finance/protocol-dev-ropsten";

describe("Framework Tests", async () => {
    let evmSnapshotId: string;
    let deployer: SignerWithAddress;
    let alpha: SignerWithAddress;
    let superToken: SuperToken;
    let framework: Framework;
    let INFURA_API_URL = "https://polygon-rpc.com/";
    let customProvider = new ethers.providers.JsonRpcProvider(
        INFURA_API_URL,
        "matic"
    );

    before(async () => {
        const { frameworkClass, Deployer, SuperToken, Alpha } = await setup({
            amount: "10000000000",
            subgraphEndpoint: ROPSTEN_SUBGRAPH_ENDPOINT,
        });
        framework = frameworkClass;
        deployer = Deployer;
        alpha = Alpha;
        superToken = SuperToken;
        evmSnapshotId = await hre.network.provider.send("evm_snapshot");
    });

    beforeEach(async () => {
        await hre.network.provider.send("evm_revert", [evmSnapshotId]);
        evmSnapshotId = await hre.network.provider.send("evm_snapshot");
    });

>>>>>>> 54d24967
    describe("Validate Framework Constructor Options Tests", async () => {
        it("Should throw an error if no networkName or chainId", async () => {
            try {
                await Framework.create({
<<<<<<< HEAD
                    provider: testEnv.provider,
=======
                    provider: deployer.provider!,
>>>>>>> 54d24967
                    chainId: null as any,
                });
            } catch (err: any) {
                expect(err.name).to.equal("SFError");
                expect(err.message).to.equal(
                    "Framework Initialization Error: You must input chainId."
                );
                expect(err.cause).to.be.undefined;
            }
        });

        it("Should throw an error if your provider network and selected chainId/networkName don't match", async () => {
            const chainId = (await testEnv.provider.getNetwork()).chainId;
            try {
                await Framework.create({
                    // force cast because we know this exists
                    chainId: networkNameToChainIdMap.get("eth-goerli")!,
<<<<<<< HEAD
                    provider: testEnv.provider,
=======
                    provider: deployer.provider!,
>>>>>>> 54d24967
                });
            } catch (err: any) {
                expect(err.name).to.equal("SFError");
                expect(err.message).to.equal(
                    "Network Mismatch Error: Your provider network chainId is: " +
                        chainId +
                        " whereas your desired chainId is: " +
                        networkNameToChainIdMap.get("eth-goerli")!
                );
            }
        });

        it("Should throw an error if no provider, injected web3 or injected hardhat ethers provider", async () => {
            try {
                // NOTE: as any to get this to throw an error when test no provider initialization (as if this was JS)
                await Framework.create({
                    // force cast because we know this exists
                    chainId: networkNameToChainIdMap.get("polygon-mainnet")!,
                } as any);
            } catch (err: any) {
                expect(err.name).to.equal("SFError");
                expect(err.message).to.equal(
                    "Framework Initialization Error: You must pass in a provider, an injected web3.js or ethers.js instance when initializing the framework."
                );
                expect(err.cause).to.be.undefined;
            }
        });

        it("Should throw an error if resolver address is null on unsupported network", async () => {
            try {
<<<<<<< HEAD
                const chainId = (await testEnv.provider.getNetwork()).chainId;
                await Framework.create({
                    chainId,
                    provider: testEnv.provider,
=======
                const chainId = (await deployer.provider!.getNetwork()).chainId;
                await Framework.create({
                    chainId,
                    provider: deployer.provider!,
                    customSubgraphQueriesEndpoint: ROPSTEN_SUBGRAPH_ENDPOINT,
>>>>>>> 54d24967
                    protocolReleaseVersion: "test",
                });
            } catch (err: any) {
                expect(err.name).to.equal("SFError");
                expect(err.message).to.equal(
                    "Framework Initialization Error: You must input your own resolver address if you use an unsupported network."
                );
                expect(err.cause).to.be.undefined;
            }
        });
    });

    describe("Framework.create Tests", () => {
        it("Should throw an error if loadFramework fails", async () => {
            try {
                const chainId = (await testEnv.provider.getNetwork()).chainId;
                await Framework.create({
                    chainId,
                    provider: testEnv.provider,
                    resolverAddress:
                        "0x0000000000000000000000000000000000000000",
                    protocolReleaseVersion: "test",
                });
            } catch (err: any) {
                expect(err.name).to.equal("SFError");
                expect(err.message).to.contain(
                    "Framework Initialization Error: There was an error initializing the framework"
                );
                expect(err.cause).to.be.instanceOf(Error);
            }
        });

        it("Should be able to create a framework with chain id only", async () => {
            const customProvider = new ethers.providers.JsonRpcProvider(
                "https://polygon-rpc.com/",
                "matic"
            );
            await Framework.create({
                chainId: networkNameToChainIdMap.get("polygon-mainnet")!,
                provider: customProvider,
            });
        });

        it("Should be able to create a framework with web3.js via ethers.providers.Web3Provider", async () => {
            const provider = new ethers.providers.Web3Provider(
                (global as any).web3.currentProvider
            );
<<<<<<< HEAD
            const chainId = (await provider.getNetwork()).chainId;
            await Framework.create({
                chainId,
                provider,
                resolverAddress: testEnv.frameworkAddresses.resolver,
=======
            const chainId = (await deployer.provider!.getNetwork()).chainId;
            await Framework.create({
                chainId,
                provider,
                resolverAddress: RESOLVER_ADDRESS,
>>>>>>> 54d24967
                protocolReleaseVersion: "test",
            });
        });

        it("Should be able to create a framework with injected web3", async () => {
<<<<<<< HEAD
            const chainId = (await testEnv.provider.getNetwork()).chainId;
            await Framework.create({
                chainId,
                provider: (global as any).web3,
                resolverAddress: testEnv.frameworkAddresses.resolver,
=======
            const chainId = (await deployer.provider!.getNetwork()).chainId;
            await Framework.create({
                chainId,
                provider: (global as any).web3,
                resolverAddress: RESOLVER_ADDRESS,
>>>>>>> 54d24967
                protocolReleaseVersion: "test",
            });
        });

        it("Should be able to create a framework with injected hardhat ethers", async () => {
            const chainId = hre.network.config.chainId!;
            await Framework.create({
                chainId,
                provider: hre.ethers,
<<<<<<< HEAD
                resolverAddress: testEnv.frameworkAddresses.resolver,
=======
                resolverAddress: RESOLVER_ADDRESS,
>>>>>>> 54d24967
                protocolReleaseVersion: "test",
            });
        });
    });

    describe("Framework Function Tests", () => {
        it("Should catch error when creating a signer if minimum isn't passed in.", () => {
            try {
                testEnv.sdkFramework.createSigner({});
            } catch (err: any) {
                expect(err.message).to.equal(
                    "Create Signer Error: You must pass in a private key, provider or signer."
                );
                expect(err.cause).to.be.undefined;
            }
        });

        it("Should catch error when creating a signer with PK, but no provider.", () => {
            try {
                testEnv.sdkFramework.createSigner({
                    privateKey: testEnv.constants.HARDHAT_PRIVATE_KEY,
                });
            } catch (err: any) {
                expect(err.message).to.equal(
                    "Create Signer Error: You must pass in a provider with your private key."
                );
                expect(err.cause).to.be.undefined;
            }
        });

        it("Should be able to create a signer successfully with all different inputs.", () => {
            // create signer with private key
            testEnv.sdkFramework.createSigner({
                privateKey: testEnv.constants.HARDHAT_PRIVATE_KEY,
                provider: testEnv.provider,
            });

            // create signer directly
            testEnv.sdkFramework.createSigner({
                signer: testEnv.alice,
            });
        });

        it("Should be able to create an empty batch call with framework.", () => {
            testEnv.sdkFramework.batchCall([]);
        });

        it("Should be able to create an instance of a supertoken (with address) with framework.", async () => {
            const fDAIx = await testEnv.sdkFramework.loadSuperToken(
                testEnv.wrapperSuperToken.address
            );
            expect(fDAIx.settings.address).to.equal(
                testEnv.wrapperSuperToken.address
            );
        });

        it("Should be able to create an instance of a supertoken (with token symbol) with framework.", async () => {
            const tokenName = await testEnv.wrapperSuperToken.symbol({
                providerOrSigner: hre.ethers.provider,
            });
            const fDAIx = await testEnv.sdkFramework.loadSuperToken(tokenName);
            expect(fDAIx.settings.address).to.equal(
                testEnv.wrapperSuperToken.address
            );
        });

        it("Should be able to use contract object", async () => {
            const flowData = await testEnv.sdkFramework.contracts.cfaV1
                .connect(testEnv.alice)
                .getFlow(
                    testEnv.wrapperSuperToken.address,
                    testEnv.alice.address,
                    testEnv.bob.address
                );
            expect(flowData.timestamp).to.eq("0");
            expect(flowData.flowRate).to.eq("0");
            expect(flowData.deposit).to.eq("0");
            expect(flowData.owedDeposit).to.eq("0");
        });
    });
});<|MERGE_RESOLUTION|>--- conflicted
+++ resolved
@@ -1,5 +1,4 @@
 import { expect } from "chai";
-<<<<<<< HEAD
 import { ethers } from "hardhat";
 import { Framework } from "../src/index";
 import { networkNameToChainIdMap } from "../src/constants";
@@ -7,57 +6,11 @@
 import { TestEnvironment, makeSuite } from "./TestEnvironment";
 
 makeSuite("Framework Tests", (testEnv: TestEnvironment) => {
-=======
-import { ethers } from "ethers";
-import { SignerWithAddress } from "@nomiclabs/hardhat-ethers/signers";
-import { Framework } from "../src/index";
-import { SuperToken } from "../src/typechain";
-import { networkNameToChainIdMap } from "../src/constants";
-import { HARDHAT_PRIVATE_KEY, RESOLVER_ADDRESS, setup } from "../scripts/setup";
-import hre from "hardhat";
-
-export const ROPSTEN_SUBGRAPH_ENDPOINT =
-    "https://api.thegraph.com/subgraphs/name/superfluid-finance/protocol-dev-ropsten";
-
-describe("Framework Tests", async () => {
-    let evmSnapshotId: string;
-    let deployer: SignerWithAddress;
-    let alpha: SignerWithAddress;
-    let superToken: SuperToken;
-    let framework: Framework;
-    let INFURA_API_URL = "https://polygon-rpc.com/";
-    let customProvider = new ethers.providers.JsonRpcProvider(
-        INFURA_API_URL,
-        "matic"
-    );
-
-    before(async () => {
-        const { frameworkClass, Deployer, SuperToken, Alpha } = await setup({
-            amount: "10000000000",
-            subgraphEndpoint: ROPSTEN_SUBGRAPH_ENDPOINT,
-        });
-        framework = frameworkClass;
-        deployer = Deployer;
-        alpha = Alpha;
-        superToken = SuperToken;
-        evmSnapshotId = await hre.network.provider.send("evm_snapshot");
-    });
-
-    beforeEach(async () => {
-        await hre.network.provider.send("evm_revert", [evmSnapshotId]);
-        evmSnapshotId = await hre.network.provider.send("evm_snapshot");
-    });
-
->>>>>>> 54d24967
     describe("Validate Framework Constructor Options Tests", async () => {
         it("Should throw an error if no networkName or chainId", async () => {
             try {
                 await Framework.create({
-<<<<<<< HEAD
-                    provider: testEnv.provider,
-=======
-                    provider: deployer.provider!,
->>>>>>> 54d24967
+                    provider: testEnv.provider,
                     chainId: null as any,
                 });
             } catch (err: any) {
@@ -75,11 +28,7 @@
                 await Framework.create({
                     // force cast because we know this exists
                     chainId: networkNameToChainIdMap.get("eth-goerli")!,
-<<<<<<< HEAD
-                    provider: testEnv.provider,
-=======
-                    provider: deployer.provider!,
->>>>>>> 54d24967
+                    provider: testEnv.provider,
                 });
             } catch (err: any) {
                 expect(err.name).to.equal("SFError");
@@ -110,18 +59,10 @@
 
         it("Should throw an error if resolver address is null on unsupported network", async () => {
             try {
-<<<<<<< HEAD
                 const chainId = (await testEnv.provider.getNetwork()).chainId;
                 await Framework.create({
                     chainId,
                     provider: testEnv.provider,
-=======
-                const chainId = (await deployer.provider!.getNetwork()).chainId;
-                await Framework.create({
-                    chainId,
-                    provider: deployer.provider!,
-                    customSubgraphQueriesEndpoint: ROPSTEN_SUBGRAPH_ENDPOINT,
->>>>>>> 54d24967
                     protocolReleaseVersion: "test",
                 });
             } catch (err: any) {
@@ -169,37 +110,21 @@
             const provider = new ethers.providers.Web3Provider(
                 (global as any).web3.currentProvider
             );
-<<<<<<< HEAD
             const chainId = (await provider.getNetwork()).chainId;
             await Framework.create({
                 chainId,
                 provider,
                 resolverAddress: testEnv.frameworkAddresses.resolver,
-=======
-            const chainId = (await deployer.provider!.getNetwork()).chainId;
-            await Framework.create({
-                chainId,
-                provider,
-                resolverAddress: RESOLVER_ADDRESS,
->>>>>>> 54d24967
                 protocolReleaseVersion: "test",
             });
         });
 
         it("Should be able to create a framework with injected web3", async () => {
-<<<<<<< HEAD
             const chainId = (await testEnv.provider.getNetwork()).chainId;
             await Framework.create({
                 chainId,
                 provider: (global as any).web3,
                 resolverAddress: testEnv.frameworkAddresses.resolver,
-=======
-            const chainId = (await deployer.provider!.getNetwork()).chainId;
-            await Framework.create({
-                chainId,
-                provider: (global as any).web3,
-                resolverAddress: RESOLVER_ADDRESS,
->>>>>>> 54d24967
                 protocolReleaseVersion: "test",
             });
         });
@@ -209,11 +134,7 @@
             await Framework.create({
                 chainId,
                 provider: hre.ethers,
-<<<<<<< HEAD
                 resolverAddress: testEnv.frameworkAddresses.resolver,
-=======
-                resolverAddress: RESOLVER_ADDRESS,
->>>>>>> 54d24967
                 protocolReleaseVersion: "test",
             });
         });
