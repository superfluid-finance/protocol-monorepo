--- conflicted
+++ resolved
@@ -1,34 +1,3 @@
-<<<<<<< HEAD
-import "@nomiclabs/hardhat-ethers"
-import { SignerWithAddress } from "@nomiclabs/hardhat-ethers/signers"
-import { expect } from "chai"
-import "chai-ethers"
-import { BigNumber, BigNumberish } from "ethers"
-import hre, { ethers } from "hardhat"
-import { setup } from "../scripts/setup"
-import {
-    AUTHORIZE_FLOW_OPERATOR_CREATE,
-    AUTHORIZE_FULL_CONTROL,
-    getFlowOperatorId,
-    getPerSecondFlowRateByMonth,
-    NativeAssetSuperToken,
-    SuperToken,
-    WrapperSuperToken
-} from "../src"
-import { Framework } from "../src/index"
-import {
-    CFAv1Forwarder,
-    IConstantFlowAgreementV1,
-    IInstantDistributionAgreementV1,
-    SuperToken as SuperTokenType,
-    TestToken
-} from "../src/typechain"
-import { ROPSTEN_SUBGRAPH_ENDPOINT } from "./0_framework.test"
-
-const INITIAL_AMOUNT_PER_USER = "10000000000";
-const toBN = (x: BigNumberish) => ethers.BigNumber.from(x);
-const MAX_FLOW_RATE = toBN(2).pow(toBN(95)).sub(toBN(1)).toString();
-=======
 import { expect } from "chai";
 import { SignerWithAddress } from "@nomiclabs/hardhat-ethers/signers";
 import {
@@ -42,7 +11,6 @@
 import { BigNumber, ethers } from "ethers";
 import { AUTHORIZE_FULL_CONTROL } from "../src";
 import { TestEnvironment, makeSuite } from "./TestEnvironment";
->>>>>>> eef6e1f4
 
 export const clipDepositNumber = (deposit: BigNumber, roundingDown = false) => {
     // last 32 bits of the deposit (96 bits) is clipped off
@@ -54,101 +22,6 @@
     return deposit.shr(32).add(toBN(rounding)).shl(32);
 };
 
-<<<<<<< HEAD
-let evmSnapshotId: string;
-let framework: Framework;
-let cfaV1: IConstantFlowAgreementV1;
-let cfaV1Forwarder: CFAv1Forwarder;
-let idaV1: IInstantDistributionAgreementV1;
-let deployer: SignerWithAddress;
-let alpha: SignerWithAddress;
-let superToken: SuperTokenType;
-let token: TestToken;
-let daix: WrapperSuperToken;
-let bravo: SignerWithAddress;
-let charlie: SignerWithAddress;
-let signerCount: number;
-
-before(async () => {
-    const {
-        frameworkClass,
-        CFAV1,
-        IDAV1,
-        Deployer,
-        Alpha,
-        Bravo,
-        Charlie,
-        SuperToken,
-        Token,
-        SignerCount,
-    } = await setup({
-        amount: "10000000000",
-        subgraphEndpoint: ROPSTEN_SUBGRAPH_ENDPOINT,
-    });
-    framework = frameworkClass;
-    cfaV1 = CFAV1;
-    idaV1 = IDAV1;
-    deployer = Deployer;
-    alpha = Alpha;
-    bravo = Bravo;
-    superToken = SuperToken;
-    daix = await framework.loadWrapperSuperToken(superToken.address);
-    token = Token;
-    charlie = Charlie;
-    signerCount = SignerCount;
-
-    evmSnapshotId = await hre.network.provider.send("evm_snapshot");
-});
-
-beforeEach(async () => {
-    await hre.network.provider.send("evm_revert", [evmSnapshotId]);
-    evmSnapshotId = await hre.network.provider.send("evm_snapshot");
-});
-
-async function createFlowWithOperator(
-    flowOperator: SignerWithAddress,
-    sender: SignerWithAddress,
-    receiver: SignerWithAddress
-) {
-    const flowRateAllowance = getPerSecondFlowRateByMonth("100");
-    let permissions = AUTHORIZE_FULL_CONTROL;
-
-    const updateFlowOperatorPermissionsOperation =
-        daix.updateFlowOperatorPermissions({
-            flowRateAllowance,
-            flowOperator: flowOperator.address,
-            permissions,
-        });
-    await updateFlowOperatorPermissionsOperation.exec(sender);
-
-    let flowRate = getPerSecondFlowRateByMonth("100");
-
-    await daix
-        .createFlowByOperator({
-            flowRate,
-            sender: sender.address,
-            receiver: receiver.address,
-        })
-        .exec(flowOperator);
-}
-async function approveAndDowngrade(
-    signer: SignerWithAddress,
-    amount: string = "2000"
-) {
-    amount = ethers.utils.parseUnits(amount).toString();
-    await expect(
-        daix.approve({ receiver: daix.settings.address, amount }).exec(signer)
-    )
-        .to.emit(superToken, "Approval")
-        .withArgs(signer.address, daix.settings.address, amount);
-    await expect(daix.downgrade({ amount }).exec(signer))
-        .to.emit(superToken, "TokenDowngraded")
-        .withArgs(signer.address, amount);
-}
-
-describe("SuperToken Tests", () => {
-    describe("SuperToken Tests", () => {
-=======
 makeSuite("SuperToken Tests", (testEnv: TestEnvironment) => {
     async function createFlowWithOperator(
         flowOperator: SignerWithAddress,
@@ -213,7 +86,6 @@
     }
 
     describe("ERC20 and SuperToken Basic Functionality Tests", () => {
->>>>>>> eef6e1f4
         it("Should throw an error if SuperToken isn't initialized properly.", async () => {
             try {
                 await SuperToken.create({
@@ -894,14 +766,9 @@
             await expect(
                 testEnv.wrapperSuperToken
                     .deleteFlow({
-<<<<<<< HEAD
-                        sender: deployer.address,
-                        receiver: alpha.address,
-                        shouldUseCallAgreement: true
-=======
                         sender: testEnv.alice.address,
                         receiver: testEnv.bob.address,
->>>>>>> eef6e1f4
+                        shouldUseCallAgreement: true,
                     })
                     .exec(testEnv.bob)
             )
@@ -1340,15 +1207,9 @@
                     subscriber: testEnv.alice.address,
                     units,
                 })
-<<<<<<< HEAD
-                .exec(alpha);
-
-            await daix
-=======
-                .exec(testEnv.bob);
-
-            await testEnv.wrapperSuperToken
->>>>>>> eef6e1f4
+                .exec(testEnv.bob);
+
+            await testEnv.wrapperSuperToken
                 .updateSubscriptionUnits({
                     indexId: "0",
                     subscriber: testEnv.charlie.address,
