--- conflicted
+++ resolved
@@ -157,26 +157,9 @@
                 GAS_MULTIPLIER
             );
 
-<<<<<<< HEAD
-            // we are deploying the same contract twice and calling an app action on it twice
-            // we should be using the exact same value for gas estimation
-            const gasLimitMultiplier = 2;
-            const updateOpTxn1 = await updateOp1.exec(testEnv.alice, 1);
-            const updateOpTxn2 = await updateOp2.exec(
-                testEnv.alice,
-                gasLimitMultiplier
-=======
             expect(callAppActionTxn.gasLimit).to.equal(
                 multiplyGasLimit(estimatedGas, GAS_MULTIPLIER)
->>>>>>> b71c1e91
-            );
-            // @note see `getPopulatedTransactionRequest` in Operation.ts
-            const commonDenominator = 100;
-            expect(
-                updateOpTxn1.gasLimit
-                    .div(commonDenominator)
-                    .mul(gasLimitMultiplier * commonDenominator)
-            ).to.equal(updateOpTxn2.gasLimit);
+            );
         });
 
         it("Should not apply multiplier to Overrides gas limit", async () => {
