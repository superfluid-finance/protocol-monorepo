import { expect } from "chai";
import { SignerWithAddress } from "@nomiclabs/hardhat-ethers/signers";
<<<<<<< HEAD
import { Framework, toBN } from "../src/index";
import { getPerSecondFlowRateByMonth } from "../src";
import { IConstantFlowAgreementV1__factory } from "@superfluid-finance/ethereum-contracts/build/typechain";
import Operation from "../src/Operation";
import hre from "hardhat";
import { SuperAppTester } from "../typechain-types";
import { SuperAppTester__factory } from "../typechain-types";
const cfaInterface = IConstantFlowAgreementV1__factory.createInterface();
import { TestEnvironment, makeSuite } from "./TestEnvironment";
import { ethers } from "ethers";
=======
import { Framework } from "../src/index";
import {
    IConstantFlowAgreementV1,
    SuperToken as SuperTokenType,
} from "../src/typechain";
import { getPerSecondFlowRateByMonth } from "../src";
import { HARDHAT_PRIVATE_KEY, setup } from "../scripts/setup";
import { abi as IConstantFlowAgreementV1ABI } from "../src/abi/IConstantFlowAgreementV1.json";
import { ROPSTEN_SUBGRAPH_ENDPOINT } from "./0_framework.test";
import { ethers } from "ethers";
import Operation from "../src/Operation";
import hre from "hardhat";
import { SuperAppTester } from "../typechain-types";
import { abi as SuperAppTesterABI } from "../artifacts/contracts/SuperAppTester.sol/SuperAppTester.json";
const cfaInterface = new ethers.utils.Interface(IConstantFlowAgreementV1ABI);
>>>>>>> 54d24967

/**
 * Create a simple call app action (setVal) operation with the SuperAppTester contract.
 * @param deployer
 * @param framework
 * @returns Operation
 */
export const createCallAppActionOperation = async (
    deployer: SignerWithAddress,
    framework: Framework,
<<<<<<< HEAD
    val: number,
    overrides?: ethers.Overrides
=======
    val: number
>>>>>>> 54d24967
) => {
    const SuperAppTesterFactory = await hre.ethers.getContractFactory(
        "SuperAppTester",
        deployer
    );
    let superAppTester = (await SuperAppTesterFactory.deploy(
        framework.contracts.host.address
    )) as SuperAppTester;

<<<<<<< HEAD
    const superAppTesterInterface = SuperAppTester__factory.createInterface();
=======
    const superAppTesterInterface = new ethers.utils.Interface(
        SuperAppTesterABI
    );
>>>>>>> 54d24967
    superAppTester = (await superAppTester.deployed()).connect(deployer);

    // initial val will be 0 when contract is initialized
    expect(await superAppTester.val()).to.equal("0");

    const callData = superAppTesterInterface.encodeFunctionData("setVal", [
        val,
        "0x",
    ]);
    return {
        operation: framework.host.callAppAction(
            superAppTester.address,
<<<<<<< HEAD
            callData,
            overrides
=======
            callData
>>>>>>> 54d24967
        ),
        superAppTester,
    };
};

<<<<<<< HEAD
makeSuite("Operation Tests", (testEnv: TestEnvironment) => {
    describe("Revert cases", () => {
        it("Should fail if gas limit used is far below estimation.", async () => {
            const NEW_VAL = 69;
            const { operation } = await createCallAppActionOperation(
                testEnv.alice,
                testEnv.sdkFramework,
                NEW_VAL
            );
            try {
                await operation.exec(testEnv.alice, 0.25);
            } catch (err) {
                expect(err.message).to.not.be.undefined;
            }
        });
    });

    describe("Happy Path Tests", () => {
        it("Should be able to get transaction hash and it should be equal to transaction hash once executed", async () => {
            const revokeControlOp =
                testEnv.sdkFramework.cfaV1.revokeFlowOperatorWithFullControl({
                    superToken: testEnv.wrapperSuperToken.address,
                    flowOperator: testEnv.bob.address,
                });
            const signer = testEnv.sdkFramework.createSigner({
                privateKey: testEnv.constants.HARDHAT_PRIVATE_KEY,
                provider: testEnv.alice.provider,
            });
            const opTxnHash = await revokeControlOp.getTransactionHash(signer);
            const executedTxn = await revokeControlOp.exec(signer);
            const receipt = await executedTxn.wait();
            expect(opTxnHash).to.equal(receipt.transactionHash);
        });

        it("Should be able to create an operation from framework.", async () => {
            const callData = cfaInterface.encodeFunctionData("createFlow", [
                testEnv.wrapperSuperToken.address,
                testEnv.bob.address,
                getPerSecondFlowRateByMonth("100"),
                "0x",
            ]);
            const txn =
                testEnv.sdkFramework.host.contract.populateTransaction.callAgreement(
                    testEnv.cfaV1.address,
                    callData,
                    "0x"
                );
            const operation = testEnv.sdkFramework.operation(
                txn,
                "SUPERFLUID_CALL_AGREEMENT"
            );
            await operation.exec(testEnv.alice);
=======
describe("Operation Tests", () => {
    let evmSnapshotId: string;
    let framework: Framework;
    let cfaV1: IConstantFlowAgreementV1;
    let deployer: SignerWithAddress;
    let alpha: SignerWithAddress;
    let superToken: SuperTokenType;
    let bravo: SignerWithAddress;

    before(async () => {
        const { frameworkClass, CFAV1, Deployer, Alpha, Bravo, SuperToken } =
            await setup({
                subgraphEndpoint: ROPSTEN_SUBGRAPH_ENDPOINT,
            });
        framework = frameworkClass;
        deployer = Deployer;
        alpha = Alpha;
        bravo = Bravo;
        superToken = SuperToken;
        cfaV1 = CFAV1;
        evmSnapshotId = await hre.network.provider.send("evm_snapshot");
    });

    beforeEach(async () => {
        await hre.network.provider.send("evm_revert", [evmSnapshotId]);
        evmSnapshotId = await hre.network.provider.send("evm_snapshot");
    });

    it("Should be able to get transaction hash and it should be equal to transaction hash once executed", async () => {
        const revokeControlOp =
            framework.cfaV1.revokeFlowOperatorWithFullControl({
                superToken: superToken.address,
                flowOperator: alpha.address,
            });
        const signer = framework.createSigner({
            privateKey: HARDHAT_PRIVATE_KEY,
            provider: deployer.provider,
>>>>>>> 54d24967
        });

<<<<<<< HEAD
        it("Should be able to create an operation from framework and execute from batch call.", async () => {
            const callData = cfaInterface.encodeFunctionData("createFlow", [
                testEnv.wrapperSuperToken.address,
                testEnv.bob.address,
                getPerSecondFlowRateByMonth("100"),
                "0x",
            ]);
            const txn =
                testEnv.sdkFramework.host.contract.populateTransaction.callAgreement(
                    testEnv.cfaV1.address,
                    callData,
                    "0x"
                );
            const operation = testEnv.sdkFramework.operation(
                txn,
                "SUPERFLUID_CALL_AGREEMENT"
            );
            await testEnv.sdkFramework
                .batchCall([operation])
                .exec(testEnv.alice);
        });

        it("Should be able to create a call app action operation", async () => {
            const NEW_VAL = 69;
            const { superAppTester, operation } =
                await createCallAppActionOperation(
                    testEnv.alice,
                    testEnv.sdkFramework,
                    NEW_VAL
                );
            const txn = await operation.exec(testEnv.alice, 1);
            expect(await superAppTester.val()).to.equal(NEW_VAL.toString());
        });

        it("Should be able to use arbitrary gas estimation limit", async () => {
            const NEW_VAL = 69;
            const { operation } = await createCallAppActionOperation(
                testEnv.alice,
                testEnv.sdkFramework,
                NEW_VAL
=======
    it("Should be able to create an operation from framework.", async () => {
        const callData = cfaInterface.encodeFunctionData("createFlow", [
            superToken.address,
            alpha.address,
            getPerSecondFlowRateByMonth("100"),
            "0x",
        ]);
        const txn = framework.host.contract.populateTransaction.callAgreement(
            cfaV1.address,
            callData,
            "0x"
        );
        const operation = framework.operation(txn, "SUPERFLUID_CALL_AGREEMENT");
        await operation.exec(deployer);
    });

    it("Should be able to create an operation from framework and execute from batch call.", async () => {
        const callData = cfaInterface.encodeFunctionData("createFlow", [
            superToken.address,
            alpha.address,
            getPerSecondFlowRateByMonth("100"),
            "0x",
        ]);
        const txn = framework.host.contract.populateTransaction.callAgreement(
            cfaV1.address,
            callData,
            "0x"
        );
        const operation = framework.operation(txn, "SUPERFLUID_CALL_AGREEMENT");
        await framework.batchCall([operation]).exec(deployer);
    });

    it("Should be able to create a call app action operation", async () => {
        const NEW_VAL = 69;
        const { superAppTester, operation } =
            await createCallAppActionOperation(deployer, framework, NEW_VAL);
        await operation.exec(deployer);
        expect(await superAppTester.val()).to.equal(NEW_VAL.toString());
    });

    it("Should throw an error when trying to execute a transaction with faulty callData", async () => {
        const callData = cfaInterface.encodeFunctionData("createFlow", [
            superToken.address,
            alpha.address,
            getPerSecondFlowRateByMonth("-100"),
            "0x",
        ]);
        const txn = framework.host.contract.populateTransaction.callAgreement(
            cfaV1.address,
            callData,
            "0x"
        );
        const operation = new Operation(txn, "SUPERFLUID_CALL_AGREEMENT");
        try {
            await operation.exec(deployer);
        } catch (err: any) {
            expect(err.message).to.contain(
                "cannot estimate gas"
>>>>>>> 54d24967
            );

            // we compare the two update operations and not the first one
            // because initial storage creation costs more than subsequent updates
            const { operation: updateOp1 } = await createCallAppActionOperation(
                testEnv.alice,
                testEnv.sdkFramework,
                420
            );
            const { operation: updateOp2 } = await createCallAppActionOperation(
                testEnv.alice,
                testEnv.sdkFramework,
                365
            );
            await operation.exec(testEnv.alice);
            const updateOpTxn1 = await updateOp1.exec(testEnv.alice, 1);
            const updateOpTxn2 = await updateOp2.exec(testEnv.alice, 2);
            expect(updateOpTxn1.gasLimit.mul(toBN(2))).to.equal(
                updateOpTxn2.gasLimit
            );
        });
<<<<<<< HEAD

        it("Should not apply multiplier to Overrides gas limit", async () => {
            const NEW_VAL = 69;
            const { operation } = await createCallAppActionOperation(
                testEnv.alice,
                testEnv.sdkFramework,
                NEW_VAL,
                { gasLimit: 500000 }
=======
        try {
            await operation.getSignedTransaction(alpha);
        } catch (err: any) {
            expect(err.message).to.contain(
                "signing transactions is unsupported"
>>>>>>> 54d24967
            );
            const txn = await operation.exec(testEnv.alice, 2);
            expect(txn.gasLimit).to.equal("500000");
        });

        it("Should throw an error when trying to execute a transaction with faulty callData", async () => {
            const callData = cfaInterface.encodeFunctionData("createFlow", [
                testEnv.wrapperSuperToken.address,
                testEnv.alice.address,
                getPerSecondFlowRateByMonth("-100"),
                "0x",
            ]);
            const txn =
                testEnv.sdkFramework.host.contract.populateTransaction.callAgreement(
                    testEnv.cfaV1.address,
                    callData,
                    "0x"
                );
            const operation = new Operation(txn, "SUPERFLUID_CALL_AGREEMENT");
            try {
                await operation.exec(testEnv.alice);
            } catch (err: any) {
                expect(err.message).to.contain("cannot estimate gas");
            }
        });

        it("Should throw error when trying to sign a transaction", async () => {
            const operation = testEnv.sdkFramework.cfaV1.createFlow({
                flowRate: getPerSecondFlowRateByMonth("100"),
                receiver: testEnv.charlie.address,
                superToken: testEnv.wrapperSuperToken.address,
                sender: testEnv.alice.address,
            });
            try {
                await operation.getSignedTransaction(testEnv.bob);
            } catch (err: any) {
                expect(err.message).to.not.be.null;
            }
        });

        context(
            "Should be able to get and execute a signed transaction",
            async () => {
                async function shouldExecuteSignedTransaction(
                    shouldUseCallAgreement: boolean
                ) {
                    const flowRate = getPerSecondFlowRateByMonth("100");
                    // NOTE: the hardhat signer does not support signing transactions, therefore, we must create
                    // our own signer with a custom private key
                    const signer = testEnv.sdkFramework.createSigner({
                        privateKey: testEnv.constants.HARDHAT_PRIVATE_KEY,
                        provider: testEnv.alice.provider,
                    });
                    const createFlowOp = testEnv.wrapperSuperToken.createFlow({
                        sender: testEnv.alice.address,
                        receiver: testEnv.bob.address,
                        flowRate,
                        shouldUseCallAgreement,
                    });
                    const signedTxn = await createFlowOp.getSignedTransaction(
                        signer
                    );
                    await expect(
                        testEnv.alice.provider!.sendTransaction(signedTxn)
                    )
                        .to.emit(testEnv.cfaV1, "FlowUpdated")
                        .withArgs(
                            testEnv.wrapperSuperToken.address,
                            testEnv.alice.address,
                            testEnv.bob.address,
                            Number(flowRate),
                            Number(flowRate) * -1,
                            Number(flowRate),
                            "0x"
                        );
                }

                it("With Call Agreement", async () => {
                    await shouldExecuteSignedTransaction(true);
                });

                it("With Forwarder", async () => {
                    await shouldExecuteSignedTransaction(false);
                });
            }
        );
    });
});<|MERGE_RESOLUTION|>--- conflicted
+++ resolved
@@ -1,6 +1,5 @@
 import { expect } from "chai";
 import { SignerWithAddress } from "@nomiclabs/hardhat-ethers/signers";
-<<<<<<< HEAD
 import { Framework, toBN } from "../src/index";
 import { getPerSecondFlowRateByMonth } from "../src";
 import { IConstantFlowAgreementV1__factory } from "@superfluid-finance/ethereum-contracts/build/typechain";
@@ -11,23 +10,6 @@
 const cfaInterface = IConstantFlowAgreementV1__factory.createInterface();
 import { TestEnvironment, makeSuite } from "./TestEnvironment";
 import { ethers } from "ethers";
-=======
-import { Framework } from "../src/index";
-import {
-    IConstantFlowAgreementV1,
-    SuperToken as SuperTokenType,
-} from "../src/typechain";
-import { getPerSecondFlowRateByMonth } from "../src";
-import { HARDHAT_PRIVATE_KEY, setup } from "../scripts/setup";
-import { abi as IConstantFlowAgreementV1ABI } from "../src/abi/IConstantFlowAgreementV1.json";
-import { ROPSTEN_SUBGRAPH_ENDPOINT } from "./0_framework.test";
-import { ethers } from "ethers";
-import Operation from "../src/Operation";
-import hre from "hardhat";
-import { SuperAppTester } from "../typechain-types";
-import { abi as SuperAppTesterABI } from "../artifacts/contracts/SuperAppTester.sol/SuperAppTester.json";
-const cfaInterface = new ethers.utils.Interface(IConstantFlowAgreementV1ABI);
->>>>>>> 54d24967
 
 /**
  * Create a simple call app action (setVal) operation with the SuperAppTester contract.
@@ -38,12 +20,8 @@
 export const createCallAppActionOperation = async (
     deployer: SignerWithAddress,
     framework: Framework,
-<<<<<<< HEAD
     val: number,
     overrides?: ethers.Overrides
-=======
-    val: number
->>>>>>> 54d24967
 ) => {
     const SuperAppTesterFactory = await hre.ethers.getContractFactory(
         "SuperAppTester",
@@ -53,13 +31,7 @@
         framework.contracts.host.address
     )) as SuperAppTester;
 
-<<<<<<< HEAD
     const superAppTesterInterface = SuperAppTester__factory.createInterface();
-=======
-    const superAppTesterInterface = new ethers.utils.Interface(
-        SuperAppTesterABI
-    );
->>>>>>> 54d24967
     superAppTester = (await superAppTester.deployed()).connect(deployer);
 
     // initial val will be 0 when contract is initialized
@@ -72,18 +44,13 @@
     return {
         operation: framework.host.callAppAction(
             superAppTester.address,
-<<<<<<< HEAD
             callData,
             overrides
-=======
-            callData
->>>>>>> 54d24967
         ),
         superAppTester,
     };
 };
 
-<<<<<<< HEAD
 makeSuite("Operation Tests", (testEnv: TestEnvironment) => {
     describe("Revert cases", () => {
         it("Should fail if gas limit used is far below estimation.", async () => {
@@ -136,48 +103,8 @@
                 "SUPERFLUID_CALL_AGREEMENT"
             );
             await operation.exec(testEnv.alice);
-=======
-describe("Operation Tests", () => {
-    let evmSnapshotId: string;
-    let framework: Framework;
-    let cfaV1: IConstantFlowAgreementV1;
-    let deployer: SignerWithAddress;
-    let alpha: SignerWithAddress;
-    let superToken: SuperTokenType;
-    let bravo: SignerWithAddress;
-
-    before(async () => {
-        const { frameworkClass, CFAV1, Deployer, Alpha, Bravo, SuperToken } =
-            await setup({
-                subgraphEndpoint: ROPSTEN_SUBGRAPH_ENDPOINT,
-            });
-        framework = frameworkClass;
-        deployer = Deployer;
-        alpha = Alpha;
-        bravo = Bravo;
-        superToken = SuperToken;
-        cfaV1 = CFAV1;
-        evmSnapshotId = await hre.network.provider.send("evm_snapshot");
-    });
-
-    beforeEach(async () => {
-        await hre.network.provider.send("evm_revert", [evmSnapshotId]);
-        evmSnapshotId = await hre.network.provider.send("evm_snapshot");
-    });
-
-    it("Should be able to get transaction hash and it should be equal to transaction hash once executed", async () => {
-        const revokeControlOp =
-            framework.cfaV1.revokeFlowOperatorWithFullControl({
-                superToken: superToken.address,
-                flowOperator: alpha.address,
-            });
-        const signer = framework.createSigner({
-            privateKey: HARDHAT_PRIVATE_KEY,
-            provider: deployer.provider,
->>>>>>> 54d24967
-        });
-
-<<<<<<< HEAD
+        });
+
         it("Should be able to create an operation from framework and execute from batch call.", async () => {
             const callData = cfaInterface.encodeFunctionData("createFlow", [
                 testEnv.wrapperSuperToken.address,
@@ -218,66 +145,6 @@
                 testEnv.alice,
                 testEnv.sdkFramework,
                 NEW_VAL
-=======
-    it("Should be able to create an operation from framework.", async () => {
-        const callData = cfaInterface.encodeFunctionData("createFlow", [
-            superToken.address,
-            alpha.address,
-            getPerSecondFlowRateByMonth("100"),
-            "0x",
-        ]);
-        const txn = framework.host.contract.populateTransaction.callAgreement(
-            cfaV1.address,
-            callData,
-            "0x"
-        );
-        const operation = framework.operation(txn, "SUPERFLUID_CALL_AGREEMENT");
-        await operation.exec(deployer);
-    });
-
-    it("Should be able to create an operation from framework and execute from batch call.", async () => {
-        const callData = cfaInterface.encodeFunctionData("createFlow", [
-            superToken.address,
-            alpha.address,
-            getPerSecondFlowRateByMonth("100"),
-            "0x",
-        ]);
-        const txn = framework.host.contract.populateTransaction.callAgreement(
-            cfaV1.address,
-            callData,
-            "0x"
-        );
-        const operation = framework.operation(txn, "SUPERFLUID_CALL_AGREEMENT");
-        await framework.batchCall([operation]).exec(deployer);
-    });
-
-    it("Should be able to create a call app action operation", async () => {
-        const NEW_VAL = 69;
-        const { superAppTester, operation } =
-            await createCallAppActionOperation(deployer, framework, NEW_VAL);
-        await operation.exec(deployer);
-        expect(await superAppTester.val()).to.equal(NEW_VAL.toString());
-    });
-
-    it("Should throw an error when trying to execute a transaction with faulty callData", async () => {
-        const callData = cfaInterface.encodeFunctionData("createFlow", [
-            superToken.address,
-            alpha.address,
-            getPerSecondFlowRateByMonth("-100"),
-            "0x",
-        ]);
-        const txn = framework.host.contract.populateTransaction.callAgreement(
-            cfaV1.address,
-            callData,
-            "0x"
-        );
-        const operation = new Operation(txn, "SUPERFLUID_CALL_AGREEMENT");
-        try {
-            await operation.exec(deployer);
-        } catch (err: any) {
-            expect(err.message).to.contain(
-                "cannot estimate gas"
->>>>>>> 54d24967
             );
 
             // we compare the two update operations and not the first one
@@ -299,7 +166,6 @@
                 updateOpTxn2.gasLimit
             );
         });
-<<<<<<< HEAD
 
         it("Should not apply multiplier to Overrides gas limit", async () => {
             const NEW_VAL = 69;
@@ -308,13 +174,6 @@
                 testEnv.sdkFramework,
                 NEW_VAL,
                 { gasLimit: 500000 }
-=======
-        try {
-            await operation.getSignedTransaction(alpha);
-        } catch (err: any) {
-            expect(err.message).to.contain(
-                "signing transactions is unsupported"
->>>>>>> 54d24967
             );
             const txn = await operation.exec(testEnv.alice, 2);
             expect(txn.gasLimit).to.equal("500000");
