--- conflicted
+++ resolved
@@ -1,45 +1,5 @@
 import { expect } from "chai";
-<<<<<<< HEAD
 import { TestEnvironment, makeSuite } from "./TestEnvironment";
-=======
-import { SignerWithAddress } from "@nomiclabs/hardhat-ethers/signers";
-import { Framework } from "../src/index";
-import { SuperToken as SuperTokenType } from "../src/typechain";
-import { setup } from "../scripts/setup";
-import { WrapperSuperToken } from "../src";
-import { ROPSTEN_SUBGRAPH_ENDPOINT } from "./0_framework.test";
-import hre from "hardhat";
-
-const DEFAULT_PARAMS = {
-    LIQUIDATION_PERIOD: "3600",
-    PATRICIAN_PERIOD: "720",
-    REWARD_ADDRESS: "0xf39Fd6e51aad88F6F4ce6aB8827279cffFb92266",
-    SUPER_TOKEN_MINIMUM_DEPOSIT: "0",
-};
-
-describe("Governance Tests", () => {
-    let evmSnapshotId: string;
-    let framework: Framework;
-    let deployer: SignerWithAddress;
-    let superToken: SuperTokenType;
-    let daix: WrapperSuperToken;
-
-    before(async () => {
-        const { frameworkClass, Deployer, SuperToken } = await setup({
-            subgraphEndpoint: ROPSTEN_SUBGRAPH_ENDPOINT,
-        });
-        framework = frameworkClass;
-        deployer = Deployer;
-        superToken = SuperToken;
-        daix = await framework.loadWrapperSuperToken(superToken.address);
-        evmSnapshotId = await hre.network.provider.send("evm_snapshot");
-    });
-
-    beforeEach(async () => {
-        await hre.network.provider.send("evm_revert", [evmSnapshotId]);
-        evmSnapshotId = await hre.network.provider.send("evm_snapshot");
-    });
->>>>>>> 54d24967
 
 makeSuite("Governance Tests", (testEnv: TestEnvironment) => {
     it("Should get default governance parameters", async () => {
