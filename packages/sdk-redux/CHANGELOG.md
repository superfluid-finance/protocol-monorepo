--- conflicted
+++ resolved
@@ -10,11 +10,8 @@
 ### Added
 - Query for transfer events
 - Make it possible to pass in Ether's `Overrides` object through mutations
-<<<<<<< HEAD
 - Add `accountTokenSnapshotLog` & `tokenStatisticLog` endpoints
-=======
 - Add `isSubgraphInSync` to a tracked transaction 
->>>>>>> 6051b033
 
 ## [0.3.0] - 2022-04-13
 
