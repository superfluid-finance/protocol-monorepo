--- conflicted
+++ resolved
@@ -44,22 +44,7 @@
         "promise-retry": "^2.0.1"
     },
     "devDependencies": {
-<<<<<<< HEAD
-        "@typescript-eslint/eslint-plugin": "^5.10.2",
-        "@typescript-eslint/parser": "^5.10.2",
-        "copyfiles": "^2.4.1",
-        "eslint": "^8.8.0",
-        "eslint-config-prettier": "^8.3.0",
-        "eslint-plugin-eslint-comments": "^3.2.0",
-        "eslint-plugin-import": "^2.25.4",
-        "eslint-plugin-prettier": "^3.3.1",
-        "npm-run-all": "^4.1.5",
-        "ts-node": "^10.4.0",
-        "typedoc": "^0.22.11",
-        "typescript": "^4.5.5"
-=======
         "@reduxjs/toolkit": "^1.7.1"
->>>>>>> f55b7915
     },
     "peerDependencies": {
         "@reduxjs/toolkit": "^1.6.0 || ^1.7.0",
