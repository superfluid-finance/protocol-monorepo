<<<<<<< HEAD
import { SuperfluidContext } from '../SuperfluidContext';
=======
import {SdkReduxConfig} from '../sdkReduxConfig';
>>>>>>> 72e7e114

// Solution inspired by: https://stackoverflow.com/a/69429093
declare global {
    var sdkReduxConfig: SdkReduxConfig;
}<|MERGE_RESOLUTION|>--- conflicted
+++ resolved
@@ -1,8 +1,4 @@
-<<<<<<< HEAD
-import { SuperfluidContext } from '../SuperfluidContext';
-=======
 import {SdkReduxConfig} from '../sdkReduxConfig';
->>>>>>> 72e7e114
 
 // Solution inspired by: https://stackoverflow.com/a/69429093
 declare global {
