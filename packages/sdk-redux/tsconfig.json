--- conflicted
+++ resolved
@@ -1,13 +1,8 @@
 {
     "compilerOptions": {
         "incremental": true,
-<<<<<<< HEAD
-        "target": "ESNext",
-        "outDir": "build/main",
-=======
         "target": "ES2020",
         "outDir": "dist/main",
->>>>>>> bd9fca4f
         "rootDir": "src",
         "moduleResolution": "node",
         "module": "commonjs",
