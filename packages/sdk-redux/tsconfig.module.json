{
<<<<<<< HEAD
  "extends": "./tsconfig",
  "compilerOptions": {
    "target": "ES2020",
    "outDir": "build/module",
    "module": "esnext"
  },
  "exclude": [
    "node_modules/**"
  ]
=======
    "extends": "./tsconfig",
    "compilerOptions": {
        "target": "esnext",
        "outDir": "dist/module",
        "module": "esnext",
        "declaration": false
    },
    "exclude": [
        "node_modules/**"
    ]
>>>>>>> bd9fca4f
}<|MERGE_RESOLUTION|>--- conflicted
+++ resolved
@@ -1,18 +1,7 @@
 {
-<<<<<<< HEAD
-  "extends": "./tsconfig",
-  "compilerOptions": {
-    "target": "ES2020",
-    "outDir": "build/module",
-    "module": "esnext"
-  },
-  "exclude": [
-    "node_modules/**"
-  ]
-=======
     "extends": "./tsconfig",
     "compilerOptions": {
-        "target": "esnext",
+        "target": "ES2020",
         "outDir": "dist/module",
         "module": "esnext",
         "declaration": false
@@ -20,5 +9,4 @@
     "exclude": [
         "node_modules/**"
     ]
->>>>>>> bd9fca4f
 }