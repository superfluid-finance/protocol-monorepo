{
    "extends": "./tsconfig",
    "compilerOptions": {
<<<<<<< HEAD
        "target": "ES2020",
=======
        "target": "ES2019",
>>>>>>> 8919351d
        "outDir": "dist/module",
        "module": "esnext",
        "declaration": true,
        "declarationMap": true,
        "sourceMap": true,
        "inlineSourceMap": false
    },
    "exclude": [
        "node_modules/**"
    ]
}<|MERGE_RESOLUTION|>--- conflicted
+++ resolved
@@ -1,11 +1,7 @@
 {
     "extends": "./tsconfig",
     "compilerOptions": {
-<<<<<<< HEAD
-        "target": "ES2020",
-=======
         "target": "ES2019",
->>>>>>> 8919351d
         "outDir": "dist/module",
         "module": "esnext",
         "declaration": true,
