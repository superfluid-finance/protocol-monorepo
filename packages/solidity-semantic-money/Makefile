--- conflicted
+++ resolved
@@ -7,12 +7,9 @@
 test-all:
 	forge test $(TEST_OPTS)
 
-<<<<<<< HEAD
-=======
 test-SemanticMoney:
 	forge test --match-contract SemanticMoney $(TEST_OPTS)
 
->>>>>>> 51bcc798
 test-ToySuperToken:
 	forge test --match-contract ToySuperTokenTest $(TEST_OPTS)
 
