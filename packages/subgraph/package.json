--- conflicted
+++ resolved
@@ -31,15 +31,9 @@
     },
     "dependencies": {
         "@decentral.ee/web3-helpers": "^0.5.3",
-<<<<<<< HEAD
         "@graphprotocol/graph-cli": "0.18.0",
         "@graphprotocol/graph-ts": "0.18.0",
-        "@superfluid-finance/js-sdk": "^0.4.1",
-=======
-        "@graphprotocol/graph-cli": "0.16.1",
-        "@graphprotocol/graph-ts": "0.16.0",
         "@superfluid-finance/js-sdk": "0.5.2",
->>>>>>> 89bba96a
         "ganache-time-traveler": "^1.0.15",
         "mustache": "^4.0.1",
         "truffle": "^5.2.3"
