{
    "name": "@superfluid-finance/subgraph",
    "version": "1.4.1",
    "description": "Subgraph for the Superfluid Ethereum contracts.",
    "homepage": "https://github.com/superfluid-finance/protocol-monorepo/tree/dev/packages/subgraph",
    "repository": {
        "type": "git",
        "url": "https://github.com/superfluid-finance/protocol-monorepo.git",
        "directory": "packages/subgraph"
    },
    "license": "MIT",
    "scripts": {
        "getAbi": "node scripts/getAbi",
        "codegen": "graph codegen",
        "build": "graph build",
        "testenv:start": "tasks/testenv-ctl.sh start",
        "testenv:stop": "tasks/testenv-ctl.sh stop",
        "pretest": "yarn testenv:start",
        "test": "npx hardhat test --network localhost",
        "posttest": "yarn testenv:stop",
<<<<<<< HEAD
        "integrity": "npx hardhat run scripts/dataIntegrity/dataIntegrityTest.ts --network $1",
=======
        "check-indexing-completeness": "ts-node scripts/checkIsDeployedOnAllNetworks.ts",
>>>>>>> fe268fc7
        "deploy-contracts-local": "npx hardhat run scripts/deployContractsAndToken.ts --network localhost",
        "prepare-local": "mustache config/ganache.json test-subgraph.template.yaml > subgraph.yaml",
        "set-network-local": "mustache config/ganache.json src/addresses.template.ts > src/addresses.ts",
        "create-local": "graph create superfluid-test --node http://localhost:8020/",
        "remove-local": "graph remove superfluid-test --node http://localhost:8020/",
        "deploy-local": "graph deploy superfluid-test --node http://localhost:8020/ --ipfs http://localhost:5001 --version-label v1.0.0",
        "build-and-deploy-local": "yarn prepare-local && yarn set-network-local && yarn getAbi && yarn generate-sf-meta-local && yarn codegen && yarn create-local && yarn deploy-local",
        "watch": "graph deploy superfluid-test --node http://localhost:8020/ --ipfs http://localhost:5001 --watch",
        "deploy": "chmod +x ./tasks/deploy.sh && ./tasks/deploy.sh",
        "deploy-subgraph": "graph deploy $SUBGRAPH_NAME --node https://api.thegraph.com/deploy/ --ipfs https://api.thegraph.com/ipfs --access-token $THEGRAPH_ACCESS_TOKEN",
        "deploy:feature:matic": "yarn deploy-to-feature-network matic",
        "deploy:feature:goerli": "yarn deploy-to-feature-network goerli",
        "deploy-all-networks": "chmod +x ./tasks/deploy-all-networks.sh && ./tasks/deploy-all-networks.sh",
        "deploy:feature": "yarn deploy-all-networks feature",
        "deploy:dev": "yarn deploy-all-networks dev",
        "deploy:v1": "yarn deploy-all-networks v1",
        "deploy-to": "chmod +x ./tasks/deploy-to-network.sh && ./tasks/deploy-to-network.sh",
        "deploy:to-dev": "yarn deploy-to dev",
        "deploy:to-v1": "yarn deploy-to v1",
        "deploy:to-feature": "yarn deploy-to feature",
        "lint": "run-s lint:*",
        "lint:js-eslint": "eslint . --max-warnings=0 --report-unused-disable-directives && echo '✔  Your .js files look good.'",
        "pre-commit": "if [ ! -z \"$(git status -s .)\" ];then run-s pre-commit:*;else true;fi",
        "pre-commit:lint": "yarn lint",
        "generate-sf-meta": "./tasks/getSFMeta.sh",
        "generate-sf-meta-local": "COMMIT_HASH=local CONFIGURATION=local BRANCH=local TAG=local ./tasks/getSFMeta.sh",
        "generate-ethers-types": "typechain --target=ethers-v5 --out-dir=typechain './abis/*.json'",
        "check-updates": "ncu --target minor --dep prod,dev",
        "cloc": "cloc src"
    },
    "dependencies": {
        "@graphprotocol/graph-cli": "0.29.0",
        "@graphprotocol/graph-ts": "0.26.0",
        "@superfluid-finance/sdk-core": "0.4.3",
        "mustache": "^4.2.0"
    },
    "devDependencies": {
        "coingecko-api": "^1.0.10",
        "ethers": "^5.6.2",
        "graphql": "^16.3.0",
        "graphql-request": "^3.7.0",
        "lodash": "^4.17.21"
    },
    "workspaces": {
        "nohoist": [
            "**/@graphprotocol",
            "**/@graphprotocol/**"
        ]
    }
}<|MERGE_RESOLUTION|>--- conflicted
+++ resolved
@@ -18,11 +18,8 @@
         "pretest": "yarn testenv:start",
         "test": "npx hardhat test --network localhost",
         "posttest": "yarn testenv:stop",
-<<<<<<< HEAD
         "integrity": "npx hardhat run scripts/dataIntegrity/dataIntegrityTest.ts --network $1",
-=======
         "check-indexing-completeness": "ts-node scripts/checkIsDeployedOnAllNetworks.ts",
->>>>>>> fe268fc7
         "deploy-contracts-local": "npx hardhat run scripts/deployContractsAndToken.ts --network localhost",
         "prepare-local": "mustache config/ganache.json test-subgraph.template.yaml > subgraph.yaml",
         "set-network-local": "mustache config/ganache.json src/addresses.template.ts > src/addresses.ts",
