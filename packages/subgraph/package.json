--- conflicted
+++ resolved
@@ -31,7 +31,6 @@
     },
     "dependencies": {
         "@decentral.ee/web3-helpers": "^0.5.3",
-<<<<<<< HEAD
         "@graphprotocol/graph-cli": "0.16.1",
         "@graphprotocol/graph-ts": "0.16.0",
         "@superfluid-finance/js-sdk": "0.4.4",
@@ -39,14 +38,6 @@
         "ganache-time-traveler": "^1.0.15",
         "mustache": "^4.0.1",
         "truffle": "^5.2.3"
-=======
-        "@graphprotocol/graph-cli": "0.21.1",
-        "@graphprotocol/graph-ts": "0.20.0",
-        "@superfluid-finance/js-sdk": "0.5.2",
-        "ganache-time-traveler": "^1.0.16",
-        "mustache": "^4.2.0",
-        "truffle": "^5.4.5"
->>>>>>> a837236b
     },
     "workspaces": {
         "nohoist": [
