##################
# Event Entities #
##################
"""
Event: An interface which is shared by all
event entities and contains basic transaction
data.
"""
interface Event {
    id: ID!
    blockNumber: BigInt!
<<<<<<< HEAD
    order: BigInt!
=======
    logIndex: BigInt!
>>>>>>> f54cc8b4
    name: String!

    """
    Holds the addresses for accounts that were impacted by the event.
    """
    addresses: [Bytes!]!
    timestamp: BigInt!
    transactionHash: Bytes!
}

#     ConstantFlowAgreementV1    #
"""
FlowUpdated: An `Event` entity that is emitted
when a flow is created, updated, or deleted.
"""
type FlowUpdatedEvent implements Event @entity {
    id: ID!
    transactionHash: Bytes!
    timestamp: BigInt!
    name: String!

    """
    Holds the token, sender and receiver addresses.
    """
    addresses: [Bytes!]!
    blockNumber: BigInt!
<<<<<<< HEAD
    order: BigInt!
=======
    logIndex: BigInt!
>>>>>>> f54cc8b4

    """
    The address of the `token` being streamed.
    """
    token: Bytes!
    sender: Bytes!
    receiver: Bytes!

    """
    The address that is triggering the flow update.
    This will be the zero address until the flowOperator
    feature is live.
    """
    flowOperator: Bytes!

    """
    The flow rate per second.
    """
    flowRate: BigInt!
    totalSenderFlowRate: BigInt!
    totalReceiverFlowRate: BigInt!
    deposit: BigInt!
    userData: Bytes!

    # Custom Properties (not on event)

    """
    The previous flow rate.
    """
    oldFlowRate: BigInt!
    """
    The "type" of the `FlowUpdated` event.
    0 = create
    1 = update
    2 = terminate
    """
    type: Int!

    """
    The total amount streamed until the timestamp
    for the Stream entity linked to this event.
    """
    totalAmountStreamedUntilTimestamp: BigInt!

    # ---------------------------------- links ----------------------------------
    """
    The stream entity which is being modified.
    """
    stream: Stream!
}

type FlowOperatorUpdatedEvent implements Event @entity {
    id: ID!
    transactionHash: Bytes!
    timestamp: BigInt!
    name: String!

    """
    Holds the token, sender, and flowOperator addresses.
    """
    addresses: [Bytes!]!
    blockNumber: BigInt!
<<<<<<< HEAD
    order: BigInt!
=======
    logIndex: BigInt!
>>>>>>> f54cc8b4

    """
    The address of the `token` being streamed.
    """
    token: Bytes!
    sender: Bytes!

    """
    The permissions granted to the `flowOperator`.
    Octo bitmask representation.
    """
    permissions: Int!
    flowRateAllowance: BigInt!

    # ---------------------------------- links ----------------------------------
    flowOperator: FlowOperator!
}

#  InstantDistributionAgreementV1 #
type IndexCreatedEvent implements Event @entity {
    id: ID!
    transactionHash: Bytes!
    timestamp: BigInt!
    name: String!

    """
    Holds the token and publisher addresses.
    """
    addresses: [Bytes!]!
    blockNumber: BigInt!
<<<<<<< HEAD
    order: BigInt!
=======
    logIndex: BigInt!
>>>>>>> f54cc8b4
    token: Bytes!
    publisher: Bytes!
    indexId: BigInt!
    userData: Bytes!

    # ---------------------------------- links ----------------------------------
    index: Index!
}

type IndexDistributionClaimedEvent implements Event @entity {
    id: ID!
    transactionHash: Bytes!
    timestamp: BigInt!
    name: String!

    """
    Holds the token, publisher and subscriber addresses.
    """
    addresses: [Bytes!]!
    blockNumber: BigInt!
<<<<<<< HEAD
    order: BigInt!
=======
    logIndex: BigInt!
>>>>>>> f54cc8b4
    token: Bytes!
    publisher: Bytes!
    indexId: BigInt!
    subscriber: Bytes!
    amount: BigInt!

    # ---------------------------------- links ----------------------------------
    index: Index!
}

type IndexUpdatedEvent implements Event @entity {
    id: ID!
    transactionHash: Bytes!
    timestamp: BigInt!
    name: String!

    """
    Holds the token and publisher addresses.
    """
    addresses: [Bytes!]!
    blockNumber: BigInt!
<<<<<<< HEAD
    order: BigInt!
=======
    logIndex: BigInt!
>>>>>>> f54cc8b4
    token: Bytes!
    publisher: Bytes!
    indexId: BigInt!
    oldIndexValue: BigInt!
    newIndexValue: BigInt!
    totalUnitsPending: BigInt!
    totalUnitsApproved: BigInt!
    userData: Bytes!

    # ---------------------------------- links ----------------------------------
    index: Index!
}

type IndexSubscribedEvent implements Event @entity {
    id: ID!
    transactionHash: Bytes!
    timestamp: BigInt!
    name: String!

    """
    Holds the token, publisher and subscriber addresses.
    """
    addresses: [Bytes!]!
    blockNumber: BigInt!
<<<<<<< HEAD
    order: BigInt!
=======
    logIndex: BigInt!
>>>>>>> f54cc8b4
    token: Bytes!
    publisher: Bytes!
    indexId: BigInt!
    subscriber: Bytes!
    userData: Bytes!

    # ---------------------------------- links ----------------------------------
    index: Index!
}

type IndexUnitsUpdatedEvent implements Event @entity {
    id: ID!
    transactionHash: Bytes!
    timestamp: BigInt!
    name: String!

    """
    Holds the token, publisher and subscriber addresses.
    """
    addresses: [Bytes!]!
    blockNumber: BigInt!
<<<<<<< HEAD
    order: BigInt!
=======
    logIndex: BigInt!
>>>>>>> f54cc8b4
    token: Bytes!
    publisher: Bytes!
    indexId: BigInt!
    subscriber: Bytes!
    units: BigInt!
    userData: Bytes!

    # Custom Properties (not on event)
    oldUnits: BigInt!

    # ---------------------------------- links ----------------------------------
    index: Index!
}

type IndexUnsubscribedEvent implements Event @entity {
    id: ID!
    transactionHash: Bytes!
    timestamp: BigInt!
    name: String!

    """
    Holds the token, publisher and subscriber addresses.
    """
    addresses: [Bytes!]!
    blockNumber: BigInt!
<<<<<<< HEAD
    order: BigInt!
=======
    logIndex: BigInt!
>>>>>>> f54cc8b4
    token: Bytes!
    publisher: Bytes!
    indexId: BigInt!
    subscriber: Bytes!
    userData: Bytes!

    # ---------------------------------- links ----------------------------------
    index: Index!
}

type SubscriptionApprovedEvent implements Event @entity {
    id: ID!
    transactionHash: Bytes!
    timestamp: BigInt!
    name: String!

    """
    Holds the token, publisher and subscriber addresses.
    """
    addresses: [Bytes!]!
    blockNumber: BigInt!
<<<<<<< HEAD
    order: BigInt!
=======
    logIndex: BigInt!
>>>>>>> f54cc8b4
    token: Bytes!
    subscriber: Bytes!
    publisher: Bytes!
    indexId: BigInt!
    userData: Bytes!

    # ---------------------------------- links ----------------------------------
    subscription: IndexSubscription!
}

type SubscriptionDistributionClaimedEvent implements Event @entity {
    id: ID!
    transactionHash: Bytes!
    timestamp: BigInt!
    name: String!

    """
    Holds the token, publisher and subscriber addresses.
    """
    addresses: [Bytes!]!
    blockNumber: BigInt!
<<<<<<< HEAD
    order: BigInt!
=======
    logIndex: BigInt!
>>>>>>> f54cc8b4
    token: Bytes!
    subscriber: Bytes!
    publisher: Bytes!
    indexId: BigInt!
    amount: BigInt!

    # ---------------------------------- links ----------------------------------
    subscription: IndexSubscription!
}

type SubscriptionRevokedEvent implements Event @entity {
    id: ID!
    transactionHash: Bytes!
    timestamp: BigInt!
    name: String!

    """
    Holds the token, publisher and subscriber addresses.
    """
    addresses: [Bytes!]!
    blockNumber: BigInt!
<<<<<<< HEAD
    order: BigInt!
=======
    logIndex: BigInt!
>>>>>>> f54cc8b4
    token: Bytes!
    subscriber: Bytes!
    publisher: Bytes!
    indexId: BigInt!
    userData: Bytes!

    # ---------------------------------- links ----------------------------------
    subscription: IndexSubscription!
}

type SubscriptionUnitsUpdatedEvent implements Event @entity {
    id: ID!
    transactionHash: Bytes!
    timestamp: BigInt!
    name: String!

    """
    Holds the token, publisher and subscriber addresses.
    """
    addresses: [Bytes!]!
    blockNumber: BigInt!
<<<<<<< HEAD
    order: BigInt!
=======
    logIndex: BigInt!
>>>>>>> f54cc8b4
    token: Bytes!
    subscriber: Bytes!
    publisher: Bytes!
    indexId: BigInt!
    units: BigInt!
    userData: Bytes!

    # Custom Properties (not on event)
    oldUnits: BigInt!

    # ---------------------------------- links ----------------------------------
    subscription: IndexSubscription!
}

#     Host    #

type AgreementClassRegisteredEvent implements Event @entity {
    id: ID!
    transactionHash: Bytes!
    timestamp: BigInt!
    name: String!

    """
    Empty addresses array.
    """
    addresses: [Bytes!]!
    blockNumber: BigInt!
<<<<<<< HEAD
    order: BigInt!
=======
    logIndex: BigInt!
>>>>>>> f54cc8b4
    agreementType: Bytes!
    code: Bytes!
}

type AgreementClassUpdatedEvent implements Event @entity {
    id: ID!
    transactionHash: Bytes!
    timestamp: BigInt!
    name: String!

    """
    Empty addresses array.
    """
    addresses: [Bytes!]!
    blockNumber: BigInt!
<<<<<<< HEAD
    order: BigInt!
=======
    logIndex: BigInt!
>>>>>>> f54cc8b4
    agreementType: Bytes!
    code: Bytes!
}

type AppRegisteredEvent implements Event @entity {
    id: ID!
    transactionHash: Bytes!
    timestamp: BigInt!
    name: String!

    """
    Empty addresses array.
    """
    addresses: [Bytes!]!
    blockNumber: BigInt!
<<<<<<< HEAD
    order: BigInt!
=======
    logIndex: BigInt!
>>>>>>> f54cc8b4
    app: Bytes!
}

type GovernanceReplacedEvent implements Event @entity {
    id: ID!
    transactionHash: Bytes!
    timestamp: BigInt!
    name: String!
    addresses: [Bytes!]!
    blockNumber: BigInt!
<<<<<<< HEAD
    order: BigInt!
=======
    logIndex: BigInt!
>>>>>>> f54cc8b4

    """
    Empty addresses array.
    """
    oldGovernance: Bytes!
    newGovernance: Bytes!
}

type JailEvent implements Event @entity {
    id: ID!
    transactionHash: Bytes!
    timestamp: BigInt!
    name: String!

    """
    Empty addresses array.
    """
    addresses: [Bytes!]!
    blockNumber: BigInt!
<<<<<<< HEAD
    order: BigInt!
=======
    logIndex: BigInt!
>>>>>>> f54cc8b4
    app: Bytes!
    reason: BigInt!
}

type SuperTokenFactoryUpdatedEvent implements Event @entity {
    id: ID!
    transactionHash: Bytes!
    timestamp: BigInt!
    name: String!

    """
    Empty addresses array.
    """
    addresses: [Bytes!]!
    blockNumber: BigInt!
<<<<<<< HEAD
    order: BigInt!
=======
    logIndex: BigInt!
>>>>>>> f54cc8b4
    newFactory: Bytes!
}

type SuperTokenLogicUpdatedEvent implements Event @entity {
    id: ID!
    transactionHash: Bytes!
    timestamp: BigInt!
    name: String!

    """
    Empty addresses array.
    """
    addresses: [Bytes!]!
    blockNumber: BigInt!
<<<<<<< HEAD
    order: BigInt!
=======
    logIndex: BigInt!
>>>>>>> f54cc8b4
    token: Bytes!
    code: Bytes!
}

#     Resolver    #
type RoleAdminChangedEvent implements Event @entity {
    id: ID!
    transactionHash: Bytes!
    timestamp: BigInt!
    name: String!

    """
    Empty addresses array.
    """
    addresses: [Bytes!]!
    blockNumber: BigInt!
<<<<<<< HEAD
    order: BigInt!
=======
    logIndex: BigInt!
>>>>>>> f54cc8b4
    role: Bytes!
    previousAdminRole: Bytes!
    newAdminRole: Bytes!
}

type RoleGrantedEvent implements Event @entity {
    id: ID!
    transactionHash: Bytes!
    timestamp: BigInt!
    name: String!

    """
    Empty addresses array.
    """
    addresses: [Bytes!]!
    blockNumber: BigInt!
<<<<<<< HEAD
    order: BigInt!
=======
    logIndex: BigInt!
>>>>>>> f54cc8b4
    role: Bytes!
    account: Bytes!
    sender: Bytes!
}

type RoleRevokedEvent implements Event @entity {
    id: ID!
    transactionHash: Bytes!
    timestamp: BigInt!
    name: String!

    """
    Empty addresses array.
    """
    addresses: [Bytes!]!
    blockNumber: BigInt!
<<<<<<< HEAD
    order: BigInt!
=======
    logIndex: BigInt!
>>>>>>> f54cc8b4
    role: Bytes!
    account: Bytes!
    sender: Bytes!
}

#     SuperfluidGovernance    #
type CFAv1LiquidationPeriodChangedEvent implements Event @entity {
    id: ID!
    transactionHash: Bytes!
    timestamp: BigInt!
    name: String!

    """
    Empty addresses array.
    """
    addresses: [Bytes!]!
    blockNumber: BigInt!
<<<<<<< HEAD
    order: BigInt!
=======
    logIndex: BigInt!
>>>>>>> f54cc8b4
    host: Bytes!
    superToken: Bytes!
    isKeySet: Boolean! # changed from Set due to strange bug w/ TheGraph
    liquidationPeriod: BigInt!
}

type ConfigChangedEvent implements Event @entity {
    id: ID!
    transactionHash: Bytes!
    timestamp: BigInt!
    name: String!

    """
    Empty addresses array.
    """
    addresses: [Bytes!]!
    blockNumber: BigInt!
<<<<<<< HEAD
    order: BigInt!
=======
    logIndex: BigInt!
>>>>>>> f54cc8b4
    host: Bytes!
    superToken: Bytes!
    key: Bytes!
    isKeySet: Boolean! # changed from Set due to strange bug w/ TheGraph
    value: BigInt!
}

type RewardAddressChangedEvent implements Event @entity {
    id: ID!
    transactionHash: Bytes!
    timestamp: BigInt!
    name: String!

    """
    Empty addresses array.
    """
    addresses: [Bytes!]!
    blockNumber: BigInt!
<<<<<<< HEAD
    order: BigInt!
=======
    logIndex: BigInt!
>>>>>>> f54cc8b4
    host: Bytes!
    superToken: Bytes!
    isKeySet: Boolean! # changed from Set due to strange bug w/ TheGraph
    rewardAddress: Bytes!
}

type PPPConfigurationChangedEvent implements Event @entity {
    id: ID!
    transactionHash: Bytes!
    timestamp: BigInt!
    name: String!

    """
    Empty addresses array.
    """
    addresses: [Bytes!]!
    blockNumber: BigInt!
<<<<<<< HEAD
    order: BigInt!
=======
    logIndex: BigInt!
>>>>>>> f54cc8b4
    host: Bytes!
    superToken: Bytes!
    isKeySet: Boolean! # changed from Set due to strange bug w/ TheGraph
    liquidationPeriod: BigInt!
    patricianPeriod: BigInt!
}

type TrustedForwarderChangedEvent implements Event @entity {
    id: ID!
    transactionHash: Bytes!
    timestamp: BigInt!
    name: String!

    """
    Empty addresses array.
    """
    addresses: [Bytes!]!
    blockNumber: BigInt!
<<<<<<< HEAD
    order: BigInt!
=======
    logIndex: BigInt!
>>>>>>> f54cc8b4
    host: Bytes!
    superToken: Bytes!
    isKeySet: Boolean! # changed from Set due to strange bug w/ TheGraph
    forwarder: Bytes!
    enabled: Boolean!
}

#     SuperToken    #
type AgreementLiquidatedByEvent implements Event @entity {
    id: ID!
    transactionHash: Bytes!
    timestamp: BigInt!
    name: String!

    """
    Holds the token, liquidatorAccount, penaltyAccount and bondAccount addresses.
    """
    addresses: [Bytes!]!
    blockNumber: BigInt!
<<<<<<< HEAD
    order: BigInt!
=======
    logIndex: BigInt!
>>>>>>> f54cc8b4
    token: Bytes!
    liquidatorAccount: Bytes!
    agreementClass: Bytes!
    agreementId: Bytes!
    penaltyAccount: Bytes!
    bondAccount: Bytes!
    rewardAmount: BigInt!
    bailoutAmount: BigInt!
}

type AgreementLiquidatedV2Event implements Event @entity {
    id: ID!
    transactionHash: Bytes!
    timestamp: BigInt!
    name: String!

    """
    Holds the token, liquidatorAccount, targetAccount and rewardAccount addresses.
    """
    addresses: [Bytes!]!
    blockNumber: BigInt!
<<<<<<< HEAD
    order: BigInt!
=======
    logIndex: BigInt!
>>>>>>> f54cc8b4
    token: Bytes!
    liquidatorAccount: Bytes!
    agreementClass: Bytes!
    agreementId: Bytes!
    targetAccount: Bytes!
    rewardAccount: Bytes!
    rewardAmount: BigInt!
    targetAccountBalanceDelta: BigInt!
    version: BigInt!
    liquidationType: Int!
}

type BurnedEvent implements Event @entity {
    id: ID!
    transactionHash: Bytes!
    timestamp: BigInt!
    name: String!

    """
    Holds the token and from addresses.
    """
    addresses: [Bytes!]!
    blockNumber: BigInt!
<<<<<<< HEAD
    order: BigInt!
=======
    logIndex: BigInt!
>>>>>>> f54cc8b4
    operator: Bytes!
    from: Bytes!
    amount: BigInt!
    data: Bytes!
    operatorData: Bytes!
}

type MintedEvent implements Event @entity {
    id: ID!
    transactionHash: Bytes!
    timestamp: BigInt!
    name: String!

    """
    Holds the token, operator and to addresses.
    """
    addresses: [Bytes!]!
    blockNumber: BigInt!
<<<<<<< HEAD
    order: BigInt!
=======
    logIndex: BigInt!
>>>>>>> f54cc8b4
    operator: Bytes!
    to: Bytes!
    amount: BigInt!
    data: Bytes!
    operatorData: Bytes!
}

type SentEvent implements Event @entity {
    id: ID!
    transactionHash: Bytes!
    timestamp: BigInt!
    name: String!

    """
    Holds the token, operator and from addresses.
    """
    addresses: [Bytes!]!
    blockNumber: BigInt!
<<<<<<< HEAD
    order: BigInt!
=======
    logIndex: BigInt!
>>>>>>> f54cc8b4
    operator: Bytes!
    from: Bytes!
    to: Bytes!
    amount: BigInt!
    data: Bytes!
    operatorData: Bytes!
}

type TransferEvent implements Event @entity {
    id: ID!
    transactionHash: Bytes!
    timestamp: BigInt!
    name: String!

    """
    Holds the token, from and to addresses.
    """
    addresses: [Bytes!]!
    blockNumber: BigInt!
<<<<<<< HEAD
    order: BigInt!
=======
    logIndex: BigInt!
>>>>>>> f54cc8b4
    from: Account!
    to: Account!
    value: BigInt!
    token: Bytes!
}

type TokenDowngradedEvent implements Event @entity {
    id: ID!
    account: Account!
    transactionHash: Bytes!
    timestamp: BigInt!
    name: String!

    """
    Holds the token and account addresses.
    """
    addresses: [Bytes!]!
    blockNumber: BigInt!
<<<<<<< HEAD
    order: BigInt!
=======
    logIndex: BigInt!
>>>>>>> f54cc8b4
    token: Bytes!
    amount: BigInt!
}

type TokenUpgradedEvent implements Event @entity {
    id: ID!
    account: Account!
    transactionHash: Bytes!
    timestamp: BigInt!
    name: String!

    """
    Holds the token and account addresses.
    """
    addresses: [Bytes!]!
    blockNumber: BigInt!
<<<<<<< HEAD
    order: BigInt!
=======
    logIndex: BigInt!
>>>>>>> f54cc8b4
    token: Bytes!
    amount: BigInt!
}

#     SuperTokenFactory    #

type CustomSuperTokenCreatedEvent implements Event @entity {
    id: ID!
    transactionHash: Bytes!
    timestamp: BigInt!
    name: String!

    """
    Holds the token address.
    """
    addresses: [Bytes!]!
    blockNumber: BigInt!
<<<<<<< HEAD
    order: BigInt!
=======
    logIndex: BigInt!
>>>>>>> f54cc8b4
    token: Bytes!
}

type SuperTokenCreatedEvent implements Event @entity {
    id: ID!
    transactionHash: Bytes!
    timestamp: BigInt!
    name: String!

    """
    Holds the token address.
    """
    addresses: [Bytes!]!
    blockNumber: BigInt!
<<<<<<< HEAD
    order: BigInt!
=======
    logIndex: BigInt!
>>>>>>> f54cc8b4
    token: Bytes!
}

type SuperTokenLogicCreatedEvent implements Event @entity {
    id: ID!
    transactionHash: Bytes!
    timestamp: BigInt!
    name: String!

    """
    Empty addresses array.
    """
    addresses: [Bytes!]!
    blockNumber: BigInt!
<<<<<<< HEAD
    order: BigInt!
=======
    logIndex: BigInt!
>>>>>>> f54cc8b4
    tokenLogic: Bytes!
}

#########################
# Higher Order Entities #
#########################
# State is defined as properties that will change outside
# of the BaseEntity properties.
# Links is defined as a property which links the current
# entity to another higher order entity.

"""
Account: A higher order entity created for any addresses which interact with
Superfluid contracts.
"""
type Account @entity {
    id: ID!
    createdAtTimestamp: BigInt!
    createdAtBlockNumber: BigInt!
    updatedAtTimestamp: BigInt!
    updatedAtBlockNumber: BigInt!

    """
    Indicates whether the address/account is a super app.
    """
    isSuperApp: Boolean!

    # ---------------------------------- links ----------------------------------
    inflows: [Stream!]! @derivedFrom(field: "receiver")
    outflows: [Stream!]! @derivedFrom(field: "sender")

    subscriptions: [IndexSubscription!]! @derivedFrom(field: "subscriber")
    publishedIndexes: [Index!]! @derivedFrom(field: "publisher")

    sentTransferEvents: [TransferEvent!]! @derivedFrom(field: "from")
    receivedTransferEvents: [TransferEvent!]! @derivedFrom(field: "to")

    tokenUpgradedEvents: [TokenUpgradedEvent!]! @derivedFrom(field: "account")
    tokenDowngradedEvents: [TokenDowngradedEvent!]!
        @derivedFrom(field: "account")

    accountTokenSnapshots: [AccountTokenSnapshot!]!
        @derivedFrom(field: "account")
}

"""
Index: An Index higher order entity.
"""
type Index @entity {
    """
    ID composed of: publisherAddress-tokenAddress-indexId
    """
    id: ID!
    createdAtTimestamp: BigInt!
    createdAtBlockNumber: BigInt!
    updatedAtTimestamp: BigInt!
    updatedAtBlockNumber: BigInt!

    """
    indexId is not the id of the `Index` entity.
    """
    indexId: BigInt!
    # ---------------------------------- state ----------------------------------

    indexValue: BigInt!

    """
    The number of subscriptions which have units allocated to them on the `Index`.
    """
    totalSubscriptionsWithUnits: Int!

    """
    The number of units allocated by the `Index` that are pending.
    This refers to the current (as of updatedAt) `totalUnitsPending`
    - not all that has ever been pending.
    """
    totalUnitsPending: BigInt!

    """
    The number of units allocated by the `Index` that are approved.
    This refers to the current (as of updatedAt) `totalUnitsApproved`
    - not all that has ever been approved.
    """
    totalUnitsApproved: BigInt!

    """
    The sum of `totalUnitsPending` and `totalUnitsApproved`.
    """
    totalUnits: BigInt!

    """
    The total amount distributed from this `Index`.
    """
    totalAmountDistributedUntilUpdatedAt: BigInt!

    # ---------------------------------- links ----------------------------------
    token: Token!
    publisher: Account!

    """
    The subscriptions of the index, it will include approved, unapproved
    and deleted subscriptions.
    """
    subscriptions: [IndexSubscription!]! @derivedFrom(field: "index")

    """
    IndexCreated event, there will only be one.
    """
    indexCreatedEvent: IndexCreatedEvent!

    indexDistributionClaimedEvents: [IndexDistributionClaimedEvent!]!
        @derivedFrom(field: "index")

    indexUpdatedEvents: [IndexUpdatedEvent!]! @derivedFrom(field: "index")
    indexSubscribedEvents: [IndexSubscribedEvent!]! @derivedFrom(field: "index")
    indexUnitsUpdatedEvents: [IndexUnitsUpdatedEvent!]!
        @derivedFrom(field: "index")
    indexUnsubscribedEvents: [IndexUnsubscribedEvent!]!
        @derivedFrom(field: "index")
}

"""
IndexSubscription: A higher order entity that contains subscription data for a `subscriber` account of a particular
`Index`.
"""
type IndexSubscription @entity {
    """
    ID composed of: subscriberAddress-publisherAddress-tokenAddress-IndexId
    """
    id: ID!
    createdAtTimestamp: BigInt!
    createdAtBlockNumber: BigInt!
    updatedAtTimestamp: BigInt!
    updatedAtBlockNumber: BigInt!
    subscriber: Account!

    # ---------------------------------- state ----------------------------------
    """
    Approved subscriptions don't require subscribers to claim tokens that are distributed from
    the publisher.
    """
    approved: Boolean!

    """
    If units is 0, it indicates that the subscription is "deleted". They are no longer
    subscribed to the index.
    """
    units: BigInt!

    """
    The total amount of tokens you've received via IDA until
    `updatedAtTimestamp`/`updatedAtBlock`.
    """
    totalAmountReceivedUntilUpdatedAt: BigInt!

    """
    The previous index value - used to calculate `totalAmountReceivedUntilUpdatedAt` field as of the
    `index.updatedAtTimestamp`. The formula to get this value is:
    `IndexSubscription.totalAmountReceivedUntilUpdatedAt + ((index.newIndexValue - indexSubscription.indexValueUntilUpdatedAt) * indexSubscription.units)`.
    """
    indexValueUntilUpdatedAt: BigInt!
    # ---------------------------------- links ----------------------------------
    index: Index!

    """
    IndexSubscription approved events on the subscription.
    """
    subscriptionApprovedEvents: [SubscriptionApprovedEvent!]!
        @derivedFrom(field: "subscription")

    subscriptionDistributionClaimedEvents: [SubscriptionDistributionClaimedEvent!]!
        @derivedFrom(field: "subscription")

    subscriptionRevokedEvents: [SubscriptionRevokedEvent!]!
        @derivedFrom(field: "subscription")

    subscriptionUnitsUpdatedEvents: [SubscriptionUnitsUpdatedEvent!]!
        @derivedFrom(field: "subscription")
}

"""
Stream: A higher order entity that represents the lifetime of a stream between a `sender` and a `receiver`.
A account can start a stream, update the flow rate, but when they close it, it is
considered "dead". The next stream you create with the same `sender` and `receiver`
will create a new stream entity. Therefore, multiple stream entities can be created
between the same `sender` and `receiver`.
"""
type Stream @entity {
    """
    ID composed of: senderAddress-receiverAddress-tokenAddress-revisionIndex
    """
    id: ID!
    createdAtTimestamp: BigInt!
    createdAtBlockNumber: BigInt!
    updatedAtTimestamp: BigInt!
    updatedAtBlockNumber: BigInt!
    # ---------------------------------- state ----------------------------------
    currentFlowRate: BigInt!
    deposit: BigInt!

    """
    The amount streamed until `updatedAtTimestamp`/`updatedAtBlock`. The formula to get the current streamed
    amount is:
    `streamedUntilUpdatedAt + ((currentTime in seconds) - updatedAtTimestamp) * currentFlowRate`.
    """
    streamedUntilUpdatedAt: BigInt!
    # ---------------------------------- links ----------------------------------
    token: Token!
    sender: Account!
    receiver: Account!

    flowUpdatedEvents: [FlowUpdatedEvent!]! @derivedFrom(field: "stream")
    streamPeriods: [StreamPeriod!]! @derivedFrom(field: "stream")
}

"""
FlowOperator: A higher order entity that of a flow operator for an `AccountTokenSnapshot`.
"""
type FlowOperator @entity {
    """
    ID composed of: flowOperator - token - sender
    """
    id: ID!
    createdAtTimestamp: BigInt!
    createdAtBlockNumber: BigInt!
    updatedAtTimestamp: BigInt!
    updatedAtBlockNumber: BigInt!

    """
    The permissions granted to the `flowOperator`.
    Octo bitmask representation.
    """
    permissions: Int!

    """
    The flow rate allowance granted to the `flowOperator`
    by the `sender`. This can be reset if the `sender`
    updates the `flowOperator` flow rate allowance.
    """
    flowRateAllowanceGranted: BigInt!

    """
    The remaining flow rate allowance the `flowOperator` has,
    this will go down every time when `flowOperator` uses it
    (if they increase flowRate or create a new flow)
    and can only be reset if the `sender` updates the flow
    rate allowance.
    """
    flowRateAllowanceRemaining: BigInt!

    # ---------------------------------- links ----------------------------------
    flowOperator: Bytes!
    sender: Account!
    token: Token!
    accountTokenSnapshot: AccountTokenSnapshot!

    flowOperatorUpdatedEvents: [FlowOperatorUpdatedEvent!]!
        @derivedFrom(field: "flowOperator")
}

"""
StreamPeriod: A higher order entity that represents a period of time in a Stream with a constant flowRate.
"""
type StreamPeriod @entity {
    """
    ID composed of: streamId - periodRevisionIndex
    """
    id: ID!

    stream: Stream!

    sender: Account!
    receiver: Account!

    token: Token!

    flowRate: BigInt!
    deposit: BigInt!

    startedAtTimestamp: BigInt!
    startedAtBlockNumber: BigInt!
    startedAtEvent: FlowUpdatedEvent!
    """
    Following values are null until the StreamPeriod is terminated
    """
    stoppedAtTimestamp: BigInt
    stoppedAtBlockNumber: BigInt
    stoppedAtEvent: FlowUpdatedEvent

    totalAmountStreamed: BigInt
}

####################
#  Helper Entities #
####################
type StreamRevision @entity {
    id: ID!
    revisionIndex: Int!
    periodRevisionIndex: Int!
}

"""
Token: A higher order entity created for super tokens that are "valid" (tokens that have
Superfluid's host contract address set as the host).
"""
type Token @entity {
    # Note: All Tokens are Super Tokens for this subgraph
    """
    ID: the token address
    """
    id: ID!
    createdAtTimestamp: BigInt!
    createdAtBlockNumber: BigInt!
    decimals: Int!
    name: String!
    symbol: String!
    isSuperToken: Boolean!

    """
    This indicates whether the token is a part of our resolver list.
    """
    isListed: Boolean!

    """
    The address of the underlying ERC20 token.
    """
    underlyingAddress: Bytes! # Underlying ERC20
    """
    The underlying ERC20 token for a SuperToken or
    null for a regular ERC20 token.
    """
    underlyingToken: Token
}

####################
#  Aggr. Entities  #
####################
"""
AccountTokenSnapshot: An aggregate entity which aggregates data on an account's
interaction with a `token`.
"""
type AccountTokenSnapshot @entity {
    """
    ID composed of: accountID-tokenID
    """
    id: ID!
    updatedAtTimestamp: BigInt!
    updatedAtBlockNumber: BigInt!
    # ---------------------------------- state ----------------------------------
    """
    The number of currently open streams.
    """
    totalNumberOfActiveStreams: Int!

    """
    The number of all-time closed streams.
    """
    totalNumberOfClosedStreams: Int!

    """
    The current (as of updatedAt) number of subscriptions with units allocated to them tied to this `account`.
    """
    totalSubscriptionsWithUnits: Int!

    """
    Counts all currently (as of updatedAt) approved subscriptions whether or not they have units.
    """
    totalApprovedSubscriptions: Int!

    """
    Balance of `account` as of `updatedAtTimestamp`/`updatedAtBlock`.
    """
    balanceUntilUpdatedAt: BigInt!

    """
    The total deposit this account has held by the CFA agreement for `account` active streams.
    """
    totalDeposit: BigInt!

    """
    The total net flow rate of the `account` as of `updatedAtTimestamp`/`updatedAtBlock`.
    """
    totalNetFlowRate: BigInt!

    """
    The total inflow rate (receive flowRate per second) of the `account`.
    """
    totalInflowRate: BigInt!

    """
    The total outflow rate (send flowrate per second) of the `account`.
    """
    totalOutflowRate: BigInt!

    """
    The total amount of `token` streamed to this `account` until
    the `updatedAtTimestamp`/`updatedAtBlock`.
    """
    totalAmountStreamedUntilUpdatedAt: BigInt!

    """
    The total amount of `token` this `account` has transferred.
    """
    totalAmountTransferredUntilUpdatedAt: BigInt!
    # ---------------------------------- links ----------------------------------
    account: Account!
    token: Token!
    flowOperators: [FlowOperator!]! @derivedFrom(field: "accountTokenSnapshot")
}

"""
TokenStatistic: An aggregate entity which aggregates data of a single `token`.
"""
type TokenStatistic @entity {
    """
    id: token address
    """
    id: ID!
    updatedAtTimestamp: BigInt!
    updatedAtBlockNumber: BigInt!
    # ---------------------------------- state ----------------------------------
    """
    The total number of currently active `token` streams.
    """
    totalNumberOfActiveStreams: Int!

    """
    The all-time number of closed streams.
    """
    totalNumberOfClosedStreams: Int!

    """
    The total number of Indexes created with `token`.
    """
    totalNumberOfIndexes: Int!

    """
    The total number of "active" (has greater than 0 units and has distributed it at
    least once) Indexes created with `token`.
    """
    totalNumberOfActiveIndexes: Int!

    """
    The number of subscriptions which have units allocated to them
    created with Indexes that distribute `token`.
    """
    totalSubscriptionsWithUnits: Int!

    """
    Counts all approved subscriptions whether or not they have units.
    """
    totalApprovedSubscriptions: Int!

    """
    The total deposit held by the CFA agreement for this particular `token`.
    """
    totalDeposit: BigInt!

    """
    The total outflow rate of the `token` (how much value is being moved).
    """
    totalOutflowRate: BigInt!

    """
    The all-time total amount streamed until the `updatedAtTimestamp`/`updatedAtBlock`.
    """
    totalAmountStreamedUntilUpdatedAt: BigInt!

    """
    The all-time total amount transferred until the `updatedAtTimestamp`/`updatedAtBlock`.
    """
    totalAmountTransferredUntilUpdatedAt: BigInt!

    """
    The all-time total amount distributed until the `updatedAtTimestamp`/`updatedAtBlock`.
    """
    totalAmountDistributedUntilUpdatedAt: BigInt!

    """
    The total supply of the token - this is impacted by users upgrading/downgrading their
    tokens.
    """
    totalSupply: BigInt!

    # ---------------------------------- links ----------------------------------
    token: Token!
}

####################
#  Internal Entity #
####################

type SFMeta @entity {
    """
    The id is the commit hash.
    """
    id: ID!
    timestamp: BigInt!
    blockNumber: BigInt!
    """
    Whether the branch is feature/dev/v1.
    """
    configuration: String!
    """
    The branch the current deployment is coming from.
    """
    branch: String!
}<|MERGE_RESOLUTION|>--- conflicted
+++ resolved
@@ -9,11 +9,8 @@
 interface Event {
     id: ID!
     blockNumber: BigInt!
-<<<<<<< HEAD
-    order: BigInt!
-=======
-    logIndex: BigInt!
->>>>>>> f54cc8b4
+    logIndex: BigInt!
+    order: BigInt!
     name: String!
 
     """
@@ -40,11 +37,8 @@
     """
     addresses: [Bytes!]!
     blockNumber: BigInt!
-<<<<<<< HEAD
-    order: BigInt!
-=======
-    logIndex: BigInt!
->>>>>>> f54cc8b4
+    logIndex: BigInt!
+    order: BigInt!
 
     """
     The address of the `token` being streamed.
@@ -107,11 +101,8 @@
     """
     addresses: [Bytes!]!
     blockNumber: BigInt!
-<<<<<<< HEAD
-    order: BigInt!
-=======
-    logIndex: BigInt!
->>>>>>> f54cc8b4
+    logIndex: BigInt!
+    order: BigInt!
 
     """
     The address of the `token` being streamed.
@@ -142,11 +133,8 @@
     """
     addresses: [Bytes!]!
     blockNumber: BigInt!
-<<<<<<< HEAD
-    order: BigInt!
-=======
-    logIndex: BigInt!
->>>>>>> f54cc8b4
+    logIndex: BigInt!
+    order: BigInt!
     token: Bytes!
     publisher: Bytes!
     indexId: BigInt!
@@ -167,11 +155,8 @@
     """
     addresses: [Bytes!]!
     blockNumber: BigInt!
-<<<<<<< HEAD
-    order: BigInt!
-=======
-    logIndex: BigInt!
->>>>>>> f54cc8b4
+    logIndex: BigInt!
+    order: BigInt!
     token: Bytes!
     publisher: Bytes!
     indexId: BigInt!
@@ -193,11 +178,8 @@
     """
     addresses: [Bytes!]!
     blockNumber: BigInt!
-<<<<<<< HEAD
-    order: BigInt!
-=======
-    logIndex: BigInt!
->>>>>>> f54cc8b4
+    logIndex: BigInt!
+    order: BigInt!
     token: Bytes!
     publisher: Bytes!
     indexId: BigInt!
@@ -222,11 +204,8 @@
     """
     addresses: [Bytes!]!
     blockNumber: BigInt!
-<<<<<<< HEAD
-    order: BigInt!
-=======
-    logIndex: BigInt!
->>>>>>> f54cc8b4
+    logIndex: BigInt!
+    order: BigInt!
     token: Bytes!
     publisher: Bytes!
     indexId: BigInt!
@@ -248,11 +227,8 @@
     """
     addresses: [Bytes!]!
     blockNumber: BigInt!
-<<<<<<< HEAD
-    order: BigInt!
-=======
-    logIndex: BigInt!
->>>>>>> f54cc8b4
+    logIndex: BigInt!
+    order: BigInt!
     token: Bytes!
     publisher: Bytes!
     indexId: BigInt!
@@ -278,11 +254,8 @@
     """
     addresses: [Bytes!]!
     blockNumber: BigInt!
-<<<<<<< HEAD
-    order: BigInt!
-=======
-    logIndex: BigInt!
->>>>>>> f54cc8b4
+    logIndex: BigInt!
+    order: BigInt!
     token: Bytes!
     publisher: Bytes!
     indexId: BigInt!
@@ -304,11 +277,8 @@
     """
     addresses: [Bytes!]!
     blockNumber: BigInt!
-<<<<<<< HEAD
-    order: BigInt!
-=======
-    logIndex: BigInt!
->>>>>>> f54cc8b4
+    logIndex: BigInt!
+    order: BigInt!
     token: Bytes!
     subscriber: Bytes!
     publisher: Bytes!
@@ -330,11 +300,8 @@
     """
     addresses: [Bytes!]!
     blockNumber: BigInt!
-<<<<<<< HEAD
-    order: BigInt!
-=======
-    logIndex: BigInt!
->>>>>>> f54cc8b4
+    logIndex: BigInt!
+    order: BigInt!
     token: Bytes!
     subscriber: Bytes!
     publisher: Bytes!
@@ -356,11 +323,8 @@
     """
     addresses: [Bytes!]!
     blockNumber: BigInt!
-<<<<<<< HEAD
-    order: BigInt!
-=======
-    logIndex: BigInt!
->>>>>>> f54cc8b4
+    logIndex: BigInt!
+    order: BigInt!
     token: Bytes!
     subscriber: Bytes!
     publisher: Bytes!
@@ -382,11 +346,8 @@
     """
     addresses: [Bytes!]!
     blockNumber: BigInt!
-<<<<<<< HEAD
-    order: BigInt!
-=======
-    logIndex: BigInt!
->>>>>>> f54cc8b4
+    logIndex: BigInt!
+    order: BigInt!
     token: Bytes!
     subscriber: Bytes!
     publisher: Bytes!
@@ -414,11 +375,8 @@
     """
     addresses: [Bytes!]!
     blockNumber: BigInt!
-<<<<<<< HEAD
-    order: BigInt!
-=======
-    logIndex: BigInt!
->>>>>>> f54cc8b4
+    logIndex: BigInt!
+    order: BigInt!
     agreementType: Bytes!
     code: Bytes!
 }
@@ -434,11 +392,8 @@
     """
     addresses: [Bytes!]!
     blockNumber: BigInt!
-<<<<<<< HEAD
-    order: BigInt!
-=======
-    logIndex: BigInt!
->>>>>>> f54cc8b4
+    logIndex: BigInt!
+    order: BigInt!
     agreementType: Bytes!
     code: Bytes!
 }
@@ -454,11 +409,8 @@
     """
     addresses: [Bytes!]!
     blockNumber: BigInt!
-<<<<<<< HEAD
-    order: BigInt!
-=======
-    logIndex: BigInt!
->>>>>>> f54cc8b4
+    logIndex: BigInt!
+    order: BigInt!
     app: Bytes!
 }
 
@@ -469,11 +421,8 @@
     name: String!
     addresses: [Bytes!]!
     blockNumber: BigInt!
-<<<<<<< HEAD
-    order: BigInt!
-=======
-    logIndex: BigInt!
->>>>>>> f54cc8b4
+    logIndex: BigInt!
+    order: BigInt!
 
     """
     Empty addresses array.
@@ -493,11 +442,8 @@
     """
     addresses: [Bytes!]!
     blockNumber: BigInt!
-<<<<<<< HEAD
-    order: BigInt!
-=======
-    logIndex: BigInt!
->>>>>>> f54cc8b4
+    logIndex: BigInt!
+    order: BigInt!
     app: Bytes!
     reason: BigInt!
 }
@@ -513,11 +459,8 @@
     """
     addresses: [Bytes!]!
     blockNumber: BigInt!
-<<<<<<< HEAD
-    order: BigInt!
-=======
-    logIndex: BigInt!
->>>>>>> f54cc8b4
+    logIndex: BigInt!
+    order: BigInt!
     newFactory: Bytes!
 }
 
@@ -532,11 +475,8 @@
     """
     addresses: [Bytes!]!
     blockNumber: BigInt!
-<<<<<<< HEAD
-    order: BigInt!
-=======
-    logIndex: BigInt!
->>>>>>> f54cc8b4
+    logIndex: BigInt!
+    order: BigInt!
     token: Bytes!
     code: Bytes!
 }
@@ -553,11 +493,8 @@
     """
     addresses: [Bytes!]!
     blockNumber: BigInt!
-<<<<<<< HEAD
-    order: BigInt!
-=======
-    logIndex: BigInt!
->>>>>>> f54cc8b4
+    logIndex: BigInt!
+    order: BigInt!
     role: Bytes!
     previousAdminRole: Bytes!
     newAdminRole: Bytes!
@@ -574,11 +511,8 @@
     """
     addresses: [Bytes!]!
     blockNumber: BigInt!
-<<<<<<< HEAD
-    order: BigInt!
-=======
-    logIndex: BigInt!
->>>>>>> f54cc8b4
+    logIndex: BigInt!
+    order: BigInt!
     role: Bytes!
     account: Bytes!
     sender: Bytes!
@@ -595,11 +529,8 @@
     """
     addresses: [Bytes!]!
     blockNumber: BigInt!
-<<<<<<< HEAD
-    order: BigInt!
-=======
-    logIndex: BigInt!
->>>>>>> f54cc8b4
+    logIndex: BigInt!
+    order: BigInt!
     role: Bytes!
     account: Bytes!
     sender: Bytes!
@@ -617,11 +548,8 @@
     """
     addresses: [Bytes!]!
     blockNumber: BigInt!
-<<<<<<< HEAD
-    order: BigInt!
-=======
-    logIndex: BigInt!
->>>>>>> f54cc8b4
+    order: BigInt!
+    logIndex: BigInt!
     host: Bytes!
     superToken: Bytes!
     isKeySet: Boolean! # changed from Set due to strange bug w/ TheGraph
@@ -639,11 +567,8 @@
     """
     addresses: [Bytes!]!
     blockNumber: BigInt!
-<<<<<<< HEAD
-    order: BigInt!
-=======
-    logIndex: BigInt!
->>>>>>> f54cc8b4
+    logIndex: BigInt!
+    order: BigInt!
     host: Bytes!
     superToken: Bytes!
     key: Bytes!
@@ -662,11 +587,8 @@
     """
     addresses: [Bytes!]!
     blockNumber: BigInt!
-<<<<<<< HEAD
-    order: BigInt!
-=======
-    logIndex: BigInt!
->>>>>>> f54cc8b4
+    logIndex: BigInt!
+    order: BigInt!
     host: Bytes!
     superToken: Bytes!
     isKeySet: Boolean! # changed from Set due to strange bug w/ TheGraph
@@ -684,11 +606,8 @@
     """
     addresses: [Bytes!]!
     blockNumber: BigInt!
-<<<<<<< HEAD
-    order: BigInt!
-=======
-    logIndex: BigInt!
->>>>>>> f54cc8b4
+    logIndex: BigInt!
+    order: BigInt!
     host: Bytes!
     superToken: Bytes!
     isKeySet: Boolean! # changed from Set due to strange bug w/ TheGraph
@@ -707,11 +626,8 @@
     """
     addresses: [Bytes!]!
     blockNumber: BigInt!
-<<<<<<< HEAD
-    order: BigInt!
-=======
-    logIndex: BigInt!
->>>>>>> f54cc8b4
+    logIndex: BigInt!
+    order: BigInt!
     host: Bytes!
     superToken: Bytes!
     isKeySet: Boolean! # changed from Set due to strange bug w/ TheGraph
@@ -731,11 +647,8 @@
     """
     addresses: [Bytes!]!
     blockNumber: BigInt!
-<<<<<<< HEAD
-    order: BigInt!
-=======
-    logIndex: BigInt!
->>>>>>> f54cc8b4
+    logIndex: BigInt!
+    order: BigInt!
     token: Bytes!
     liquidatorAccount: Bytes!
     agreementClass: Bytes!
@@ -757,11 +670,8 @@
     """
     addresses: [Bytes!]!
     blockNumber: BigInt!
-<<<<<<< HEAD
-    order: BigInt!
-=======
-    logIndex: BigInt!
->>>>>>> f54cc8b4
+    logIndex: BigInt!
+    order: BigInt!
     token: Bytes!
     liquidatorAccount: Bytes!
     agreementClass: Bytes!
@@ -785,11 +695,8 @@
     """
     addresses: [Bytes!]!
     blockNumber: BigInt!
-<<<<<<< HEAD
-    order: BigInt!
-=======
-    logIndex: BigInt!
->>>>>>> f54cc8b4
+    logIndex: BigInt!
+    order: BigInt!
     operator: Bytes!
     from: Bytes!
     amount: BigInt!
@@ -808,11 +715,8 @@
     """
     addresses: [Bytes!]!
     blockNumber: BigInt!
-<<<<<<< HEAD
-    order: BigInt!
-=======
-    logIndex: BigInt!
->>>>>>> f54cc8b4
+    logIndex: BigInt!
+    order: BigInt!
     operator: Bytes!
     to: Bytes!
     amount: BigInt!
@@ -831,11 +735,8 @@
     """
     addresses: [Bytes!]!
     blockNumber: BigInt!
-<<<<<<< HEAD
-    order: BigInt!
-=======
-    logIndex: BigInt!
->>>>>>> f54cc8b4
+    logIndex: BigInt!
+    order: BigInt!
     operator: Bytes!
     from: Bytes!
     to: Bytes!
@@ -855,11 +756,8 @@
     """
     addresses: [Bytes!]!
     blockNumber: BigInt!
-<<<<<<< HEAD
-    order: BigInt!
-=======
-    logIndex: BigInt!
->>>>>>> f54cc8b4
+    logIndex: BigInt!
+    order: BigInt!
     from: Account!
     to: Account!
     value: BigInt!
@@ -878,11 +776,8 @@
     """
     addresses: [Bytes!]!
     blockNumber: BigInt!
-<<<<<<< HEAD
-    order: BigInt!
-=======
-    logIndex: BigInt!
->>>>>>> f54cc8b4
+    logIndex: BigInt!
+    order: BigInt!
     token: Bytes!
     amount: BigInt!
 }
@@ -899,11 +794,8 @@
     """
     addresses: [Bytes!]!
     blockNumber: BigInt!
-<<<<<<< HEAD
-    order: BigInt!
-=======
-    logIndex: BigInt!
->>>>>>> f54cc8b4
+    logIndex: BigInt!
+    order: BigInt!
     token: Bytes!
     amount: BigInt!
 }
@@ -921,11 +813,8 @@
     """
     addresses: [Bytes!]!
     blockNumber: BigInt!
-<<<<<<< HEAD
-    order: BigInt!
-=======
-    logIndex: BigInt!
->>>>>>> f54cc8b4
+    logIndex: BigInt!
+    order: BigInt!
     token: Bytes!
 }
 
@@ -940,11 +829,8 @@
     """
     addresses: [Bytes!]!
     blockNumber: BigInt!
-<<<<<<< HEAD
-    order: BigInt!
-=======
-    logIndex: BigInt!
->>>>>>> f54cc8b4
+    logIndex: BigInt!
+    order: BigInt!
     token: Bytes!
 }
 
@@ -959,11 +845,8 @@
     """
     addresses: [Bytes!]!
     blockNumber: BigInt!
-<<<<<<< HEAD
-    order: BigInt!
-=======
-    logIndex: BigInt!
->>>>>>> f54cc8b4
+    logIndex: BigInt!
+    order: BigInt!
     tokenLogic: Bytes!
 }
 
