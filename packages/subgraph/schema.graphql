--- conflicted
+++ resolved
@@ -1523,15 +1523,9 @@
     """
     to: Account!
 
-<<<<<<< HEAD
     """
     Indicates whether the event was emitted for the approval of an NFT.
     """
-=======
-    """
-    Indicates whether the event was emitted for the approval of an NFT.
-    """
->>>>>>> 24a549c2
     isNFTApproval: Boolean!
 
     """
