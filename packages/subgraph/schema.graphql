--- conflicted
+++ resolved
@@ -738,13 +738,9 @@
     version: BigInt!
     liquidationType: Int!
 
-<<<<<<< HEAD
-    """TO BE DEPRECATED in v2 endpoint - use rewardAmountReceiver instead"""
-=======
     """
     TO BE DEPRECATED in v2 endpoint - use rewardAmountReceiver instead
     """
->>>>>>> ce099c38
     rewardAccount: Bytes! @deprecated(reason: "use rewardAmountReceiver")
 }
 
