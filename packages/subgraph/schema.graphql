--- conflicted
+++ resolved
@@ -1190,11 +1190,7 @@
 """
 type AccountTokenSnapshot @entity {
     """
-<<<<<<< HEAD
-    ID composed of: accountID + keccak256("-") + tokenID
-=======
     ID composed of: accountID-tokenID
->>>>>>> 6bb15135
     """
     id: ID!
     updatedAtTimestamp: BigInt!
