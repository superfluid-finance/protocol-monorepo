type Transaction @entity {
    id: ID!
    timestamp: BigInt!
    blockNumber: BigInt!
    events: [Event!]! @derivedFrom(field: "transaction")
}

####################
#     Protocol     #
####################

type Account @entity {
    id: ID!
    # ---------------------------------- state ----------------------------------
    # ---------------------------------- links ----------------------------------
    accountWithToken: [AccountWithToken!]! @derivedFrom(field: "account")
    flowsOwned: [Flow!]! @derivedFrom(field: "owner")
    flowsReceived: [Flow!]! @derivedFrom(field: "recipient")
    upgradeEvents: [TokenUpgraded!]! @derivedFrom(field: "account")
    downgradeEvents: [TokenDowngraded!]! @derivedFrom(field: "account")
}

type Token @entity {
    # Note: All Tokens are Super Tokens for this subgraph
    id: ID!
    name: String!
    symbol: String!
    underlyingAddress: Bytes! # Underlying ERC20
    # ---------------------------------- state ----------------------------------
    # ---------------------------------- links ----------------------------------
    accountWithToken: [AccountWithToken!]! @derivedFrom(field: "token")
    flows: [Flow!]! @derivedFrom(field: "token")
    upgradeEvents: [TokenUpgraded!]! @derivedFrom(field: "token")
    downgradeEvents: [TokenDowngraded!]! @derivedFrom(field: "token")
}

type AccountWithToken @entity {
    id: ID!
    # ---------------------------------- state ----------------------------------
    balance: BigDecimal!
    # ---------------------------------- links ----------------------------------
    # TODO: Move all events here, instead of Account entity
    transferEventsReceived: [TokenTransfer!]! @derivedFrom(field: "to")
    transferEventsSent: [TokenTransfer!]! @derivedFrom(field: "from")
    account: Account!
    token: Token!
}

type Flow @entity {
    id: ID!
    # ---------------------------------- state ----------------------------------
    sum: BigDecimal!
    flowRate: BigInt!
    lastUpdate: BigInt!
    # ---------------------------------- links ----------------------------------
    token: Token! #@derivedFrom(field: "flows")
    owner: Account! #@derivedFrom(field: "flowsOwned")
    recipient: Account! #@derivedFrom(field: "flowsReceived")
    events: [FlowUpdated!]! @derivedFrom(field: "flow")
}

type Subscriber @entity {
    id: ID!
    token: Bytes
    subscriber: Bytes
    publisher: Bytes
    indexId: BigInt
    userData: Bytes
    # ---------------------------------- state ----------------------------------
    approved: Boolean
    units: BigInt
    totalReceived: BigInt
    totalPendingApproval: BigInt
    # ---------------------------------- links ----------------------------------
    index: Index
    subscriptionApproved: [subscriptionApproved!]!
        @derivedFrom(field: "subscriber")
    subscriptionRevoked: [subscriptionRevoked!]!
        @derivedFrom(field: "subscriber")
    subscriptionUnitsUpdated: [subscriptionUnitsUpdated!]!
        @derivedFrom(field: "subscriber")
}

type Index @entity {
    id: ID!
    token: Bytes
    publisher: Bytes
    indexId: BigInt
    userData: Bytes
    # ---------------------------------- state ----------------------------------
    oldIndexValue: BigInt
    newIndexValue: BigInt
    totalUnitsPending: BigInt
    totalUnitsApproved: BigInt
    totalUnits: BigInt
    totalDistribution: BigInt
    # ---------------------------------- links ----------------------------------
    subscribers: [Subscriber!]! @derivedFrom(field: "index")
    indexUpdate: [indexUpdate!]! @derivedFrom(field: "index")
    indexUnitUpdate: [indexUnitUpdate!]! @derivedFrom(field: "index")
    indexSubscribed: [indexSubscribed!]! @derivedFrom(field: "index")
    indexUnsubscribed: [indexUnsubscribed!]! @derivedFrom(field: "index")
}

#################
#     Events    #
#################

interface Event {
    id: ID!
    transaction: Transaction!
}

type FlowUpdated implements Event @entity {
    id: ID!
    transaction: Transaction!
    flow: Flow!
    oldFlowRate: BigInt!
    flowRate: BigInt!
    sum: BigDecimal!
}

type SuperTokenCreated implements Event @entity {
    id: ID!
    transaction: Transaction!
    address: Bytes!
    underlyingAddress: Bytes!
    name: String!
    symbol: String!
}

type TokenUpgraded implements Event @entity {
    id: ID!
    account: Account!
    transaction: Transaction!
    token: Token!
    amount: BigInt!
}

type TokenDowngraded implements Event @entity {
    id: ID!
    account: Account!
    transaction: Transaction!
    token: Token!
    amount: BigInt!
}

<<<<<<< HEAD
type indexUpdate implements Event @entity {
    id: ID!
    index: Index
    newIndexValue: BigInt
    oldIndexValue: BigInt
    totalUnitsApproved: BigInt
    totalUnitsPending: BigInt
    distribution: BigInt
    userData: Bytes
    transaction: Transaction!
}

type indexUnitUpdate implements Event @entity {
    id: ID!
    index: Index
    subscriber: Bytes
    units: BigInt
    userData: Bytes
    transaction: Transaction!
}

type indexSubscribed implements Event @entity {
    id: ID!
    index: Index
    subscriber: Bytes
    userData: Bytes
    transaction: Transaction!
}

type indexUnsubscribed implements Event @entity {
    id: ID!
    index: Index
    subscriber: Bytes
    userData: Bytes
    transaction: Transaction!
}

type subscriptionApproved implements Event @entity {
    id: ID!
    subscriber: Subscriber
    userData: Bytes
    transaction: Transaction!
}
type subscriptionRevoked implements Event @entity {
    id: ID!
    subscriber: Subscriber
    userData: Bytes
    transaction: Transaction!
}
type subscriptionUnitsUpdated implements Event @entity {
    id: ID!
    subscriber: Subscriber
    userData: Bytes
    units: BigInt
    transaction: Transaction!
=======
type TokenTransfer implements Event @entity {
    id: ID!
    transaction: Transaction!
    from: AccountWithToken!
    to: AccountWithToken!
    value: BigInt!
    token: Token!
>>>>>>> a837236b
}<|MERGE_RESOLUTION|>--- conflicted
+++ resolved
@@ -145,7 +145,6 @@
     amount: BigInt!
 }
 
-<<<<<<< HEAD
 type indexUpdate implements Event @entity {
     id: ID!
     index: Index
@@ -201,7 +200,8 @@
     userData: Bytes
     units: BigInt
     transaction: Transaction!
-=======
+}
+
 type TokenTransfer implements Event @entity {
     id: ID!
     transaction: Transaction!
@@ -209,5 +209,4 @@
     to: AccountWithToken!
     value: BigInt!
     token: Token!
->>>>>>> a837236b
 }