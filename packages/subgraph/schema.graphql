<<<<<<< HEAD
#################
# Event Entities #
#################
interface Event {
    id: ID!
    blockNumber: BigInt!
    timestamp: BigInt!
    transactionHash: Bytes!
}

#     ConstantFlowAgreementV1    #
type FlowUpdated implements Event @entity {
    id: ID!
    transactionHash: Bytes!
    timestamp: BigInt!
    blockNumber: BigInt!
    token: Bytes!
    sender: Bytes!
    receiver: Bytes!
=======
##################
# Event Entities #
##################
"""
Event: An interface which is shared by all
event entities and contains basic transaction
data.
"""
interface Event {
    id: ID!
    blockNumber: BigInt!
    timestamp: BigInt!
    transactionHash: Bytes!
}

#     ConstantFlowAgreementV1    #
"""
FlowUpdated: An `Event` entity that is emitted
when a flow is created, updated, or deleted.
"""
type FlowUpdated implements Event @entity {
    id: ID!
    transactionHash: Bytes!
    timestamp: BigInt!
    blockNumber: BigInt!

    """
    The address of the `token` being streamed.
    """
    token: Bytes!
    sender: Bytes!
    receiver: Bytes!

    """
    The flow rate per second.
    """
>>>>>>> b7a58384
    flowRate: BigInt!
    totalSenderFlowRate: BigInt!
    totalReceiverFlowRate: BigInt!
    userData: Bytes!
<<<<<<< HEAD
    # Custom Properties (not on event)
    oldFlowRate: BigInt!
    type: Int!
    # 0 = create
    # 1 = update
    # 2 = terminate
=======

    # Custom Properties (not on event)

    """
    The previous flow rate.
    """
    oldFlowRate: BigInt!
    """
    The "type" of the `FlowUpdated` event.
    0 = create
    1 = update
    2 = terminate
    """
    type: Int!
>>>>>>> b7a58384
}

#  InstantDistributionAgreementV1 #
type IndexCreated implements Event @entity {
    id: ID!
    transactionHash: Bytes!
    timestamp: BigInt!
    blockNumber: BigInt!
    token: Bytes!
    publisher: Bytes!
    indexId: BigInt!
    userData: Bytes!
}

type IndexUpdated implements Event @entity {
    id: ID!
    transactionHash: Bytes!
    timestamp: BigInt!
    blockNumber: BigInt!
    token: Bytes!
    publisher: Bytes!
    indexId: BigInt!
    oldIndexValue: BigInt!
    newIndexValue: BigInt!
    totalUnitsPending: BigInt!
    totalUnitsApproved: BigInt!
    userData: Bytes!
}

type SubscriptionApproved implements Event @entity {
    id: ID!
    transactionHash: Bytes!
    timestamp: BigInt!
    blockNumber: BigInt!
    token: Bytes!
    subscriber: Bytes!
    publisher: Bytes!
    indexId: BigInt!
    userData: Bytes!
}

type SubscriptionRevoked implements Event @entity {
    id: ID!
    transactionHash: Bytes!
    timestamp: BigInt!
    blockNumber: BigInt!
    token: Bytes!
    subscriber: Bytes!
    publisher: Bytes!
    indexId: BigInt!
    userData: Bytes!
}

type SubscriptionUnitsUpdated implements Event @entity {
    id: ID!
    transactionHash: Bytes!
    timestamp: BigInt!
    blockNumber: BigInt!
    token: Bytes!
    subscriber: Bytes!
    publisher: Bytes!
    indexId: BigInt!
    units: BigInt!
    userData: Bytes!
}

#     Host    #
type GovernanceReplaced implements Event @entity {
    id: ID!
    transactionHash: Bytes!
    timestamp: BigInt!
    blockNumber: BigInt!
    oldGovernance: Bytes!
    newGovernance: Bytes!
}

type AgreementClassRegistered implements Event @entity {
    id: ID!
    transactionHash: Bytes!
    timestamp: BigInt!
    blockNumber: BigInt!
    agreementType: Bytes!
    code: Bytes!
}

type AgreementClassUpdated implements Event @entity {
    id: ID!
    transactionHash: Bytes!
    timestamp: BigInt!
    blockNumber: BigInt!
    agreementType: Bytes!
    code: Bytes!
}

type SuperTokenFactoryUpdated implements Event @entity {
    id: ID!
    transactionHash: Bytes!
    timestamp: BigInt!
    blockNumber: BigInt!
    newFactory: Bytes!
}

type SuperTokenLogicUpdated implements Event @entity {
    id: ID!
    transactionHash: Bytes!
    timestamp: BigInt!
    blockNumber: BigInt!
    token: Bytes!
    code: Bytes!
}

type AppRegistered implements Event @entity {
    id: ID!
    transactionHash: Bytes!
    timestamp: BigInt!
    blockNumber: BigInt!
    app: Bytes!
}

type Jail implements Event @entity {
    id: ID!
    transactionHash: Bytes!
    timestamp: BigInt!
    blockNumber: BigInt!
    app: Bytes!
    reason: BigInt!
}

# #     SuperfluidGovernance    #
type ConfigChanged implements Event @entity {
    id: ID!
    transactionHash: Bytes!
    timestamp: BigInt!
    blockNumber: BigInt!
    host: Bytes!
    superToken: Bytes!
    key: Bytes!
    isSet: Boolean! # changed from Set due to strange bug w/ TheGraph
    value: BigInt!
}

type RewardAddressChanged implements Event @entity {
    id: ID!
    transactionHash: Bytes!
    timestamp: BigInt!
    blockNumber: BigInt!
    host: Bytes!
    superToken: Bytes!
    isSet: Boolean! # changed from Set due to strange bug w/ TheGraph
    rewardAddress: Bytes!
}

type CFAv1LiquidationPeriodChanged implements Event @entity {
    id: ID!
    transactionHash: Bytes!
    timestamp: BigInt!
    blockNumber: BigInt!
    host: Bytes!
    superToken: Bytes!
    isSet: Boolean! # changed from Set due to strange bug w/ TheGraph
    liquidationPeriod: BigInt!
}

type TrustedForwarderChanged implements Event @entity {
    id: ID!
    transactionHash: Bytes!
    timestamp: BigInt!
    blockNumber: BigInt!
    host: Bytes!
    superToken: Bytes!
    isSet: Boolean! # changed from Set due to strange bug w/ TheGraph
    forwarder: Bytes!
    enabled: Boolean!
}

#     SuperToken    #
type AgreementLiquidatedBy implements Event @entity {
    id: ID!
    transactionHash: Bytes!
    timestamp: BigInt!
    blockNumber: BigInt!
    token: Bytes!
    liquidatorAccount: Bytes!
    agreementClass: Bytes!
    agreementId: Bytes!
    penaltyAccount: Bytes!
    bondAccount: Bytes!
    rewardAmount: BigInt!
    bailoutAmount: BigInt!
}

type TokenUpgraded implements Event @entity {
    id: ID!
    account: Bytes!
    transactionHash: Bytes!
    timestamp: BigInt!
    blockNumber: BigInt!
    token: Bytes!
    amount: BigInt!
}

type TokenDowngraded implements Event @entity {
    id: ID!
    account: Bytes!
    transactionHash: Bytes!
    timestamp: BigInt!
    blockNumber: BigInt!
    token: Bytes!
    amount: BigInt!
}

type Transfer implements Event @entity {
    id: ID!
    transactionHash: Bytes!
    timestamp: BigInt!
    blockNumber: BigInt!
    from: Bytes!
    to: Bytes!
    value: BigInt!
    token: Bytes!
<<<<<<< HEAD
}

#     SuperTokenFactory    #
type SuperTokenCreated implements Event @entity {
    id: ID!
    transactionHash: Bytes!
    timestamp: BigInt!
    blockNumber: BigInt!
    token: Bytes!
}

type SuperTokenLogicCreated implements Event @entity {
    id: ID!
    transactionHash: Bytes!
    timestamp: BigInt!
    blockNumber: BigInt!
    tokenLogic: Bytes!
}

type CustomSuperTokenCreated implements Event @entity {
    id: ID!
    transactionHash: Bytes!
    timestamp: BigInt!
    blockNumber: BigInt!
    token: Bytes!
}

####################
#   HOL Entities   #
####################
# State is defined as properties that will change outside
# of the BaseEntity properties.
# Links is defined as a property which links the current
# entity to another HOL entity.
interface BaseEntity {
    id: ID!
    createdAt: BigInt!
    updatedAt: BigInt!
}

# Note: If two entities implement the same interface
# they cannot have the same id.
type Account @entity {
    id: ID!
    createdAt: BigInt!
    updatedAt: BigInt!
}
# TODO: research how to add isEOA property
# TODO: can check if is super app

type Token @entity {
    # Note: All Tokens are Super Tokens for this subgraph
    id: ID!
    createdAt: BigInt!
    updatedAt: BigInt!
    name: String!
    symbol: String!
    underlyingAddress: Bytes! # Underlying ERC20
}

type Stream implements BaseEntity @entity {
    id: ID!
    createdAt: BigInt!
    updatedAt: BigInt!
    # ---------------------------------- state ----------------------------------
    currentFlowRate: BigInt!
    streamedUntilUpdatedAt: BigInt!
    # ---------------------------------- links ----------------------------------
    token: Token!
    sender: Account!
    receiver: Account!
}

type Subscriber implements BaseEntity @entity {
    id: ID!
    createdAt: BigInt!
    updatedAt: BigInt!
    token: Token!
    subscriber: Account!
    publisher: Account!
    indexId: BigInt!
    userData: Bytes!
    # ---------------------------------- state ----------------------------------
    approved: Boolean!
    units: BigInt!
    totalUnitsReceivedUntilUpdatedAt: BigInt!
    lastIndexValue: BigInt! # used to calculate the "totalFundsSent"
    # ---------------------------------- links ----------------------------------
    index: Index!
}

type Index implements BaseEntity @entity {
    id: ID!
    createdAt: BigInt!
    updatedAt: BigInt!
    indexId: BigInt!
    # ---------------------------------- state ----------------------------------
    userData: Bytes!
    oldIndexValue: BigInt!
    newIndexValue: BigInt!
    totalSubscribers: Int!
    totalUnitsPending: BigInt!
    totalUnitsApproved: BigInt!
    totalUnits: BigInt!
    totalUnitsDistributed: BigInt!
    # ---------------------------------- links ----------------------------------
    token: Token!
    publisher: Account!
}

####################
#  Helper Entities #
####################
type StreamRevision @entity {
    id: ID!
    revisionIndex: Int!
}
=======
}

#     SuperTokenFactory    #
type SuperTokenCreated implements Event @entity {
    id: ID!
    transactionHash: Bytes!
    timestamp: BigInt!
    blockNumber: BigInt!
    token: Bytes!
}

type SuperTokenLogicCreated implements Event @entity {
    id: ID!
    transactionHash: Bytes!
    timestamp: BigInt!
    blockNumber: BigInt!
    tokenLogic: Bytes!
}

type CustomSuperTokenCreated implements Event @entity {
    id: ID!
    transactionHash: Bytes!
    timestamp: BigInt!
    blockNumber: BigInt!
    token: Bytes!
}

####################
#   HOL Entities   #
####################
# State is defined as properties that will change outside
# of the BaseEntity properties.
# Links is defined as a property which links the current
# entity to another HOL entity.

"""
BaseEntity: The base interface implemented by all HOL entity types.
"""
interface BaseEntity {
    id: ID!
    createdAt: BigInt!
    updatedAt: BigInt!
}

# Note: If two entities implement the same interface
# they cannot have the same id.

"""
Account: A HOL entity created for any addresses which interact with
Superfluid contracts.
"""
type Account @entity {
    id: ID!
    createdAt: BigInt!
    updatedAt: BigInt!

    """
    Indicates whether the address/account is a super app.
    """
    isSuperApp: Boolean!
}

"""
Token: A HOL entity created for super tokens that are "valid" (tokens that have
Superfluid's host contract address set as the host).
"""
type Token @entity {
    # Note: All Tokens are Super Tokens for this subgraph
    """
    ID: the token address
    """
    id: ID!
    createdAt: BigInt!
    updatedAt: BigInt!
    name: String!
    symbol: String!

    """
    The address of the underlying ERC20 token.
    """
    underlyingAddress: Bytes! # Underlying ERC20
}

"""
Stream: A HOL entity that represents the lifetime of a stream between a `sender` and a `receiver`.
A account can start a stream, update the flow rate, but when they close it, it is
considered "dead". The next stream you create with the same `sender` and `receiver`
will create a new stream entity. Therefore, multiple stream entities can be created
between the same `sender` and `receiver`.
"""
type Stream implements BaseEntity @entity {
    """
    ID composed of: senderAddress-receiverAddress-tokenAddress-revisionIndex
    """
    id: ID!
    createdAt: BigInt!
    updatedAt: BigInt!
    # ---------------------------------- state ----------------------------------
    currentFlowRate: BigInt!

    """
    The amount streamed until the `updatedAt` timestamp on the entity.
    """
    streamedUntilUpdatedAt: BigInt!
    # ---------------------------------- links ----------------------------------
    token: Token!
    sender: Account!
    receiver: Account!
}

"""
Subscriber: A HOL entity that contains data for the `subscriber` account of a particular
`Index`.
"""
type Subscriber implements BaseEntity @entity {
    """
    ID composed of: subscriberAddress-publisherAddress-tokenAddress-IndexId
    """
    id: ID!
    createdAt: BigInt!
    updatedAt: BigInt!
    token: Token!
    subscriber: Account!
    publisher: Account!
    indexId: BigInt!
    userData: Bytes!
    # ---------------------------------- state ----------------------------------
    approved: Boolean!
    units: BigInt!

    """
    The total amount of tokens you've received until the `updatedAt`
    timestamp on this entity.
    """
    totalAmountReceivedUntilUpdatedAt: BigInt!

    """
    The previous index value (used to calculate the `totalAmountReceivedUntilUpdatedAt` field).
    """
    lastIndexValue: BigInt!
    # ---------------------------------- links ----------------------------------
    index: Index!
}

"""
Index: A Index HOL entity.
"""
type Index implements BaseEntity @entity {
    """
    ID composed of: publisherAddress-tokenAddress-IndexId
    """
    id: ID!
    createdAt: BigInt!
    updatedAt: BigInt!
    indexId: BigInt!
    # ---------------------------------- state ----------------------------------
    userData: Bytes!
    oldIndexValue: BigInt!
    newIndexValue: BigInt!

    """
    The number of accounts subscribed to the `Index`.
    """
    totalSubscribers: Int!

    """
    The number of units allocated by the `Index` that are pending.
    """
    totalUnitsPending: BigInt!

    """
    The number of units allocated by the `Index` that are approved.
    """
    totalUnitsApproved: BigInt!

    """
    The sum of `totalUnitsPending` and `totalUnitsApproved`.
    """
    totalUnits: BigInt!

    """
    The total amount distributed from this `Index`.
    """
    totalAmountDistributed: BigInt!
    # ---------------------------------- links ----------------------------------
    token: Token!
    publisher: Account!
}

####################
#  Helper Entities #
####################
type StreamRevision @entity {
    id: ID!
    revisionIndex: Int!
}
>>>>>>> b7a58384

####################
#  Aggr. Entities  #
####################
<<<<<<< HEAD
type AccountTokenSnapshot @entity {
    id: ID!
    # ---------------------------------- state ----------------------------------
    totalNumberOfStreams: Int!
    totalSubscriptions: Int!
    totalApprovedSubscriptions: Int!
    balance: BigInt! # must be updated each time subscription units is updated
    totalNetFlowRate: BigInt!
=======
"""
AccountTokenSnapshot: An aggregate entity which aggregates data on an account's
interaction with a `token`.
"""
type AccountTokenSnapshot @entity {
    """
    ID composed of: accountID-tokenID
    """
    id: ID!
    updatedAt: BigInt!
    # ---------------------------------- state ----------------------------------
    """
    The number of currently open streams.
    """
    totalNumberOfActiveStreams: Int!

    """
    The number of all-time closed streams.
    """
    totalNumberOfClosedStreams: Int!

    """
    The number of subscriptions that this `account` has with multiple Indexes which
    are distributing the `token` on this entity.
    """
    totalSubscriptions: Int!

    """
    Similar to `totalSubscriptions`, but only counting approved subscriptions.
    """
    totalApprovedSubscriptions: Int!

    """
    Balance of `account` as of the `updatedAt` timestamp.
    """
    balance: BigInt!

    """
    The total net flow rate of the `account` as of the `updatedAt` timestamp.
    """
    totalNetFlowRate: BigInt!

    """
    The total inflow rate (receive flowRate per second) of the `account`.
    """
    totalInflowRate: BigInt!

    """
    The total outflow rate (send flowrate per second) of the `account`.
    """
    totalOutflowRate: BigInt!

    """
    The total amount of `token` streamed to this `account` until
    the `updatedAt` timestamp.
    """
    totalAmountStreamedUntilUpdatedAt: BigInt!

    """
    The total amount of `token` this `account` has transferred.
    """
    totalAmountTransferred: BigInt!
>>>>>>> b7a58384
    # ---------------------------------- links ----------------------------------
    account: Account!
    token: Token!
}

<<<<<<< HEAD
# Note: naming of entities must be singular.
type TokenStatistic @entity {
    id: ID!
    # ---------------------------------- state ----------------------------------
    totalNumberOfStreams: Int!
    totalNumberOfIndexes: Int!
    totalSubscribers: Int!
    totalApprovedSubscribers: Int!
    totalOutflowRate: BigInt!
    totalUnitsApproved: BigInt!
    totalUnitsPending: BigInt!
    totalUnitsDistributed: BigInt!
=======
"""
TokenStatistic: An aggregate entity which aggregates data of a single `token`.
"""
type TokenStatistic @entity {
    """
    ID: tokenID
    """
    id: ID!
    updatedAt: BigInt!
    # ---------------------------------- state ----------------------------------
    """
    The total number of currently active `token` streams.
    """
    totalNumberOfActiveStreams: Int!

    """
    The all-time number of closed streams.
    """
    totalNumberOfClosedStreams: Int!

    """
    The total number of Indexes created with `token`.
    """
    totalNumberOfIndexes: Int!

    """
    The total number of "active" (has greater than 0 units and has distributed it at
    least once) Indexes created with `token`.
    """
    totalNumberOfActiveIndexes: Int!

    """
    The number of subscriptions created with Indexes that distribute `token`.
    """
    totalSubscriptions: Int!

    """
    Same as `totalSubscriptions`, but only counts approved subscriptions.
    """
    totalApprovedSubscriptions: Int!

    """
    The total outflow rate of the `token` (how much value is being moved).
    """
    totalOutflowRate: BigInt!

    """
    The all-time total amount streamed until the `updatedAt` timestamp.
    """
    totalAmountStreamedUntilUpdatedAt: BigInt!

    """
    The all-time total amount transferred until the `updatedAt` timestamp.
    """
    totalAmountTransferred: BigInt!

    """
    The all-time total amount distributed until the `updatedAt` timestamp.
    """
    totalAmountDistributed: BigInt!
>>>>>>> b7a58384
    # ---------------------------------- links ----------------------------------
    token: Token!
}<|MERGE_RESOLUTION|>--- conflicted
+++ resolved
@@ -1,24 +1,3 @@
-<<<<<<< HEAD
-#################
-# Event Entities #
-#################
-interface Event {
-    id: ID!
-    blockNumber: BigInt!
-    timestamp: BigInt!
-    transactionHash: Bytes!
-}
-
-#     ConstantFlowAgreementV1    #
-type FlowUpdated implements Event @entity {
-    id: ID!
-    transactionHash: Bytes!
-    timestamp: BigInt!
-    blockNumber: BigInt!
-    token: Bytes!
-    sender: Bytes!
-    receiver: Bytes!
-=======
 ##################
 # Event Entities #
 ##################
@@ -55,19 +34,10 @@
     """
     The flow rate per second.
     """
->>>>>>> b7a58384
     flowRate: BigInt!
     totalSenderFlowRate: BigInt!
     totalReceiverFlowRate: BigInt!
     userData: Bytes!
-<<<<<<< HEAD
-    # Custom Properties (not on event)
-    oldFlowRate: BigInt!
-    type: Int!
-    # 0 = create
-    # 1 = update
-    # 2 = terminate
-=======
 
     # Custom Properties (not on event)
 
@@ -82,7 +52,6 @@
     2 = terminate
     """
     type: Int!
->>>>>>> b7a58384
 }
 
 #  InstantDistributionAgreementV1 #
@@ -303,7 +272,6 @@
     to: Bytes!
     value: BigInt!
     token: Bytes!
-<<<<<<< HEAD
 }
 
 #     SuperTokenFactory    #
@@ -322,6 +290,8 @@
     blockNumber: BigInt!
     tokenLogic: Bytes!
 }
+# TODO: research how to add isEOA property
+# TODO: can check if is super app
 
 type CustomSuperTokenCreated implements Event @entity {
     id: ID!
@@ -338,6 +308,10 @@
 # of the BaseEntity properties.
 # Links is defined as a property which links the current
 # entity to another HOL entity.
+
+"""
+BaseEntity: The base interface implemented by all HOL entity types.
+"""
 interface BaseEntity {
     id: ID!
     createdAt: BigInt!
@@ -346,30 +320,63 @@
 
 # Note: If two entities implement the same interface
 # they cannot have the same id.
+
+"""
+Account: A HOL entity created for any addresses which interact with
+Superfluid contracts.
+"""
 type Account @entity {
     id: ID!
     createdAt: BigInt!
     updatedAt: BigInt!
-}
-# TODO: research how to add isEOA property
-# TODO: can check if is super app
-
+
+    """
+    Indicates whether the address/account is a super app.
+    """
+    isSuperApp: Boolean!
+}
+
+"""
+Token: A HOL entity created for super tokens that are "valid" (tokens that have
+Superfluid's host contract address set as the host).
+"""
 type Token @entity {
     # Note: All Tokens are Super Tokens for this subgraph
+    """
+    ID: the token address
+    """
     id: ID!
     createdAt: BigInt!
     updatedAt: BigInt!
     name: String!
     symbol: String!
+
+    """
+    The address of the underlying ERC20 token.
+    """
     underlyingAddress: Bytes! # Underlying ERC20
 }
 
+"""
+Stream: A HOL entity that represents the lifetime of a stream between a `sender` and a `receiver`.
+A account can start a stream, update the flow rate, but when they close it, it is
+considered "dead". The next stream you create with the same `sender` and `receiver`
+will create a new stream entity. Therefore, multiple stream entities can be created
+between the same `sender` and `receiver`.
+"""
 type Stream implements BaseEntity @entity {
+    """
+    ID composed of: senderAddress-receiverAddress-tokenAddress-revisionIndex
+    """
     id: ID!
     createdAt: BigInt!
     updatedAt: BigInt!
     # ---------------------------------- state ----------------------------------
     currentFlowRate: BigInt!
+
+    """
+    The amount streamed until the `updatedAt` timestamp on the entity.
+    """
     streamedUntilUpdatedAt: BigInt!
     # ---------------------------------- links ----------------------------------
     token: Token!
@@ -377,7 +384,14 @@
     receiver: Account!
 }
 
+"""
+Subscriber: A HOL entity that contains data for the `subscriber` account of a particular
+`Index`.
+"""
 type Subscriber implements BaseEntity @entity {
+    """
+    ID composed of: subscriberAddress-publisherAddress-tokenAddress-IndexId
+    """
     id: ID!
     createdAt: BigInt!
     updatedAt: BigInt!
@@ -389,13 +403,28 @@
     # ---------------------------------- state ----------------------------------
     approved: Boolean!
     units: BigInt!
-    totalUnitsReceivedUntilUpdatedAt: BigInt!
-    lastIndexValue: BigInt! # used to calculate the "totalFundsSent"
+
+    """
+    The total amount of tokens you've received until the `updatedAt`
+    timestamp on this entity.
+    """
+    totalAmountReceivedUntilUpdatedAt: BigInt!
+
+    """
+    The previous index value (used to calculate the `totalAmountReceivedUntilUpdatedAt` field).
+    """
+    lastIndexValue: BigInt!
     # ---------------------------------- links ----------------------------------
     index: Index!
 }
 
+"""
+Index: A Index HOL entity.
+"""
 type Index implements BaseEntity @entity {
+    """
+    ID composed of: publisherAddress-tokenAddress-IndexId
+    """
     id: ID!
     createdAt: BigInt!
     updatedAt: BigInt!
@@ -404,11 +433,31 @@
     userData: Bytes!
     oldIndexValue: BigInt!
     newIndexValue: BigInt!
+
+    """
+    The number of accounts subscribed to the `Index`.
+    """
     totalSubscribers: Int!
+
+    """
+    The number of units allocated by the `Index` that are pending.
+    """
     totalUnitsPending: BigInt!
+
+    """
+    The number of units allocated by the `Index` that are approved.
+    """
     totalUnitsApproved: BigInt!
+
+    """
+    The sum of `totalUnitsPending` and `totalUnitsApproved`.
+    """
     totalUnits: BigInt!
-    totalUnitsDistributed: BigInt!
+
+    """
+    The total amount distributed from this `Index`.
+    """
+    totalAmountDistributed: BigInt!
     # ---------------------------------- links ----------------------------------
     token: Token!
     publisher: Account!
@@ -421,361 +470,137 @@
     id: ID!
     revisionIndex: Int!
 }
-=======
-}
-
-#     SuperTokenFactory    #
-type SuperTokenCreated implements Event @entity {
-    id: ID!
-    transactionHash: Bytes!
-    timestamp: BigInt!
-    blockNumber: BigInt!
-    token: Bytes!
-}
-
-type SuperTokenLogicCreated implements Event @entity {
-    id: ID!
-    transactionHash: Bytes!
-    timestamp: BigInt!
-    blockNumber: BigInt!
-    tokenLogic: Bytes!
-}
-
-type CustomSuperTokenCreated implements Event @entity {
-    id: ID!
-    transactionHash: Bytes!
-    timestamp: BigInt!
-    blockNumber: BigInt!
-    token: Bytes!
-}
 
 ####################
-#   HOL Entities   #
+#  Aggr. Entities  #
 ####################
-# State is defined as properties that will change outside
-# of the BaseEntity properties.
-# Links is defined as a property which links the current
-# entity to another HOL entity.
-
-"""
-BaseEntity: The base interface implemented by all HOL entity types.
-"""
-interface BaseEntity {
-    id: ID!
-    createdAt: BigInt!
-    updatedAt: BigInt!
-}
-
-# Note: If two entities implement the same interface
-# they cannot have the same id.
-
-"""
-Account: A HOL entity created for any addresses which interact with
-Superfluid contracts.
-"""
-type Account @entity {
-    id: ID!
-    createdAt: BigInt!
-    updatedAt: BigInt!
-
-    """
-    Indicates whether the address/account is a super app.
-    """
-    isSuperApp: Boolean!
-}
-
-"""
-Token: A HOL entity created for super tokens that are "valid" (tokens that have
-Superfluid's host contract address set as the host).
-"""
-type Token @entity {
-    # Note: All Tokens are Super Tokens for this subgraph
-    """
-    ID: the token address
-    """
-    id: ID!
-    createdAt: BigInt!
-    updatedAt: BigInt!
-    name: String!
-    symbol: String!
-
-    """
-    The address of the underlying ERC20 token.
-    """
-    underlyingAddress: Bytes! # Underlying ERC20
-}
-
-"""
-Stream: A HOL entity that represents the lifetime of a stream between a `sender` and a `receiver`.
-A account can start a stream, update the flow rate, but when they close it, it is
-considered "dead". The next stream you create with the same `sender` and `receiver`
-will create a new stream entity. Therefore, multiple stream entities can be created
-between the same `sender` and `receiver`.
-"""
-type Stream implements BaseEntity @entity {
-    """
-    ID composed of: senderAddress-receiverAddress-tokenAddress-revisionIndex
-    """
-    id: ID!
-    createdAt: BigInt!
+"""
+AccountTokenSnapshot: An aggregate entity which aggregates data on an account's
+interaction with a `token`.
+"""
+type AccountTokenSnapshot @entity {
+    """
+    ID composed of: accountID-tokenID
+    """
+    id: ID!
     updatedAt: BigInt!
     # ---------------------------------- state ----------------------------------
-    currentFlowRate: BigInt!
-
-    """
-    The amount streamed until the `updatedAt` timestamp on the entity.
-    """
-    streamedUntilUpdatedAt: BigInt!
+    """
+    The number of currently open streams.
+    """
+    totalNumberOfActiveStreams: Int!
+
+    """
+    The number of all-time closed streams.
+    """
+    totalNumberOfClosedStreams: Int!
+
+    """
+    The number of subscriptions that this `account` has with multiple Indexes which
+    are distributing the `token` on this entity.
+    """
+    totalSubscriptions: Int!
+
+    """
+    Similar to `totalSubscriptions`, but only counting approved subscriptions.
+    """
+    totalApprovedSubscriptions: Int!
+
+    """
+    Balance of `account` as of the `updatedAt` timestamp.
+    """
+    balance: BigInt!
+
+    """
+    The total net flow rate of the `account` as of the `updatedAt` timestamp.
+    """
+    totalNetFlowRate: BigInt!
+
+    """
+    The total inflow rate (receive flowRate per second) of the `account`.
+    """
+    totalInflowRate: BigInt!
+
+    """
+    The total outflow rate (send flowrate per second) of the `account`.
+    """
+    totalOutflowRate: BigInt!
+
+    """
+    The total amount of `token` streamed to this `account` until
+    the `updatedAt` timestamp.
+    """
+    totalAmountStreamedUntilUpdatedAt: BigInt!
+
+    """
+    The total amount of `token` this `account` has transferred.
+    """
+    totalAmountTransferred: BigInt!
     # ---------------------------------- links ----------------------------------
+    account: Account!
     token: Token!
-    sender: Account!
-    receiver: Account!
-}
-
-"""
-Subscriber: A HOL entity that contains data for the `subscriber` account of a particular
-`Index`.
-"""
-type Subscriber implements BaseEntity @entity {
-    """
-    ID composed of: subscriberAddress-publisherAddress-tokenAddress-IndexId
-    """
-    id: ID!
-    createdAt: BigInt!
-    updatedAt: BigInt!
-    token: Token!
-    subscriber: Account!
-    publisher: Account!
-    indexId: BigInt!
-    userData: Bytes!
+}
+
+"""
+TokenStatistic: An aggregate entity which aggregates data of a single `token`.
+"""
+type TokenStatistic @entity {
+    """
+    ID: tokenID
+    """
+    id: ID!
+    updatedAt: BigInt!
     # ---------------------------------- state ----------------------------------
-    approved: Boolean!
-    units: BigInt!
-
-    """
-    The total amount of tokens you've received until the `updatedAt`
-    timestamp on this entity.
-    """
-    totalAmountReceivedUntilUpdatedAt: BigInt!
-
-    """
-    The previous index value (used to calculate the `totalAmountReceivedUntilUpdatedAt` field).
-    """
-    lastIndexValue: BigInt!
-    # ---------------------------------- links ----------------------------------
-    index: Index!
-}
-
-"""
-Index: A Index HOL entity.
-"""
-type Index implements BaseEntity @entity {
-    """
-    ID composed of: publisherAddress-tokenAddress-IndexId
-    """
-    id: ID!
-    createdAt: BigInt!
-    updatedAt: BigInt!
-    indexId: BigInt!
-    # ---------------------------------- state ----------------------------------
-    userData: Bytes!
-    oldIndexValue: BigInt!
-    newIndexValue: BigInt!
-
-    """
-    The number of accounts subscribed to the `Index`.
-    """
-    totalSubscribers: Int!
-
-    """
-    The number of units allocated by the `Index` that are pending.
-    """
-    totalUnitsPending: BigInt!
-
-    """
-    The number of units allocated by the `Index` that are approved.
-    """
-    totalUnitsApproved: BigInt!
-
-    """
-    The sum of `totalUnitsPending` and `totalUnitsApproved`.
-    """
-    totalUnits: BigInt!
-
-    """
-    The total amount distributed from this `Index`.
+    """
+    The total number of currently active `token` streams.
+    """
+    totalNumberOfActiveStreams: Int!
+
+    """
+    The all-time number of closed streams.
+    """
+    totalNumberOfClosedStreams: Int!
+
+    """
+    The total number of Indexes created with `token`.
+    """
+    totalNumberOfIndexes: Int!
+
+    """
+    The total number of "active" (has greater than 0 units and has distributed it at
+    least once) Indexes created with `token`.
+    """
+    totalNumberOfActiveIndexes: Int!
+
+    """
+    The number of subscriptions created with Indexes that distribute `token`.
+    """
+    totalSubscriptions: Int!
+
+    """
+    Same as `totalSubscriptions`, but only counts approved subscriptions.
+    """
+    totalApprovedSubscriptions: Int!
+
+    """
+    The total outflow rate of the `token` (how much value is being moved).
+    """
+    totalOutflowRate: BigInt!
+
+    """
+    The all-time total amount streamed until the `updatedAt` timestamp.
+    """
+    totalAmountStreamedUntilUpdatedAt: BigInt!
+
+    """
+    The all-time total amount transferred until the `updatedAt` timestamp.
+    """
+    totalAmountTransferred: BigInt!
+
+    """
+    The all-time total amount distributed until the `updatedAt` timestamp.
     """
     totalAmountDistributed: BigInt!
     # ---------------------------------- links ----------------------------------
     token: Token!
-    publisher: Account!
-}
-
-####################
-#  Helper Entities #
-####################
-type StreamRevision @entity {
-    id: ID!
-    revisionIndex: Int!
-}
->>>>>>> b7a58384
-
-####################
-#  Aggr. Entities  #
-####################
-<<<<<<< HEAD
-type AccountTokenSnapshot @entity {
-    id: ID!
-    # ---------------------------------- state ----------------------------------
-    totalNumberOfStreams: Int!
-    totalSubscriptions: Int!
-    totalApprovedSubscriptions: Int!
-    balance: BigInt! # must be updated each time subscription units is updated
-    totalNetFlowRate: BigInt!
-=======
-"""
-AccountTokenSnapshot: An aggregate entity which aggregates data on an account's
-interaction with a `token`.
-"""
-type AccountTokenSnapshot @entity {
-    """
-    ID composed of: accountID-tokenID
-    """
-    id: ID!
-    updatedAt: BigInt!
-    # ---------------------------------- state ----------------------------------
-    """
-    The number of currently open streams.
-    """
-    totalNumberOfActiveStreams: Int!
-
-    """
-    The number of all-time closed streams.
-    """
-    totalNumberOfClosedStreams: Int!
-
-    """
-    The number of subscriptions that this `account` has with multiple Indexes which
-    are distributing the `token` on this entity.
-    """
-    totalSubscriptions: Int!
-
-    """
-    Similar to `totalSubscriptions`, but only counting approved subscriptions.
-    """
-    totalApprovedSubscriptions: Int!
-
-    """
-    Balance of `account` as of the `updatedAt` timestamp.
-    """
-    balance: BigInt!
-
-    """
-    The total net flow rate of the `account` as of the `updatedAt` timestamp.
-    """
-    totalNetFlowRate: BigInt!
-
-    """
-    The total inflow rate (receive flowRate per second) of the `account`.
-    """
-    totalInflowRate: BigInt!
-
-    """
-    The total outflow rate (send flowrate per second) of the `account`.
-    """
-    totalOutflowRate: BigInt!
-
-    """
-    The total amount of `token` streamed to this `account` until
-    the `updatedAt` timestamp.
-    """
-    totalAmountStreamedUntilUpdatedAt: BigInt!
-
-    """
-    The total amount of `token` this `account` has transferred.
-    """
-    totalAmountTransferred: BigInt!
->>>>>>> b7a58384
-    # ---------------------------------- links ----------------------------------
-    account: Account!
-    token: Token!
-}
-
-<<<<<<< HEAD
-# Note: naming of entities must be singular.
-type TokenStatistic @entity {
-    id: ID!
-    # ---------------------------------- state ----------------------------------
-    totalNumberOfStreams: Int!
-    totalNumberOfIndexes: Int!
-    totalSubscribers: Int!
-    totalApprovedSubscribers: Int!
-    totalOutflowRate: BigInt!
-    totalUnitsApproved: BigInt!
-    totalUnitsPending: BigInt!
-    totalUnitsDistributed: BigInt!
-=======
-"""
-TokenStatistic: An aggregate entity which aggregates data of a single `token`.
-"""
-type TokenStatistic @entity {
-    """
-    ID: tokenID
-    """
-    id: ID!
-    updatedAt: BigInt!
-    # ---------------------------------- state ----------------------------------
-    """
-    The total number of currently active `token` streams.
-    """
-    totalNumberOfActiveStreams: Int!
-
-    """
-    The all-time number of closed streams.
-    """
-    totalNumberOfClosedStreams: Int!
-
-    """
-    The total number of Indexes created with `token`.
-    """
-    totalNumberOfIndexes: Int!
-
-    """
-    The total number of "active" (has greater than 0 units and has distributed it at
-    least once) Indexes created with `token`.
-    """
-    totalNumberOfActiveIndexes: Int!
-
-    """
-    The number of subscriptions created with Indexes that distribute `token`.
-    """
-    totalSubscriptions: Int!
-
-    """
-    Same as `totalSubscriptions`, but only counts approved subscriptions.
-    """
-    totalApprovedSubscriptions: Int!
-
-    """
-    The total outflow rate of the `token` (how much value is being moved).
-    """
-    totalOutflowRate: BigInt!
-
-    """
-    The all-time total amount streamed until the `updatedAt` timestamp.
-    """
-    totalAmountStreamedUntilUpdatedAt: BigInt!
-
-    """
-    The all-time total amount transferred until the `updatedAt` timestamp.
-    """
-    totalAmountTransferred: BigInt!
-
-    """
-    The all-time total amount distributed until the `updatedAt` timestamp.
-    """
-    totalAmountDistributed: BigInt!
->>>>>>> b7a58384
-    # ---------------------------------- links ----------------------------------
-    token: Token!
 }