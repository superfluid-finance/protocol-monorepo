##################
# Event Entities #
##################
"""
Event: An interface which is shared by all
event entities and contains basic transaction
data.
"""
interface Event {
    id: ID!
    blockNumber: BigInt!
    name: String!

    """
    Holds the addresses for accounts that were impacted by the event.
    """
    addresses: [Bytes!]!
    timestamp: BigInt!
    transactionHash: Bytes!
}

#     ConstantFlowAgreementV1    #
"""
FlowUpdated: An `Event` entity that is emitted
when a flow is created, updated, or deleted.
"""
type FlowUpdatedEvent implements Event @entity {
    id: ID!
    transactionHash: Bytes!
    timestamp: BigInt!
    name: String!

    """
    Holds the token, sender and receiver addresses.
    """
    addresses: [Bytes!]!
    blockNumber: BigInt!

    """
    The address of the `token` being streamed.
    """
    token: Bytes!
    sender: Bytes!
    receiver: Bytes!

    """
    The flow rate per second.
    """
    flowRate: BigInt!
    totalSenderFlowRate: BigInt!
    totalReceiverFlowRate: BigInt!
    userData: Bytes!

    # Custom Properties (not on event)

    """
    The previous flow rate.
    """
    oldFlowRate: BigInt!
    """
    The "type" of the `FlowUpdated` event.
    0 = create
    1 = update
    2 = terminate
    """
    type: Int!

    """
    The total amount streamed until the timestamp
    for the Stream entity linked to this event.
    """
    totalAmountStreamedUntilTimestamp: BigInt!

    # ---------------------------------- links ----------------------------------
    """
    The stream entity which is being modified.
    """
    stream: Stream!
}

#  InstantDistributionAgreementV1 #
type IndexCreatedEvent implements Event @entity {
    id: ID!
    transactionHash: Bytes!
    timestamp: BigInt!
    name: String!

    """
    Holds the token and publisher addresses.
    """
    addresses: [Bytes!]!
    blockNumber: BigInt!
    token: Bytes!
    publisher: Bytes!
    indexId: BigInt!
    userData: Bytes!

    # ---------------------------------- links ----------------------------------
    index: Index!
}

type IndexDistributionClaimedEvent implements Event @entity {
    id: ID!
    transactionHash: Bytes!
    timestamp: BigInt!
    name: String!

    """
    Holds the token, publisher and subscriber addresses.
    """
    addresses: [Bytes!]!
    blockNumber: BigInt!
    token: Bytes!
    publisher: Bytes!
    indexId: BigInt!
    subscriber: Bytes!
    amount: BigInt!

    # ---------------------------------- links ----------------------------------
    index: Index!
}

type IndexUpdatedEvent implements Event @entity {
    id: ID!
    transactionHash: Bytes!
    timestamp: BigInt!
    name: String!

    """
    Holds the token and publisher addresses.
    """
    addresses: [Bytes!]!
    blockNumber: BigInt!
    token: Bytes!
    publisher: Bytes!
    indexId: BigInt!
    oldIndexValue: BigInt!
    newIndexValue: BigInt!
    totalUnitsPending: BigInt!
    totalUnitsApproved: BigInt!
    userData: Bytes!

    # ---------------------------------- links ----------------------------------
    index: Index!
}

type IndexSubscribedEvent implements Event @entity {
    id: ID!
    transactionHash: Bytes!
    timestamp: BigInt!
    name: String!

    """
    Holds the token, publisher and subscriber addresses.
    """
    addresses: [Bytes!]!
    blockNumber: BigInt!
    token: Bytes!
    publisher: Bytes!
    indexId: BigInt!
    subscriber: Bytes!
    userData: Bytes!

    # ---------------------------------- links ----------------------------------
    index: Index!
}

type IndexUnitsUpdatedEvent implements Event @entity {
    id: ID!
    transactionHash: Bytes!
    timestamp: BigInt!
    name: String!

    """
    Holds the token, publisher and subscriber addresses.
    """
    addresses: [Bytes!]!
    blockNumber: BigInt!
    token: Bytes!
    publisher: Bytes!
    indexId: BigInt!
    subscriber: Bytes!
    units: BigInt!
    userData: Bytes!

    # Custom Properties (not on event)
    oldUnits: BigInt!

    # ---------------------------------- links ----------------------------------
    index: Index!
}

type IndexUnsubscribedEvent implements Event @entity {
    id: ID!
    transactionHash: Bytes!
    timestamp: BigInt!
    name: String!

    """
    Holds the token, publisher and subscriber addresses.
    """
    addresses: [Bytes!]!
    blockNumber: BigInt!
    token: Bytes!
    publisher: Bytes!
    indexId: BigInt!
    subscriber: Bytes!
    userData: Bytes!

    # ---------------------------------- links ----------------------------------
    index: Index!
}

type SubscriptionApprovedEvent implements Event @entity {
    id: ID!
    transactionHash: Bytes!
    timestamp: BigInt!
    name: String!

    """
    Holds the token, publisher and subscriber addresses.
    """
    addresses: [Bytes!]!
    blockNumber: BigInt!
    token: Bytes!
    subscriber: Bytes!
    publisher: Bytes!
    indexId: BigInt!
    userData: Bytes!

    # ---------------------------------- links ----------------------------------
    subscription: IndexSubscription!
}

type SubscriptionDistributionClaimedEvent implements Event @entity {
    id: ID!
    transactionHash: Bytes!
    timestamp: BigInt!
    name: String!

    """
    Holds the token, publisher and subscriber addresses.
    """
    addresses: [Bytes!]!
    blockNumber: BigInt!
    token: Bytes!
    subscriber: Bytes!
    publisher: Bytes!
    indexId: BigInt!
    amount: BigInt!

    # ---------------------------------- links ----------------------------------
    subscription: IndexSubscription!
}

type SubscriptionRevokedEvent implements Event @entity {
    id: ID!
    transactionHash: Bytes!
    timestamp: BigInt!
    name: String!

    """
    Holds the token, publisher and subscriber addresses.
    """
    addresses: [Bytes!]!
    blockNumber: BigInt!
    token: Bytes!
    subscriber: Bytes!
    publisher: Bytes!
    indexId: BigInt!
    userData: Bytes!

    # ---------------------------------- links ----------------------------------
    subscription: IndexSubscription!
}

type SubscriptionUnitsUpdatedEvent implements Event @entity {
    id: ID!
    transactionHash: Bytes!
    timestamp: BigInt!
    name: String!

    """
    Holds the token, publisher and subscriber addresses.
    """
    addresses: [Bytes!]!
    blockNumber: BigInt!
    token: Bytes!
    subscriber: Bytes!
    publisher: Bytes!
    indexId: BigInt!
    units: BigInt!
    userData: Bytes!

    # Custom Properties (not on event)
    oldUnits: BigInt!

    # ---------------------------------- links ----------------------------------
    subscription: IndexSubscription!
}

#     Host    #

type AgreementClassRegisteredEvent implements Event @entity {
    id: ID!
    transactionHash: Bytes!
    timestamp: BigInt!
    name: String!

    """
    Empty addresses array.
    """
    addresses: [Bytes!]!
    blockNumber: BigInt!
    agreementType: Bytes!
    code: Bytes!
}

type AgreementClassUpdatedEvent implements Event @entity {
    id: ID!
    transactionHash: Bytes!
    timestamp: BigInt!
    name: String!

    """
    Empty addresses array.
    """
    addresses: [Bytes!]!
    blockNumber: BigInt!
    agreementType: Bytes!
    code: Bytes!
}

type AppRegisteredEvent implements Event @entity {
    id: ID!
    transactionHash: Bytes!
    timestamp: BigInt!
    name: String!

    """
    Empty addresses array.
    """
    addresses: [Bytes!]!
    blockNumber: BigInt!
    app: Bytes!
}

type GovernanceReplacedEvent implements Event @entity {
    id: ID!
    transactionHash: Bytes!
    timestamp: BigInt!
    name: String!
    addresses: [Bytes!]!
    blockNumber: BigInt!

    """
    Empty addresses array.
    """
    oldGovernance: Bytes!
    newGovernance: Bytes!
}

type JailEvent implements Event @entity {
    id: ID!
    transactionHash: Bytes!
    timestamp: BigInt!
    name: String!

    """
    Empty addresses array.
    """
    addresses: [Bytes!]!
    blockNumber: BigInt!
    app: Bytes!
    reason: BigInt!
}

type SuperTokenFactoryUpdatedEvent implements Event @entity {
    id: ID!
    transactionHash: Bytes!
    timestamp: BigInt!
    name: String!

    """
    Empty addresses array.
    """
    addresses: [Bytes!]!
    blockNumber: BigInt!
    newFactory: Bytes!
}

type SuperTokenLogicUpdatedEvent implements Event @entity {
    id: ID!
    transactionHash: Bytes!
    timestamp: BigInt!
    name: String!

    """
    Empty addresses array.
    """
    addresses: [Bytes!]!
    blockNumber: BigInt!
    token: Bytes!
    code: Bytes!
}

#     Resolver    #
type RoleAdminChangedEvent implements Event @entity {
    id: ID!
    transactionHash: Bytes!
    timestamp: BigInt!
    name: String!

    """
    Empty addresses array.
    """
    addresses: [Bytes!]!
    blockNumber: BigInt!
    role: Bytes!
    previousAdminRole: Bytes!
    newAdminRole: Bytes!
}

type RoleGrantedEvent implements Event @entity {
    id: ID!
    transactionHash: Bytes!
    timestamp: BigInt!
    name: String!

    """
    Empty addresses array.
    """
    addresses: [Bytes!]!
    blockNumber: BigInt!
    role: Bytes!
    account: Bytes!
    sender: Bytes!
}

type RoleRevokedEvent implements Event @entity {
    id: ID!
    transactionHash: Bytes!
    timestamp: BigInt!
    name: String!

    """
    Empty addresses array.
    """
    addresses: [Bytes!]!
    blockNumber: BigInt!
    role: Bytes!
    account: Bytes!
    sender: Bytes!
}

#     SuperfluidGovernance    #
type CFAv1LiquidationPeriodChangedEvent implements Event @entity {
    id: ID!
    transactionHash: Bytes!
    timestamp: BigInt!
    name: String!

    """
    Empty addresses array.
    """
    addresses: [Bytes!]!
    blockNumber: BigInt!
    host: Bytes!
    superToken: Bytes!
    isKeySet: Boolean! # changed from Set due to strange bug w/ TheGraph
    liquidationPeriod: BigInt!
}

type ConfigChangedEvent implements Event @entity {
    id: ID!
    transactionHash: Bytes!
    timestamp: BigInt!
    name: String!

    """
    Empty addresses array.
    """
    addresses: [Bytes!]!
    blockNumber: BigInt!
    host: Bytes!
    superToken: Bytes!
    key: Bytes!
    isKeySet: Boolean! # changed from Set due to strange bug w/ TheGraph
    value: BigInt!
}

type RewardAddressChangedEvent implements Event @entity {
    id: ID!
    transactionHash: Bytes!
    timestamp: BigInt!
    name: String!

    """
    Empty addresses array.
    """
    addresses: [Bytes!]!
    blockNumber: BigInt!
    host: Bytes!
    superToken: Bytes!
    isKeySet: Boolean! # changed from Set due to strange bug w/ TheGraph
    rewardAddress: Bytes!
}

type ThreePsConfigurationChangedEvent implements Event @entity {
    id: ID!
    transactionHash: Bytes!
    timestamp: BigInt!
    name: String!

    """
    Empty addresses array.
    """
    addresses: [Bytes!]!
    blockNumber: BigInt!
    host: Bytes!
    superToken: Bytes!
    isKeySet: Boolean! # changed from Set due to strange bug w/ TheGraph
    liquidationPeriod: BigInt!
    patricianPeriod: BigInt!
}

type TrustedForwarderChangedEvent implements Event @entity {
    id: ID!
    transactionHash: Bytes!
    timestamp: BigInt!
    name: String!

    """
    Empty addresses array.
    """
    addresses: [Bytes!]!
    blockNumber: BigInt!
    host: Bytes!
    superToken: Bytes!
    isKeySet: Boolean! # changed from Set due to strange bug w/ TheGraph
    forwarder: Bytes!
    enabled: Boolean!
}

#     SuperToken    #
type AgreementLiquidatedByEvent implements Event @entity {
    id: ID!
    transactionHash: Bytes!
    timestamp: BigInt!
    name: String!

    """
    Holds the token, liquidatorAccount, penaltyAccount and bondAccount addresses.
    """
    addresses: [Bytes!]!
    blockNumber: BigInt!
    token: Bytes!
    liquidatorAccount: Bytes!
    agreementClass: Bytes!
    agreementId: Bytes!
    penaltyAccount: Bytes!
    bondAccount: Bytes!
    rewardAmount: BigInt!
    bailoutAmount: BigInt!
}

type AgreementLiquidatedByV2Event implements Event @entity {
    id: ID!
    transactionHash: Bytes!
    timestamp: BigInt!
    name: String!

    """
<<<<<<< HEAD
    Holds the token, liquidatorAccount, penaltyAccount and bondAccount addresses.
=======
    Holds the token, liquidatorAccount, penaltyAccount and rewardAccount addresses.
>>>>>>> 02a92cda
    """
    addresses: [Bytes!]!
    blockNumber: BigInt!
    token: Bytes!
    liquidatorAccount: Bytes!
    agreementClass: Bytes!
    agreementId: Bytes!
    penaltyAccount: Bytes!
<<<<<<< HEAD
    bondAccount: Bytes!
    rewardRecipientAccountDelta: BigInt!
    penaltyAccountDelta: BigInt!
    version: String!
=======
    rewardAccount: Bytes!
    rewardAmount: BigInt!
    penaltyAccountBalanceDelta: BigInt!
    version: BigInt!
>>>>>>> 02a92cda
    liquidationType: Int!
}

type BurnedEvent implements Event @entity {
    id: ID!
    transactionHash: Bytes!
    timestamp: BigInt!
    name: String!

    """
    Holds the token and from addresses.
    """
    addresses: [Bytes!]!
    blockNumber: BigInt!
    operator: Bytes!
    from: Bytes!
    amount: BigInt!
    data: Bytes!
    operatorData: Bytes!
}

type MintedEvent implements Event @entity {
    id: ID!
    transactionHash: Bytes!
    timestamp: BigInt!
    name: String!

    """
    Holds the token, operator and to addresses.
    """
    addresses: [Bytes!]!
    blockNumber: BigInt!
    operator: Bytes!
    to: Bytes!
    amount: BigInt!
    data: Bytes!
    operatorData: Bytes!
}

type SentEvent implements Event @entity {
    id: ID!
    transactionHash: Bytes!
    timestamp: BigInt!
    name: String!

    """
    Holds the token, operator and from addresses.
    """
    addresses: [Bytes!]!
    blockNumber: BigInt!
    operator: Bytes!
    from: Bytes!
    to: Bytes!
    amount: BigInt!
    data: Bytes!
    operatorData: Bytes!
}

type TransferEvent implements Event @entity {
    id: ID!
    transactionHash: Bytes!
    timestamp: BigInt!
    name: String!

    """
    Holds the token, from and to addresses.
    """
    addresses: [Bytes!]!
    blockNumber: BigInt!
    from: Account!
    to: Account!
    value: BigInt!
    token: Bytes!
}

type TokenDowngradedEvent implements Event @entity {
    id: ID!
    account: Account!
    transactionHash: Bytes!
    timestamp: BigInt!
    name: String!

    """
    Holds the token and account addresses.
    """
    addresses: [Bytes!]!
    blockNumber: BigInt!
    token: Bytes!
    amount: BigInt!
}

type TokenUpgradedEvent implements Event @entity {
    id: ID!
    account: Account!
    transactionHash: Bytes!
    timestamp: BigInt!
    name: String!

    """
    Holds the token and account addresses.
    """
    addresses: [Bytes!]!
    blockNumber: BigInt!
    token: Bytes!
    amount: BigInt!
}

#     SuperTokenFactory    #

type CustomSuperTokenCreatedEvent implements Event @entity {
    id: ID!
    transactionHash: Bytes!
    timestamp: BigInt!
    name: String!

    """
    Holds the token address.
    """
    addresses: [Bytes!]!
    blockNumber: BigInt!
    token: Bytes!
}

type SuperTokenCreatedEvent implements Event @entity {
    id: ID!
    transactionHash: Bytes!
    timestamp: BigInt!
    name: String!

    """
    Holds the token address.
    """
    addresses: [Bytes!]!
    blockNumber: BigInt!
    token: Bytes!
}

type SuperTokenLogicCreatedEvent implements Event @entity {
    id: ID!
    transactionHash: Bytes!
    timestamp: BigInt!
    name: String!

    """
    Empty addresses array.
    """
    addresses: [Bytes!]!
    blockNumber: BigInt!
    tokenLogic: Bytes!
}

####################
#   HOL Entities   #
####################
# State is defined as properties that will change outside
# of the BaseEntity properties.
# Links is defined as a property which links the current
# entity to another HOL entity.

"""
Account: A HOL entity created for any addresses which interact with
Superfluid contracts.
"""
type Account @entity {
    id: ID!
    createdAtTimestamp: BigInt!
    createdAtBlockNumber: BigInt!
    updatedAtTimestamp: BigInt!
    updatedAtBlockNumber: BigInt!

    """
    Indicates whether the address/account is a super app.
    """
    isSuperApp: Boolean!

    # ---------------------------------- links ----------------------------------
    inflows: [Stream!]! @derivedFrom(field: "receiver")
    outflows: [Stream!]! @derivedFrom(field: "sender")

    subscriptions: [IndexSubscription!]! @derivedFrom(field: "subscriber")
    publishedIndexes: [Index!]! @derivedFrom(field: "publisher")

    sentTransferEvents: [TransferEvent!]! @derivedFrom(field: "from")
    receivedTransferEvents: [TransferEvent!]! @derivedFrom(field: "to")

    tokenUpgradedEvents: [TokenUpgradedEvent!]! @derivedFrom(field: "account")
    tokenDowngradedEvents: [TokenDowngradedEvent!]!
        @derivedFrom(field: "account")

    accountTokenSnapshots: [AccountTokenSnapshot!]!
        @derivedFrom(field: "account")
}

"""
Index: A Index HOL entity.
"""
type Index @entity {
    """
    ID composed of: publisherAddress-tokenAddress-indexId
    """
    id: ID!
    createdAtTimestamp: BigInt!
    createdAtBlockNumber: BigInt!
    updatedAtTimestamp: BigInt!
    updatedAtBlockNumber: BigInt!

    """
    indexId is not the id of the `Index` entity.
    """
    indexId: BigInt!
    # ---------------------------------- state ----------------------------------

    indexValue: BigInt!

    """
    The number of subscriptions which have units allocated to them on the `Index`.
    """
    totalSubscriptionsWithUnits: Int!

    """
    The number of units allocated by the `Index` that are pending.
    This refers to the current (as of updatedAt) `totalUnitsPending`
    - not all that has ever been pending.
    """
    totalUnitsPending: BigInt!

    """
    The number of units allocated by the `Index` that are approved.
    This refers to the current (as of updatedAt) `totalUnitsApproved`
    - not all that has ever been approved.
    """
    totalUnitsApproved: BigInt!

    """
    The sum of `totalUnitsPending` and `totalUnitsApproved`.
    """
    totalUnits: BigInt!

    """
    The total amount distributed from this `Index`.
    """
    totalAmountDistributedUntilUpdatedAt: BigInt!

    # ---------------------------------- links ----------------------------------
    token: Token!
    publisher: Account!

    """
    The subscriptions of the index, it will include approved, unapproved
    and deleted subscriptions.
    """
    subscriptions: [IndexSubscription!]! @derivedFrom(field: "index")

    """
    IndexCreated event, there will only be one.
    """
    indexCreatedEvent: IndexCreatedEvent!

    indexDistributionClaimedEvents: [IndexDistributionClaimedEvent!]!
        @derivedFrom(field: "index")

    indexUpdatedEvents: [IndexUpdatedEvent!]! @derivedFrom(field: "index")
    indexSubscribedEvents: [IndexSubscribedEvent!]! @derivedFrom(field: "index")
    indexUnitsUpdatedEvents: [IndexUnitsUpdatedEvent!]!
        @derivedFrom(field: "index")
    indexUnsubscribedEvents: [IndexUnsubscribedEvent!]!
        @derivedFrom(field: "index")
}

"""
IndexSubscription: A HOL entity that contains subscription data for a `subscriber` account of a particular
`Index`.
"""
type IndexSubscription @entity {
    """
    ID composed of: subscriberAddress-publisherAddress-tokenAddress-IndexId
    """
    id: ID!
    createdAtTimestamp: BigInt!
    createdAtBlockNumber: BigInt!
    updatedAtTimestamp: BigInt!
    updatedAtBlockNumber: BigInt!
    subscriber: Account!

    # ---------------------------------- state ----------------------------------
    """
    Approved subscriptions don't require subscribers to claim tokens that are distributed from
    the publisher.
    """
    approved: Boolean!

    """
    If units is 0, it indicates that the subscription is "deleted". They are no longer
    subscribed to the index.
    """
    units: BigInt!

    """
    The total amount of tokens you've received via IDA until
    `updatedAtTimestamp`/`updatedAtBlock`.
    """
    totalAmountReceivedUntilUpdatedAt: BigInt!

    """
    The previous index value - used to calculate `totalAmountReceivedUntilUpdatedAt` field as of the
    `index.updatedAtTimestamp`. The formula to get this value is:
    `IndexSubscription.totalAmountReceivedUntilUpdatedAt + ((index.newIndexValue - indexSubscription.indexValueUntilUpdatedAt) * indexSubscription.units)`.
    """
    indexValueUntilUpdatedAt: BigInt!
    # ---------------------------------- links ----------------------------------
    index: Index!

    """
    IndexSubscription approved events on the subscription.
    """
    subscriptionApprovedEvents: [SubscriptionApprovedEvent!]!
        @derivedFrom(field: "subscription")

    subscriptionDistributionClaimedEvents: [SubscriptionDistributionClaimedEvent!]!
        @derivedFrom(field: "subscription")

    subscriptionRevokedEvents: [SubscriptionRevokedEvent!]!
        @derivedFrom(field: "subscription")

    subscriptionUnitsUpdatedEvents: [SubscriptionUnitsUpdatedEvent!]!
        @derivedFrom(field: "subscription")
}

"""
Stream: A HOL entity that represents the lifetime of a stream between a `sender` and a `receiver`.
A account can start a stream, update the flow rate, but when they close it, it is
considered "dead". The next stream you create with the same `sender` and `receiver`
will create a new stream entity. Therefore, multiple stream entities can be created
between the same `sender` and `receiver`.
"""
type Stream @entity {
    """
    ID composed of: senderAddress-receiverAddress-tokenAddress-revisionIndex
    """
    id: ID!
    createdAtTimestamp: BigInt!
    createdAtBlockNumber: BigInt!
    updatedAtTimestamp: BigInt!
    updatedAtBlockNumber: BigInt!
    # ---------------------------------- state ----------------------------------
    currentFlowRate: BigInt!

    """
    The amount streamed until `updatedAtTimestamp`/`updatedAtBlock`. The formula to get the current streamed
    amount is:
    `streamedUntilUpdatedAt + ((currentTime in seconds) - updatedAtTimestamp) * currentFlowRate`.
    """
    streamedUntilUpdatedAt: BigInt!
    # ---------------------------------- links ----------------------------------
    token: Token!
    sender: Account!
    receiver: Account!

    flowUpdatedEvents: [FlowUpdatedEvent!]! @derivedFrom(field: "stream")
    streamPeriods: [StreamPeriod!]! @derivedFrom(field: "stream")
}

"""
StreamPeriod: A HOL entity that represents a period of time in a Stream with a constant flowRate.
"""
type StreamPeriod @entity {
    """
    ID composed of: streamId - periodRevisionIndex
    """
    id: ID!

    stream: Stream!

    sender: Account!
    receiver: Account!

    token: Token!

    flowRate: BigInt!

    startedAtTimestamp: BigInt!
    startedAtBlockNumber: BigInt!
    startedAtEvent: FlowUpdatedEvent!
    """
    Following values are null until the StreamPeriod is terminated
    """
    stoppedAtTimestamp: BigInt
    stoppedAtBlockNumber: BigInt
    stoppedAtEvent: FlowUpdatedEvent

    totalAmountStreamed: BigInt
}

####################
#  Helper Entities #
####################
type StreamRevision @entity {
    id: ID!
    revisionIndex: Int!
    periodRevisionIndex: Int!
}

"""
Token: A HOL entity created for super tokens that are "valid" (tokens that have
Superfluid's host contract address set as the host).
"""
type Token @entity {
    # Note: All Tokens are Super Tokens for this subgraph
    """
    ID: the token address
    """
    id: ID!
    createdAtTimestamp: BigInt!
    createdAtBlockNumber: BigInt!
    decimals: Int!
    name: String!
    symbol: String!
    isSuperToken: Boolean!

    """
    This indicates whether the token is a part of our resolver list.
    """
    isListed: Boolean!

    """
    The address of the underlying ERC20 token.
    """
    underlyingAddress: Bytes! # Underlying ERC20
    """
    The underlying ERC20 token for a SuperToken or
    null for a regular ERC20 token.
    """
    underlyingToken: Token
}

####################
#  Aggr. Entities  #
####################
"""
AccountTokenSnapshot: An aggregate entity which aggregates data on an account's
interaction with a `token`.
"""
type AccountTokenSnapshot @entity {
    """
    ID composed of: accountID-tokenID
    """
    id: ID!
    updatedAtTimestamp: BigInt!
    updatedAtBlockNumber: BigInt!
    # ---------------------------------- state ----------------------------------
    """
    The number of currently open streams.
    """
    totalNumberOfActiveStreams: Int!

    """
    The number of all-time closed streams.
    """
    totalNumberOfClosedStreams: Int!

    """
    The current (as of updatedAt) number of subscriptions with units allocated to them tied to this `account`.
    """
    totalSubscriptionsWithUnits: Int!

    """
    Counts all currently (as of updatedAt) approved subscriptions whether or not they have units.
    """
    totalApprovedSubscriptions: Int!

    """
    Balance of `account` as of `updatedAtTimestamp`/`updatedAtBlock`.
    """
    balanceUntilUpdatedAt: BigInt!

    """
    The total net flow rate of the `account` as of `updatedAtTimestamp`/`updatedAtBlock`.
    """
    totalNetFlowRate: BigInt!

    """
    The total inflow rate (receive flowRate per second) of the `account`.
    """
    totalInflowRate: BigInt!

    """
    The total outflow rate (send flowrate per second) of the `account`.
    """
    totalOutflowRate: BigInt!

    """
    The total amount of `token` streamed to this `account` until
    the `updatedAtTimestamp`/`updatedAtBlock`.
    """
    totalAmountStreamedUntilUpdatedAt: BigInt!

    """
    The total amount of `token` this `account` has transferred.
    """
    totalAmountTransferredUntilUpdatedAt: BigInt!
    # ---------------------------------- links ----------------------------------
    account: Account!
    token: Token!
}

"""
TokenStatistic: An aggregate entity which aggregates data of a single `token`.
"""
type TokenStatistic @entity {
    """
    ID: tokenID
    """
    id: ID!
    updatedAtTimestamp: BigInt!
    updatedAtBlockNumber: BigInt!
    # ---------------------------------- state ----------------------------------
    """
    The total number of currently active `token` streams.
    """
    totalNumberOfActiveStreams: Int!

    """
    The all-time number of closed streams.
    """
    totalNumberOfClosedStreams: Int!

    """
    The total number of Indexes created with `token`.
    """
    totalNumberOfIndexes: Int!

    """
    The total number of "active" (has greater than 0 units and has distributed it at
    least once) Indexes created with `token`.
    """
    totalNumberOfActiveIndexes: Int!

    """
    The number of subscriptions which have units allocated to them
    created with Indexes that distribute `token`.
    """
    totalSubscriptionsWithUnits: Int!

    """
    Counts all approved subscriptions whether or not they have units.
    """
    totalApprovedSubscriptions: Int!

    """
    The total outflow rate of the `token` (how much value is being moved).
    """
    totalOutflowRate: BigInt!

    """
    The all-time total amount streamed until the `updatedAtTimestamp`/`updatedAtBlock`.
    """
    totalAmountStreamedUntilUpdatedAt: BigInt!

    """
    The all-time total amount transferred until the `updatedAtTimestamp`/`updatedAtBlock`.
    """
    totalAmountTransferredUntilUpdatedAt: BigInt!

    """
    The all-time total amount distributed until the `updatedAtTimestamp`/`updatedAtBlock`.
    """
    totalAmountDistributedUntilUpdatedAt: BigInt!

    """
    The total supply of the token - this is impacted by users upgrading/downgrading their
    tokens.
    """
    totalSupply: BigInt!

    # ---------------------------------- links ----------------------------------
    token: Token!
}

####################
#  Internal Entity #
####################

type SFMeta @entity {
    """
    The id is the commit hash.
    """
    id: ID!
    timestamp: BigInt!
    blockNumber: BigInt!
    """
    Whether the branch is feature/dev/v1.
    """
    configuration: String!
    """
    The branch the current deployment is coming from.
    """
    branch: String!
}<|MERGE_RESOLUTION|>--- conflicted
+++ resolved
@@ -571,11 +571,7 @@
     name: String!
 
     """
-<<<<<<< HEAD
-    Holds the token, liquidatorAccount, penaltyAccount and bondAccount addresses.
-=======
     Holds the token, liquidatorAccount, penaltyAccount and rewardAccount addresses.
->>>>>>> 02a92cda
     """
     addresses: [Bytes!]!
     blockNumber: BigInt!
@@ -584,17 +580,10 @@
     agreementClass: Bytes!
     agreementId: Bytes!
     penaltyAccount: Bytes!
-<<<<<<< HEAD
-    bondAccount: Bytes!
-    rewardRecipientAccountDelta: BigInt!
-    penaltyAccountDelta: BigInt!
-    version: String!
-=======
     rewardAccount: Bytes!
     rewardAmount: BigInt!
     penaltyAccountBalanceDelta: BigInt!
     version: BigInt!
->>>>>>> 02a92cda
     liquidationType: Int!
 }
 
