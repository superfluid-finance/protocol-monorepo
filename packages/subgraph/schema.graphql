--- conflicted
+++ resolved
@@ -145,7 +145,6 @@
     amount: BigInt!
 }
 
-<<<<<<< HEAD
 type TokenTransfer implements Event @entity {
     id: ID!
     transaction: Transaction!
@@ -153,7 +152,8 @@
     to: AccountWithToken!
     value: BigInt!
     token: Token!
-=======
+}
+
 type indexUpdate implements Event @entity {
     id: ID!
     index: Index
@@ -209,5 +209,4 @@
     userData: Bytes
     units: BigInt
     transaction: Transaction!
->>>>>>> a3808b8a
 }