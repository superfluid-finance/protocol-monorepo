--- conflicted
+++ resolved
@@ -15,11 +15,7 @@
     readonly constantInflowNFTAddress: string;
 }
 
-<<<<<<< HEAD
-const ZERO_ADDRESS = "0x0000000000000000000000000000000000000000";
-=======
 const ADDRESS_ZERO = "0x0000000000000000000000000000000000000000";
->>>>>>> c33a29d0
 
 // script usage: npx ts-node ./scripts/buildNetworkConfig.ts <NETWORK_NAME>
 function main() {
@@ -36,7 +32,7 @@
         hostAddress: networkMetadata.contractsV1.host,
         cfaAddress: networkMetadata.contractsV1.cfaV1,
         idaAddress: networkMetadata.contractsV1.idaV1,
-        gdaAddress: networkMetadata.contractsV1.gdaV1 || ZERO_ADDRESS,
+        gdaAddress: networkMetadata.contractsV1.gdaV1 || ADDRESS_ZERO,
         superTokenFactoryAddress: networkMetadata.contractsV1.superTokenFactory,
         resolverV1Address: networkMetadata.contractsV1.resolver,
         nativeAssetSuperTokenAddress: networkMetadata.nativeTokenWrapper,
