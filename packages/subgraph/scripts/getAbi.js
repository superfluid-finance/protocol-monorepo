const fs = require("fs");
const path = require("path");

const contracts = [
    "ERC20",
    "IConstantFlowAgreementV1",
    "ISuperTokenFactory",
    "ISuperToken",
    "ISuperfluid",
    "Resolver",
    "IInstantDistributionAgreementV1",
    "IGeneralDistributionAgreementV1",
    "ISuperfluidPool",
    "SuperfluidGovernanceBase",
    "TestToken",
    "TOGA",
];

<<<<<<< HEAD
const directoryPath = path.join(__dirname, "../../ethereum-contracts/build/contracts");
=======
const directoryPath = path.join(
    __dirname,
    "../../ethereum-contracts/build/truffle"
);
>>>>>>> 2c696474

fs.mkdir("abis/", (err) => {
    if (err) return; //console.error(err);
    console.log("abis/ directory created");
});

fs.readdir(directoryPath, (err, files) => {
    if (err) return console.log(err);
    console.log("Fetched ABIs for the following contracts:");
    files.forEach((fileName) => {
        const contractName = fileName.split(".")[0];
        if (!contracts.includes(contractName)) return;
        const data = require(path.join(directoryPath, fileName));
        const abi = data.abi;
        fs.writeFile(`abis/${fileName}`, JSON.stringify(abi), (err) => {
            if (err) throw err;
            console.log(`- ${contractName}`);
        });
    });
});<|MERGE_RESOLUTION|>--- conflicted
+++ resolved
@@ -16,14 +16,10 @@
     "TOGA",
 ];
 
-<<<<<<< HEAD
-const directoryPath = path.join(__dirname, "../../ethereum-contracts/build/contracts");
-=======
 const directoryPath = path.join(
     __dirname,
     "../../ethereum-contracts/build/truffle"
 );
->>>>>>> 2c696474
 
 fs.mkdir("abis/", (err) => {
     if (err) return; //console.error(err);
