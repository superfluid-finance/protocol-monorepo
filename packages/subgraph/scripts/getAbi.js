--- conflicted
+++ resolved
@@ -16,14 +16,7 @@
     "TOGA",
 ];
 
-<<<<<<< HEAD
-const directoryPath = path.join(__dirname, "../../ethereum-contracts/build/contracts");
-=======
-const directoryPath = path.join(
-    __dirname,
-    "../../ethereum-contracts/build/truffle"
-);
->>>>>>> 14fe2520
+const directoryPath = path.join(__dirname, "../../ethereum-contracts/build/truffle");
 
 fs.mkdir("abis/", (err) => {
     if (err) return; //console.error(err);
