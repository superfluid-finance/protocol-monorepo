import { Address, BigInt, ethereum } from "@graphprotocol/graph-ts";
import { ISuperfluid as Superfluid } from "../generated/Host/ISuperfluid";
import {
    Account,
    AccountTokenSnapshot,
    AccountTokenSnapshotLog,
    FlowOperator,
    Index,
    IndexSubscription,
    Pool,
    PoolDistributor,
    PoolMember,
    ResolverEntry,
    Stream,
    StreamRevision,
    Token,
    TokenGovernanceConfig,
    TokenStatistic,
    TokenStatisticLog,
} from "../generated/schema";
import {
    BIG_INT_ZERO,
    createLogID,
    calculateMaybeCriticalAtTimestamp,
    getAccountTokenSnapshotID,
    getAmountStreamedSinceLastUpdatedAt,
    getFlowOperatorID,
    getIndexID,
    getOrder,
    getStreamID,
    getStreamRevisionID,
    getSubscriptionID,
    ZERO_ADDRESS,
    handleTokenRPCCalls,
    getPoolMemberID,
    getPoolDistributorID,
    getActiveStreamsDelta,
    getClosedStreamsDelta,
    MAX_UINT256,
} from "./utils";
import { SuperToken as SuperTokenTemplate } from "../generated/templates";
import { ISuperToken as SuperToken } from "../generated/templates/SuperToken/ISuperToken";
import {
    getHostAddress,
    getNativeAssetSuperTokenAddress,
    getResolverAddress,
} from "./addresses";
import { FlowUpdated } from "../generated/ConstantFlowAgreementV1/IConstantFlowAgreementV1";
import { log } from "matchstick-as";

/**************************************************************************
 * HOL initializer functions
 *************************************************************************/
/**
 * NOTE: ALWAYS CHECK ACCOUNT IS NOT ZERO_ADDRESS BEFORE CALLING THIS FUNCTION
 * Gets the Account entity with id or creates one with it. updatedAt is
 * updated each time any data associated with the user is updated.
 */
export function getOrInitAccount(
    accountAddress: Address,
    block: ethereum.Block
): Account {
    let account = Account.load(accountAddress.toHex());
    const hostAddress = getHostAddress();

    const currentTimestamp = block.timestamp;
    if (account == null) {
        const hostContract = Superfluid.bind(hostAddress);
        const appManifestResult =
            hostContract.try_getAppManifest(accountAddress);
        account = new Account(accountAddress.toHex());
        account.createdAtTimestamp = currentTimestamp;
        account.createdAtBlockNumber = block.number;
        account.updatedAtTimestamp = currentTimestamp;
        account.updatedAtBlockNumber = block.number;
        if (appManifestResult.reverted) {
            account.isSuperApp = false;
        } else {
            account.isSuperApp = appManifestResult.value.value0;
        }
        account.save();
    }
    return account as Account;
}

/**
 * Creates a HOL Token (SuperToken) entity if non exists.
 * We also create token stats in here if it doesn't exist yet.
 */
export function getOrInitSuperToken(
    event: ethereum.Event,
    tokenAddress: Address,
    triggeredByEventName: string
): Token {
    const tokenId = tokenAddress.toHex();
    const block = event.block;
    let token = Token.load(tokenId);
    if (tokenAddress.equals(ZERO_ADDRESS)) {
        return token as Token;
    }

    const currentTimestamp = block.timestamp;
    const resolverAddress = getResolverAddress();

    if (token == null) {
        // Note: this is necessary otherwise we will not be able to capture
        // template data source events.
        SuperTokenTemplate.create(tokenAddress);

        token = new Token(tokenId);
        token.createdAtTimestamp = currentTimestamp;
        token.createdAtBlockNumber = block.number;
        token.isSuperToken = true;
        token.name = "";
        token.symbol = "";

        const nativeAssetSuperTokenAddress = getNativeAssetSuperTokenAddress();
        token.isNativeAssetSuperToken = tokenAddress.equals(
            nativeAssetSuperTokenAddress
        );

        token = handleTokenRPCCalls(token, resolverAddress);
        token.isListed = false;
        const underlyingAddress = token.underlyingAddress;
        token.underlyingToken = underlyingAddress.toHexString();

        token.save();

        // Note: we initialize and create tokenStatistic whenever we create a
        // token as well.
        let tokenStatistic = getOrInitTokenStatistic(tokenAddress, block);
        tokenStatistic.save();

        // Per our TokenStatistic Invariant: whenever we create TokenStatistic, we must create TokenStatisticLog
        _createTokenStatisticLogEntity(
            event,
            tokenAddress,
            triggeredByEventName
        );

        // If the token has an underlying ERC20, we create a token entity for it.
        if (
            underlyingAddress.notEqual(ZERO_ADDRESS) &&
            Token.load(token.underlyingAddress.toHex()) == null
        ) {
            let address = Address.fromString(underlyingAddress.toHexString());
            getOrInitToken(address, block, resolverAddress);
        }
        return token as Token;
    }

    // @note - this is currently being called every single time to handle list/unlist of tokens
    // because we don't have the Resolver Set event on some networks
    // We can remove this once we have migrated data to a new resolver which emits this event on
    // all networks.
    token = handleTokenRPCCalls(token, resolverAddress);

    token.save();

    return token as Token;
}

export function getOrInitTokenGovernanceConfig(
    block: ethereum.Block,
    superTokenAddress: Address
): TokenGovernanceConfig {
    if (superTokenAddress.equals(ZERO_ADDRESS)) {
        let governanceConfig = TokenGovernanceConfig.load(
            ZERO_ADDRESS.toHexString()
        );
        if (governanceConfig == null) {
            governanceConfig = new TokenGovernanceConfig(
                ZERO_ADDRESS.toHexString()
            );
            governanceConfig.createdAtTimestamp = block.timestamp;
            governanceConfig.createdAtBlockNumber = block.number;
            governanceConfig.updatedAtBlockNumber = block.number;
            governanceConfig.updatedAtTimestamp = block.timestamp;
            governanceConfig.isDefault = true;
            governanceConfig.rewardAddress = ZERO_ADDRESS;
            governanceConfig.liquidationPeriod = BIG_INT_ZERO;
            governanceConfig.patricianPeriod = BIG_INT_ZERO;
            governanceConfig.minimumDeposit = BIG_INT_ZERO;

            governanceConfig.save();
        }
        return governanceConfig;
    } else {
        let governanceConfig = TokenGovernanceConfig.load(
            superTokenAddress.toHexString()
        );
        if (governanceConfig == null) {
            governanceConfig = new TokenGovernanceConfig(
                superTokenAddress.toHexString()
            );
            governanceConfig.createdAtTimestamp = block.timestamp;
            governanceConfig.createdAtBlockNumber = block.number;
            governanceConfig.updatedAtBlockNumber = block.number;
            governanceConfig.updatedAtTimestamp = block.timestamp;
            governanceConfig.isDefault = false;
            governanceConfig.rewardAddress = null;
            governanceConfig.liquidationPeriod = null;
            governanceConfig.patricianPeriod = null;
            governanceConfig.minimumDeposit = null;
            governanceConfig.token = superTokenAddress.toHexString();

            governanceConfig.save();
        }
        return governanceConfig;
    }
}

/**
 * Create a token entity for regular ERC20 tokens.
 * These are the underlying tokens for
 */
export function getOrInitToken(
    tokenAddress: Address,
    block: ethereum.Block,
    resolverAddress: Address
): void {
    const tokenId = tokenAddress.toHex();
    let token = new Token(tokenId);

    if (tokenAddress.equals(ZERO_ADDRESS)) {
        return;
    }

    token.createdAtTimestamp = block.timestamp;
    token.decimals = 0;
    token.name = "";
    token.symbol = "";
    token.createdAtBlockNumber = block.number;
    token.isSuperToken = false;
    token.isNativeAssetSuperToken = false;
    token.isListed = false;

    token = handleTokenRPCCalls(token, resolverAddress);
    token.save();
}

/**
 * Gets or initializes the Stream Revision helper entity.
 */
export function getOrInitStreamRevision(
    senderAddress: Address,
    recipientAddress: Address,
    tokenAddress: Address
): StreamRevision {
    const streamRevisionId = getStreamRevisionID(
        senderAddress,
        recipientAddress,
        tokenAddress
    );
    let streamRevision = StreamRevision.load(streamRevisionId);
    if (streamRevision == null) {
        streamRevision = new StreamRevision(streamRevisionId);
        streamRevision.revisionIndex = 0;
        streamRevision.periodRevisionIndex = 0;
    }
    return streamRevision as StreamRevision;
}

/**
 * Gets or initializes a Stream, always sets the updatedAt.
 * NOTE: this is only called in one place in handleFlowUpdated
 * and we always save the Stream entity OUTSIDE of this function
 * after initializing it here.
 */
export function getOrInitStream(event: FlowUpdated): Stream {
    // Create accounts if they do not exist
    getOrInitAccount(event.params.sender, event.block);
    getOrInitAccount(event.params.receiver, event.block);

    // Create a streamRevision entity for this stream if one doesn't exist.
    const streamRevision = getOrInitStreamRevision(
        event.params.sender,
        event.params.receiver,
        event.params.token
    );
    const id = getStreamID(
        event.params.sender,
        event.params.receiver,
        event.params.token,
        streamRevision.revisionIndex
    );

    // set stream id
    streamRevision.mostRecentStream = id;
    streamRevision.save();

    let stream = Stream.load(id);
    if (stream == null) {
        const currentTimestamp = event.block.timestamp;
        stream = new Stream(id);
        stream.createdAtTimestamp = currentTimestamp;
        stream.createdAtBlockNumber = event.block.number;
        stream.token = event.params.token.toHex();
        stream.sender = event.params.sender.toHex();
        stream.receiver = event.params.receiver.toHex();
        stream.currentFlowRate = BigInt.fromI32(0);
        stream.deposit = BigInt.fromI32(0);
        stream.streamedUntilUpdatedAt = BigInt.fromI32(0);
        stream.updatedAtTimestamp = currentTimestamp;
        stream.updatedAtBlockNumber = event.block.number;
        stream.userData = event.params.userData;

        // Check if token exists and create here if not.
        // handles chain "native" tokens (e.g. ETH, MATIC, xDAI)
        // also handles the fact that custom super tokens are
        // initialized after event is first initialized
        getOrInitSuperToken(event, event.params.token, "FlowUpdated");
    }
    return stream as Stream;
}

export function getOrInitFlowOperator(
    block: ethereum.Block,
    flowOperatorAddress: Address,
    tokenAddress: Address,
    senderAddress: Address
): FlowOperator {
    const flowOperatorId = getFlowOperatorID(
        flowOperatorAddress,
        tokenAddress,
        senderAddress
    );
    const currentTimestamp = block.timestamp;
    let flowOperatorEntity = FlowOperator.load(flowOperatorId);
    if (flowOperatorEntity == null) {
        flowOperatorEntity = new FlowOperator(flowOperatorId);
        flowOperatorEntity.createdAtBlockNumber = block.number;
        flowOperatorEntity.createdAtTimestamp = currentTimestamp;
        flowOperatorEntity.permissions = 0;
        flowOperatorEntity.flowRateAllowanceGranted = BigInt.fromI32(0);
        flowOperatorEntity.allowance = BigInt.fromI32(0);
        flowOperatorEntity.flowRateAllowanceRemaining = BigInt.fromI32(0);
        flowOperatorEntity.token = tokenAddress.toHex();

        // https://github.com/superfluid-finance/protocol-monorepo/issues/1397
        const sender = getOrInitAccount(senderAddress, block);
        flowOperatorEntity.sender = sender.id;

        // https://github.com/superfluid-finance/protocol-monorepo/issues/1397
        const accountTokenSnapshot = getOrInitAccountTokenSnapshot(
            senderAddress,
            tokenAddress,
            block
        );
        flowOperatorEntity.accountTokenSnapshot = accountTokenSnapshot.id;
        flowOperatorEntity.flowOperator = flowOperatorAddress;
        flowOperatorEntity.updatedAtBlockNumber = block.number;
        flowOperatorEntity.updatedAtTimestamp = currentTimestamp;
        flowOperatorEntity.save();
    }
    flowOperatorEntity.updatedAtBlockNumber = block.number;
    flowOperatorEntity.updatedAtTimestamp = currentTimestamp;

    return flowOperatorEntity;
}

/**
 * Gets or initializes an Index, always sets the updatedAt.
 */
export function getOrInitIndex(
    event: ethereum.Event,
    publisherAddress: Address,
    tokenAddress: Address,
    indexId: BigInt,
    indexCreatedId: string,
    triggeredByEventName: string
): Index {
    const indexEntityId = getIndexID(publisherAddress, tokenAddress, indexId);
    const block = event.block;
    const currentTimestamp = block.timestamp;
    let index = Index.load(indexEntityId);
    if (index == null) {
        const publisherId = publisherAddress.toHex();
        const tokenId = tokenAddress.toHex();
        index = new Index(indexEntityId);
        index.createdAtTimestamp = currentTimestamp;
        index.createdAtBlockNumber = block.number;

        index.updatedAtTimestamp = currentTimestamp;
        index.updatedAtBlockNumber = block.number;
        index.indexId = indexId;
        index.indexValue = BIG_INT_ZERO;
        index.totalSubscriptionsWithUnits = 0;
        index.totalUnitsPending = BIG_INT_ZERO;
        index.totalUnitsApproved = BIG_INT_ZERO;
        index.totalUnits = BIG_INT_ZERO;
        index.totalAmountDistributedUntilUpdatedAt = BIG_INT_ZERO;
        index.token = tokenId;
        index.publisher = publisherId;
        index.indexCreatedEvent = indexCreatedId;
        index.save();

        getOrInitAccount(publisherAddress, block);

        // NOTE: we must check if token exists and create here
        // if not. for SETH tokens (e.g. ETH, MATIC, xDAI)
        getOrInitSuperToken(event, tokenAddress, triggeredByEventName);
    }
    index.updatedAtTimestamp = currentTimestamp;
    index.updatedAtBlockNumber = block.number;
    return index as Index;
}

/**
 * Gets or initializes a Subscription, always sets the updatedAt.
 */
export function getOrInitSubscription(
    event: ethereum.Event,
    subscriberAddress: Address,
    publisherAddress: Address,
    tokenAddress: Address,
    indexId: BigInt,
    triggeredByEventName: string
): IndexSubscription {
    const subscriptionId = getSubscriptionID(
        subscriberAddress,
        publisherAddress,
        tokenAddress,
        indexId
    );
    let subscription = IndexSubscription.load(subscriptionId);
    const indexEntityId = getIndexID(publisherAddress, tokenAddress, indexId);
    const block = event.block;
    const currentTimestamp = block.timestamp;

    if (subscription == null) {
        const index = getOrInitIndex(
            event,
            publisherAddress,
            tokenAddress,
            indexId,
            "",
            triggeredByEventName
        );

        subscription = new IndexSubscription(subscriptionId);
        subscription.createdAtTimestamp = currentTimestamp;
        subscription.createdAtBlockNumber = block.number;
        subscription.subscriber = subscriberAddress.toHex();
        subscription.approved = false;
        subscription.units = BIG_INT_ZERO;
        subscription.totalAmountReceivedUntilUpdatedAt = BIG_INT_ZERO;
        subscription.indexValueUntilUpdatedAt = index.indexValue;
        subscription.index = indexEntityId;
        subscription.updatedAtTimestamp = currentTimestamp;
        subscription.updatedAtBlockNumber = block.number;
        subscription.save();

        getOrInitAccount(subscriberAddress, block);
    }
    subscription.updatedAtTimestamp = currentTimestamp;
    subscription.updatedAtBlockNumber = block.number;
    return subscription as IndexSubscription;
}

export function getOrInitResolverEntry(
    id: string,
    target: Address,
    block: ethereum.Block
): ResolverEntry {
    let resolverEntry = ResolverEntry.load(id);

    if (resolverEntry == null) {
        resolverEntry = new ResolverEntry(id);
        resolverEntry.createdAtBlockNumber = block.number;
        resolverEntry.createdAtTimestamp = block.timestamp;
        resolverEntry.targetAddress = target;

        const superToken = Token.load(target.toHex());
        resolverEntry.isToken = superToken != null;
    }
    resolverEntry.updatedAtBlockNumber = block.number;
    resolverEntry.updatedAtTimestamp = block.timestamp;
    resolverEntry.isListed = target.notEqual(ZERO_ADDRESS);

    resolverEntry.save();
    return resolverEntry as ResolverEntry;
}

export function getOrInitPool(event: ethereum.Event, poolId: string): Pool {
    // get existing pool
    let pool = Pool.load(poolId);

    // init new pool if non-existent
    if (pool == null) {
        pool = new Pool(poolId);
        pool.createdAtTimestamp = event.block.timestamp;
        pool.createdAtBlockNumber = event.block.number;
        pool.updatedAtTimestamp = event.block.timestamp;
        pool.updatedAtBlockNumber = event.block.number;

        pool.totalUnits = BIG_INT_ZERO;
        pool.totalConnectedUnits = BIG_INT_ZERO;
        pool.totalDisconnectedUnits = BIG_INT_ZERO;
        pool.totalAmountInstantlyDistributedUntilUpdatedAt = BIG_INT_ZERO;
        pool.totalAmountFlowedDistributedUntilUpdatedAt = BIG_INT_ZERO;
        pool.totalAmountDistributedUntilUpdatedAt = BIG_INT_ZERO;
        pool.totalFlowAdjustmentAmountDistributedUntilUpdatedAt = BIG_INT_ZERO;

        pool.perUnitSettledValue = BIG_INT_ZERO;
        pool.perUnitFlowRate = BIG_INT_ZERO;

        pool.totalMembers = 0;
        pool.totalConnectedMembers = 0;
        pool.totalDisconnectedMembers = 0;
        pool.adjustmentFlowRate = BIG_INT_ZERO;
        pool.flowRate = BIG_INT_ZERO;
        pool.totalBuffer = BIG_INT_ZERO;
        pool.token = ZERO_ADDRESS.toHex();
        pool.admin = ZERO_ADDRESS.toHex();
    }

    return pool;
}

export function updatePoolTotalAmountFlowedAndDistributed(
    event: ethereum.Event,
    pool: Pool
): Pool {
    const timeDelta = event.block.timestamp.minus(pool.updatedAtTimestamp);
    const amountFlowedSinceLastUpdate = pool.flowRate.times(timeDelta);

    pool.updatedAtBlockNumber = event.block.number;
    pool.updatedAtTimestamp = event.block.timestamp;

    pool.totalAmountFlowedDistributedUntilUpdatedAt =
        pool.totalAmountFlowedDistributedUntilUpdatedAt.plus(
            amountFlowedSinceLastUpdate
        );
    pool.totalAmountDistributedUntilUpdatedAt =
        pool.totalAmountDistributedUntilUpdatedAt.plus(
            amountFlowedSinceLastUpdate
        );

    pool.save();

    return pool;
}

export function getOrInitOrUpdatePoolMember(
    event: ethereum.Event,
    poolAddress: Address,
    poolMemberAddress: Address
): PoolMember {
    const poolMemberID = getPoolMemberID(poolAddress, poolMemberAddress);
    let poolMember = PoolMember.load(poolMemberID);

    if (poolMember == null) {
        poolMember = new PoolMember(poolMemberID);
        poolMember.createdAtTimestamp = event.block.timestamp;
        poolMember.createdAtBlockNumber = event.block.number;
        
        poolMember.units = BIG_INT_ZERO;
        poolMember.isConnected = false;
        poolMember.totalAmountClaimed = BIG_INT_ZERO;
        poolMember.poolTotalAmountDistributedUntilUpdatedAt = BIG_INT_ZERO;
        poolMember.totalAmountReceivedUntilUpdatedAt = BIG_INT_ZERO;
<<<<<<< HEAD

        poolMember.syncedPerUnitSettledValue = BIG_INT_ZERO;
        poolMember.syncedPerUnitFlowRate = BIG_INT_ZERO;

=======
        
>>>>>>> a58cf6be
        poolMember.account = poolMemberAddress.toHex();
        poolMember.pool = poolAddress.toHex();
    }
    poolMember.updatedAtTimestamp = event.block.timestamp;
    poolMember.updatedAtBlockNumber = event.block.number;
    
    return poolMember;
}

export function getOrInitPoolDistributor(
    event: ethereum.Event,
    poolAddress: Address,
    poolDistributorAddress: Address
): PoolDistributor {
    const poolDistributorID = getPoolDistributorID(
        poolAddress,
        poolDistributorAddress
    );
    let poolDistributor = PoolDistributor.load(poolDistributorID);

    if (poolDistributor == null) {
        poolDistributor = new PoolDistributor(poolDistributorID);
        poolDistributor.createdAtTimestamp = event.block.timestamp;
        poolDistributor.createdAtBlockNumber = event.block.number;
        poolDistributor.updatedAtTimestamp = event.block.timestamp;
        poolDistributor.updatedAtBlockNumber = event.block.number;

        poolDistributor.totalAmountInstantlyDistributedUntilUpdatedAt =
            BIG_INT_ZERO;
        poolDistributor.totalAmountFlowedDistributedUntilUpdatedAt =
            BIG_INT_ZERO;
        poolDistributor.totalAmountDistributedUntilUpdatedAt = BIG_INT_ZERO;
        poolDistributor.totalBuffer = BIG_INT_ZERO;
        poolDistributor.flowRate = BIG_INT_ZERO;

        poolDistributor.account = poolDistributorAddress.toHex();
        poolDistributor.pool = poolAddress.toHex();
    }

    return poolDistributor;
}
export function updatePoolDistributorTotalAmountFlowedAndDistributed(
    event: ethereum.Event,
    poolDistributor: PoolDistributor
): PoolDistributor {
    const timeDelta = event.block.timestamp.minus(
        poolDistributor.updatedAtTimestamp
    );
    const amountFlowedSinceLastUpdate =
        poolDistributor.flowRate.times(timeDelta);

    poolDistributor.updatedAtBlockNumber = event.block.number;
    poolDistributor.updatedAtTimestamp = event.block.timestamp;

    poolDistributor.totalAmountFlowedDistributedUntilUpdatedAt =
        poolDistributor.totalAmountFlowedDistributedUntilUpdatedAt.plus(
            amountFlowedSinceLastUpdate
        );
    poolDistributor.totalAmountDistributedUntilUpdatedAt =
        poolDistributor.totalAmountDistributedUntilUpdatedAt.plus(
            amountFlowedSinceLastUpdate
        );

    poolDistributor.save();

    return poolDistributor;
}

/**************************************************************************
 * Aggregate initializer functions
 *************************************************************************/
export function getOrInitAccountTokenSnapshot(
    accountAddress: Address,
    tokenAddress: Address,
    block: ethereum.Block
): AccountTokenSnapshot {
    const atsId = getAccountTokenSnapshotID(accountAddress, tokenAddress);
    let accountTokenSnapshot = AccountTokenSnapshot.load(atsId);

if (accountTokenSnapshot == null) {
        accountTokenSnapshot = new AccountTokenSnapshot(atsId);
        accountTokenSnapshot.updatedAtTimestamp = block.timestamp;
        accountTokenSnapshot.updatedAtBlockNumber = block.number;
        accountTokenSnapshot.totalNumberOfActiveStreams = 0;
        accountTokenSnapshot.totalCFANumberOfActiveStreams = 0;
        accountTokenSnapshot.totalGDANumberOfActiveStreams = 0;
        accountTokenSnapshot.activeIncomingStreamCount = 0;
        accountTokenSnapshot.activeOutgoingStreamCount = 0;
        accountTokenSnapshot.activeCFAOutgoingStreamCount = 0;
        accountTokenSnapshot.activeGDAOutgoingStreamCount = 0;
        accountTokenSnapshot.inactiveIncomingStreamCount = 0;
        accountTokenSnapshot.inactiveOutgoingStreamCount = 0;
        accountTokenSnapshot.inactiveCFAOutgoingStreamCount = 0;
        accountTokenSnapshot.inactiveGDAOutgoingStreamCount = 0;
        accountTokenSnapshot.totalNumberOfClosedStreams = 0;
        accountTokenSnapshot.totalCFANumberOfClosedStreams = 0;
        accountTokenSnapshot.totalGDANumberOfClosedStreams = 0;
        accountTokenSnapshot.isLiquidationEstimateOptimistic = false;
        accountTokenSnapshot.totalSubscriptionsWithUnits = 0;
        accountTokenSnapshot.totalApprovedSubscriptions = 0;
        accountTokenSnapshot.totalMembershipsWithUnits = 0;
        accountTokenSnapshot.totalConnectedMemberships = 0;
        accountTokenSnapshot.balanceUntilUpdatedAt = BIG_INT_ZERO;
        accountTokenSnapshot.totalNetFlowRate = BIG_INT_ZERO;
        accountTokenSnapshot.totalCFANetFlowRate = BIG_INT_ZERO;
        accountTokenSnapshot.totalInflowRate = BIG_INT_ZERO;
        accountTokenSnapshot.totalOutflowRate = BIG_INT_ZERO;
        accountTokenSnapshot.totalCFAOutflowRate = BIG_INT_ZERO;
        accountTokenSnapshot.totalGDAOutflowRate = BIG_INT_ZERO;
        accountTokenSnapshot.totalAmountStreamedInUntilUpdatedAt = BIG_INT_ZERO;
        accountTokenSnapshot.totalAmountStreamedOutUntilUpdatedAt =
            BIG_INT_ZERO;
        accountTokenSnapshot.totalCFAAmountStreamedOutUntilUpdatedAt =
            BIG_INT_ZERO;
        accountTokenSnapshot.totalAmountStreamedUntilUpdatedAt = BIG_INT_ZERO;
        accountTokenSnapshot.totalCFAAmountStreamedUntilUpdatedAt =
            BIG_INT_ZERO;
        accountTokenSnapshot.totalAmountTransferredUntilUpdatedAt =
            BIG_INT_ZERO;
        accountTokenSnapshot.totalDeposit = BIG_INT_ZERO;
        accountTokenSnapshot.totalCFADeposit = BIG_INT_ZERO;
        accountTokenSnapshot.totalGDADeposit = BIG_INT_ZERO;
        accountTokenSnapshot.maybeCriticalAtTimestamp = null;
        accountTokenSnapshot.account = accountAddress.toHex();
        accountTokenSnapshot.token = tokenAddress.toHex();
        accountTokenSnapshot.save();

        const tokenStatistic = getOrInitTokenStatistic(tokenAddress, block);
        tokenStatistic.totalNumberOfAccounts = tokenStatistic.totalNumberOfAccounts + 1;
        tokenStatistic.save();

    }

    return accountTokenSnapshot as AccountTokenSnapshot;
}

export function _createAccountTokenSnapshotLogEntity(
    event: ethereum.Event,
    accountAddress: Address,
    tokenAddress: Address,
    eventName: string
): void {
    if (accountAddress.equals(ZERO_ADDRESS)) {
        return;
    }
    const ats = getOrInitAccountTokenSnapshot(
        accountAddress,
        tokenAddress,
        event.block
    );
    // Transaction
    const atsLog = new AccountTokenSnapshotLog(
        createLogID("ATSLog", ats.id, event)
    );
    atsLog.transactionHash = event.transaction.hash;
    atsLog.timestamp = event.block.timestamp;
    atsLog.order = getOrder(event.block.number, event.logIndex);
    atsLog.blockNumber = event.block.number;
    atsLog.logIndex = event.logIndex;
    atsLog.triggeredByEventName = eventName;
    // Account token snapshot state
    atsLog.totalNumberOfActiveStreams = ats.totalNumberOfActiveStreams;
    atsLog.totalCFANumberOfActiveStreams = ats.totalCFANumberOfActiveStreams;
    atsLog.totalGDANumberOfActiveStreams = ats.totalGDANumberOfActiveStreams;
    atsLog.activeIncomingStreamCount = ats.activeIncomingStreamCount;
    atsLog.activeOutgoingStreamCount = ats.activeOutgoingStreamCount;
    atsLog.activeCFAOutgoingStreamCount = ats.activeCFAOutgoingStreamCount;
    atsLog.activeGDAOutgoingStreamCount = ats.activeGDAOutgoingStreamCount;
    atsLog.totalNumberOfClosedStreams = ats.totalNumberOfClosedStreams;
    atsLog.totalCFANumberOfClosedStreams = ats.totalCFANumberOfClosedStreams;
    atsLog.totalGDANumberOfClosedStreams = ats.totalGDANumberOfClosedStreams;
    atsLog.inactiveIncomingStreamCount = ats.inactiveIncomingStreamCount;
    atsLog.inactiveOutgoingStreamCount = ats.inactiveOutgoingStreamCount;
    atsLog.inactiveCFAOutgoingStreamCount = ats.inactiveCFAOutgoingStreamCount;
    atsLog.inactiveGDAOutgoingStreamCount = ats.inactiveGDAOutgoingStreamCount;
    atsLog.totalSubscriptionsWithUnits = ats.totalSubscriptionsWithUnits;
    atsLog.totalApprovedSubscriptions = ats.totalApprovedSubscriptions;
    atsLog.totalMembershipsWithUnits = ats.totalMembershipsWithUnits;
    atsLog.totalConnectedMemberships = ats.totalConnectedMemberships;
    atsLog.balance = ats.balanceUntilUpdatedAt;
    atsLog.totalNetFlowRate = ats.totalNetFlowRate;
    atsLog.totalCFANetFlowRate = ats.totalCFANetFlowRate;
    atsLog.totalInflowRate = ats.totalInflowRate;
    atsLog.totalOutflowRate = ats.totalOutflowRate;
    atsLog.totalCFAOutflowRate = ats.totalCFAOutflowRate;
    atsLog.totalGDAOutflowRate = ats.totalGDAOutflowRate;
    atsLog.totalAmountStreamed = ats.totalAmountStreamedUntilUpdatedAt;
    atsLog.totalCFAAmountStreamed = ats.totalCFAAmountStreamedUntilUpdatedAt;
    atsLog.totalAmountStreamedIn = ats.totalAmountStreamedInUntilUpdatedAt;
    atsLog.totalAmountStreamedOut = ats.totalAmountStreamedOutUntilUpdatedAt;
    atsLog.totalCFAAmountStreamedOut =
        ats.totalCFAAmountStreamedOutUntilUpdatedAt;
    atsLog.totalAmountTransferred = ats.totalAmountTransferredUntilUpdatedAt;
    atsLog.totalDeposit = ats.totalDeposit;
    atsLog.totalCFADeposit = ats.totalCFADeposit;
    atsLog.totalGDADeposit = ats.totalGDADeposit;
    atsLog.maybeCriticalAtTimestamp = ats.maybeCriticalAtTimestamp;
    atsLog.account = ats.account;
    atsLog.token = ats.token;
    atsLog.accountTokenSnapshot = ats.id;
    atsLog.save();
}

export function getOrInitTokenStatistic(
    tokenAddress: Address,
    block: ethereum.Block
): TokenStatistic {
    const tokenId = tokenAddress.toHex();
    let tokenStatistic = TokenStatistic.load(tokenId);
    if (tokenStatistic == null) {
        tokenStatistic = new TokenStatistic(tokenId);
        tokenStatistic.updatedAtTimestamp = block.timestamp;
        tokenStatistic.updatedAtBlockNumber = block.number;
        tokenStatistic.totalNumberOfActiveStreams = 0;
        tokenStatistic.totalCFANumberOfActiveStreams = 0;
        tokenStatistic.totalGDANumberOfActiveStreams = 0;
        tokenStatistic.totalNumberOfClosedStreams = 0;
        tokenStatistic.totalCFANumberOfClosedStreams = 0;
        tokenStatistic.totalGDANumberOfClosedStreams = 0;
        tokenStatistic.totalNumberOfIndexes = 0;
        tokenStatistic.totalNumberOfActiveIndexes = 0;
        tokenStatistic.totalSubscriptionsWithUnits = 0;
        tokenStatistic.totalApprovedSubscriptions = 0;
        tokenStatistic.totalNumberOfPools = 0;
        tokenStatistic.totalNumberOfActivePools = 0;
        tokenStatistic.totalMembershipsWithUnits = 0;
        tokenStatistic.totalConnectedMemberships = 0;
        tokenStatistic.totalOutflowRate = BIG_INT_ZERO;
        tokenStatistic.totalCFAOutflowRate = BIG_INT_ZERO;
        tokenStatistic.totalGDAOutflowRate = BIG_INT_ZERO;
        tokenStatistic.totalNumberOfAccounts = 0;
        tokenStatistic.totalAmountStreamedUntilUpdatedAt = BIG_INT_ZERO;
        tokenStatistic.totalCFAAmountStreamedUntilUpdatedAt = BIG_INT_ZERO;
        tokenStatistic.totalAmountTransferredUntilUpdatedAt = BIG_INT_ZERO;
        tokenStatistic.totalAmountDistributedUntilUpdatedAt = BIG_INT_ZERO;
        tokenStatistic.totalSupply = BIG_INT_ZERO;
        tokenStatistic.totalDeposit = BIG_INT_ZERO;
        tokenStatistic.totalCFADeposit = BIG_INT_ZERO;
        tokenStatistic.totalGDADeposit = BIG_INT_ZERO;
        tokenStatistic.totalNumberOfHolders = 0;
        tokenStatistic.token = tokenId;
        tokenStatistic.save();
    }
    return tokenStatistic as TokenStatistic;
}

export function _createTokenStatisticLogEntity(
    event: ethereum.Event,
    tokenAddress: Address,
    eventName: string
): void {
    const tokenStatistic = getOrInitTokenStatistic(tokenAddress, event.block);
    const tokenStatisticLog = new TokenStatisticLog(
        createLogID("TSLog", tokenStatistic.id, event)
    );

    // Transaction Data
    tokenStatisticLog.timestamp = event.block.timestamp;
    tokenStatisticLog.blockNumber = event.block.number;
    tokenStatisticLog.transactionHash = event.transaction.hash;
    tokenStatisticLog.logIndex = event.logIndex;
    tokenStatisticLog.order = getOrder(event.block.number, event.logIndex);
    tokenStatisticLog.triggeredByEventName = eventName;

    // Token Statistic State
    tokenStatisticLog.totalNumberOfActiveStreams =
        tokenStatistic.totalNumberOfActiveStreams;
    tokenStatisticLog.totalCFANumberOfActiveStreams =
        tokenStatistic.totalCFANumberOfActiveStreams;
    tokenStatisticLog.totalGDANumberOfActiveStreams =
        tokenStatistic.totalGDANumberOfActiveStreams;
    tokenStatisticLog.totalNumberOfClosedStreams =
        tokenStatistic.totalNumberOfClosedStreams;
    tokenStatisticLog.totalCFANumberOfClosedStreams =
        tokenStatistic.totalCFANumberOfClosedStreams;
    tokenStatisticLog.totalGDANumberOfClosedStreams =
        tokenStatistic.totalGDANumberOfClosedStreams;
    tokenStatisticLog.totalNumberOfIndexes =
        tokenStatistic.totalNumberOfIndexes;
    tokenStatisticLog.totalNumberOfActiveIndexes =
        tokenStatistic.totalNumberOfActiveIndexes;
    tokenStatisticLog.totalSubscriptionsWithUnits =
        tokenStatistic.totalSubscriptionsWithUnits;
    tokenStatisticLog.totalApprovedSubscriptions =
        tokenStatistic.totalApprovedSubscriptions;
    tokenStatisticLog.totalNumberOfPools = tokenStatistic.totalNumberOfPools;
    tokenStatisticLog.totalNumberOfActivePools =
        tokenStatistic.totalNumberOfActivePools;
    tokenStatisticLog.totalMembershipsWithUnits =
        tokenStatistic.totalMembershipsWithUnits;
    tokenStatisticLog.totalConnectedMemberships =
        tokenStatistic.totalConnectedMemberships;
    tokenStatisticLog.totalDeposit = tokenStatistic.totalDeposit;
    tokenStatisticLog.totalCFADeposit = tokenStatistic.totalCFADeposit;
    tokenStatisticLog.totalGDADeposit = tokenStatistic.totalGDADeposit;
    tokenStatisticLog.totalOutflowRate = tokenStatistic.totalOutflowRate;
    tokenStatisticLog.totalCFAOutflowRate = tokenStatistic.totalCFAOutflowRate;
    tokenStatisticLog.totalGDAOutflowRate = tokenStatistic.totalGDAOutflowRate;
    tokenStatisticLog.totalAmountStreamed =
        tokenStatistic.totalAmountStreamedUntilUpdatedAt;
    tokenStatisticLog.totalCFAAmountStreamed =
        tokenStatistic.totalCFAAmountStreamedUntilUpdatedAt;
    tokenStatisticLog.totalAmountTransferred =
        tokenStatistic.totalAmountTransferredUntilUpdatedAt;
    tokenStatisticLog.totalAmountDistributed =
        tokenStatistic.totalAmountDistributedUntilUpdatedAt;
    tokenStatisticLog.totalSupply = tokenStatistic.totalSupply;
    tokenStatisticLog.token = tokenStatistic.token;
    tokenStatisticLog.totalNumberOfAccounts = tokenStatistic.totalNumberOfAccounts;
    tokenStatisticLog.totalNumberOfHolders  = tokenStatistic.totalNumberOfHolders;
    tokenStatisticLog.tokenStatistic = tokenStatistic.id;
    tokenStatisticLog.save();
}

/**************************************************************************
 * HOL Entities Updater functions
 *************************************************************************/

/**
 * Updates the Account entities updatedAt property.
 */
export function updateAccountUpdatedAt(
    accountAddress: Address,
    block: ethereum.Block
): void {
    const account = getOrInitAccount(accountAddress, block);
    account.updatedAtTimestamp = block.timestamp;
    account.updatedAtBlockNumber = block.number;
    account.save();
}

/**************************************************************************
 * Aggregate Entities Updater functions
 *************************************************************************/

/**
 * Updates ATS and TokenStats distribution agreement data (IDA or GDA).
 */
export function updateAggregateDistributionAgreementData(
    accountAddress: Address,
    tokenAddress: Address,
    subscriptionWithUnitsExists: boolean,
    subscriptionApproved: boolean,
    isIncrementingSubWithUnits: boolean,
    isRevokingSubscription: boolean,
    isDeletingSubscription: boolean,
    isApproving: boolean,
    block: ethereum.Block,
    isIDA: boolean
): void {
    const totalSubscriptionWithUnitsDelta =
        // we only decrement if the subscription exists and we are deleting
        isDeletingSubscription && subscriptionWithUnitsExists
            ? -1
            : // we only increment if the subscription does not exist and we are incrementing
            isIncrementingSubWithUnits && !subscriptionWithUnitsExists
            ? 1
            : 0;

    const totalApprovedSubscriptionsDelta = isApproving
        ? 1
        : isRevokingSubscription && subscriptionApproved
        ? -1
        : 0;

    // update ATS Subscription data
    const accountTokenSnapshot = getOrInitAccountTokenSnapshot(
        accountAddress,
        tokenAddress,
        block
    );

    if (isIDA) {
        accountTokenSnapshot.totalSubscriptionsWithUnits =
            accountTokenSnapshot.totalSubscriptionsWithUnits +
            totalSubscriptionWithUnitsDelta;
        accountTokenSnapshot.totalApprovedSubscriptions =
            accountTokenSnapshot.totalApprovedSubscriptions +
            totalApprovedSubscriptionsDelta;
    } else {
        accountTokenSnapshot.totalMembershipsWithUnits =
            accountTokenSnapshot.totalMembershipsWithUnits +
            totalSubscriptionWithUnitsDelta;
        accountTokenSnapshot.totalConnectedMemberships =
            accountTokenSnapshot.totalConnectedMemberships +
            totalApprovedSubscriptionsDelta;
    }

    accountTokenSnapshot.isLiquidationEstimateOptimistic =
        accountTokenSnapshot.totalSubscriptionsWithUnits > 0 ||
        accountTokenSnapshot.totalMembershipsWithUnits > 0;
    accountTokenSnapshot.updatedAtTimestamp = block.timestamp;
    accountTokenSnapshot.updatedAtBlockNumber = block.number;
    accountTokenSnapshot.save();

    // update TokenStatistic entity
    const tokenStatistic = getOrInitTokenStatistic(tokenAddress, block);
    if (isIDA) {
        tokenStatistic.totalSubscriptionsWithUnits =
            tokenStatistic.totalSubscriptionsWithUnits +
            totalSubscriptionWithUnitsDelta;
        tokenStatistic.totalApprovedSubscriptions =
            tokenStatistic.totalApprovedSubscriptions +
            totalApprovedSubscriptionsDelta;
    } else {
        tokenStatistic.totalMembershipsWithUnits =
            tokenStatistic.totalMembershipsWithUnits +
            totalSubscriptionWithUnitsDelta;
        tokenStatistic.totalConnectedMemberships =
            tokenStatistic.totalConnectedMemberships +
            totalApprovedSubscriptionsDelta;
    }

    tokenStatistic.updatedAtTimestamp = block.timestamp;
    tokenStatistic.updatedAtBlockNumber = block.number;

    tokenStatistic.save();
}

/**
 * Updates the balance property on the ATS entity.
 * Also updates the updatedAt time.
 * Note: ATS = AccountTokenSnapshot
 */
function updateATSBalanceAndUpdatedAt(
    accountTokenSnapshot: AccountTokenSnapshot,
    block: ethereum.Block,
    balanceDelta: BigInt | null
): AccountTokenSnapshot {
    const superTokenContract = SuperToken.bind(
        Address.fromString(accountTokenSnapshot.token)
    );

    if (balanceDelta && accountTokenSnapshot.totalSubscriptionsWithUnits == 0) {
        accountTokenSnapshot.balanceUntilUpdatedAt =
            accountTokenSnapshot.balanceUntilUpdatedAt.plus(
                balanceDelta as BigInt
            );
    } else {
        // if the account has any subscriptions with units we assume that
        // the balance data requires a RPC call for balance because we did not
        // have claim events there and we do not count distributions
        // for subscribers
        const newBalanceResult = superTokenContract.try_realtimeBalanceOf(
            Address.fromString(accountTokenSnapshot.account),
            block.timestamp
        );
        if (!newBalanceResult.reverted) {
            accountTokenSnapshot.balanceUntilUpdatedAt =
                newBalanceResult.value.value0;
        }
    }

    accountTokenSnapshot.updatedAtTimestamp = block.timestamp;
    accountTokenSnapshot.updatedAtBlockNumber = block.number;

    accountTokenSnapshot.maybeCriticalAtTimestamp =
        calculateMaybeCriticalAtTimestamp(
            accountTokenSnapshot.updatedAtTimestamp,
            accountTokenSnapshot.balanceUntilUpdatedAt,
            accountTokenSnapshot.totalNetFlowRate,
            accountTokenSnapshot.maybeCriticalAtTimestamp
        );

    accountTokenSnapshot.save();
    return accountTokenSnapshot as AccountTokenSnapshot;
}

/**
 * Updates the amount streamed, balance until updated at for the AccountTokenSnapshot
 * entity and also updates the updatedAt property on the account entity.
 * NOTE: call before the `updatedAt` property is updated otherwise you get incorrect data;
 * NOTE: you should be calling updateTokenStatsStreamedUntilUpdatedAt whenever you call this
 */
export function updateATSStreamedAndBalanceUntilUpdatedAt(
    accountAddress: Address,
    tokenAddress: Address,
    block: ethereum.Block,

    // TODO: we are currently always passing null here
    // remove null one at a time and use validation script
    // to compare v1 to feature
    balanceDelta: BigInt | null
): void {
    let accountTokenSnapshot = getOrInitAccountTokenSnapshot(
        accountAddress,
        tokenAddress,
        block
    );

    const balanceUntilUpdatedAtBeforeUpdate = accountTokenSnapshot.balanceUntilUpdatedAt;

    //////////////// CFA + GDA streamed amounts ////////////////
    const totalAmountStreamedSinceLastUpdatedAt =
        getAmountStreamedSinceLastUpdatedAt(
            block.timestamp,
            accountTokenSnapshot.updatedAtTimestamp,
            accountTokenSnapshot.totalNetFlowRate
        );
    const totalAmountStreamedInSinceLastUpdatedAt =
        getAmountStreamedSinceLastUpdatedAt(
            block.timestamp,
            accountTokenSnapshot.updatedAtTimestamp,
            accountTokenSnapshot.totalInflowRate
        );
    const totalAmountStreamedOutSinceLastUpdatedAt =
        getAmountStreamedSinceLastUpdatedAt(
            block.timestamp,
            accountTokenSnapshot.updatedAtTimestamp,
            accountTokenSnapshot.totalOutflowRate
        );

    // update the totalStreamedUntilUpdatedAt (net)
    accountTokenSnapshot.totalAmountStreamedUntilUpdatedAt =
        accountTokenSnapshot.totalAmountStreamedUntilUpdatedAt.plus(
            totalAmountStreamedSinceLastUpdatedAt
        );

    // update the totalStreamedUntilUpdatedAt (in)
    accountTokenSnapshot.totalAmountStreamedInUntilUpdatedAt =
        accountTokenSnapshot.totalAmountStreamedInUntilUpdatedAt.plus(
            totalAmountStreamedInSinceLastUpdatedAt
        );

    // update the totalStreamedUntilUpdatedAt (out)
    accountTokenSnapshot.totalAmountStreamedOutUntilUpdatedAt =
        accountTokenSnapshot.totalAmountStreamedOutUntilUpdatedAt.plus(
            totalAmountStreamedOutSinceLastUpdatedAt
        );

    // update the balance via external call if account has any subscription with more than 0 units
    // or uses the balance delta (which includes amount streamed) and saves the entity
    // we always add the amount streamed in this function
    accountTokenSnapshot = updateATSBalanceAndUpdatedAt(
        accountTokenSnapshot,
        block,
        balanceDelta
            ? balanceDelta.plus(totalAmountStreamedSinceLastUpdatedAt)
            : balanceDelta
    );

    //////////////// CFA streamed amounts ////////////////
    const totalCFAAmountStreamedSinceLastUpdatedAt =
        getAmountStreamedSinceLastUpdatedAt(
            block.timestamp,
            accountTokenSnapshot.updatedAtTimestamp,
            accountTokenSnapshot.totalCFANetFlowRate
        );
    const totalCFAAmountStreamedOutSinceLastUpdatedAt =
        getAmountStreamedSinceLastUpdatedAt(
            block.timestamp,
            accountTokenSnapshot.updatedAtTimestamp,
            accountTokenSnapshot.totalCFAOutflowRate
        );

    // update the totalCFAStreamedUntilUpdatedAt (net)
    accountTokenSnapshot.totalCFAAmountStreamedUntilUpdatedAt =
        accountTokenSnapshot.totalCFAAmountStreamedUntilUpdatedAt.plus(
            totalCFAAmountStreamedSinceLastUpdatedAt
        );

    // update the totalCFAStreamedUntilUpdatedAt (out)
    accountTokenSnapshot.totalCFAAmountStreamedOutUntilUpdatedAt =
        accountTokenSnapshot.totalCFAAmountStreamedOutUntilUpdatedAt.plus(
            totalCFAAmountStreamedOutSinceLastUpdatedAt
        );

    accountTokenSnapshot.save();

    const balanceUntilUpdatedAtAfterUpdate = accountTokenSnapshot.balanceUntilUpdatedAt;

    if (
        balanceUntilUpdatedAtBeforeUpdate.equals(BIG_INT_ZERO) &&
        balanceUntilUpdatedAtAfterUpdate.gt(BIG_INT_ZERO)
    ) {
        const tokenStatistic = getOrInitTokenStatistic(tokenAddress, block);
        tokenStatistic.totalNumberOfHolders =
            tokenStatistic.totalNumberOfHolders + 1;
        tokenStatistic.save();
    } else if (
        balanceUntilUpdatedAtAfterUpdate.equals(BIG_INT_ZERO) &&
        balanceUntilUpdatedAtBeforeUpdate.gt(BIG_INT_ZERO)
    ) {
        const tokenStatistic = getOrInitTokenStatistic(tokenAddress, block);
        tokenStatistic.totalNumberOfHolders =
            tokenStatistic.totalNumberOfHolders - 1;
        // TODO: this should be not possible, since we first receive money and then spend it.
        if (tokenStatistic.totalNumberOfHolders < 0) {
            tokenStatistic.totalNumberOfHolders = 0;
        }
        tokenStatistic.save();
    }


    // update the updatedAt property of the account that just made an update
    updateAccountUpdatedAt(accountAddress, block);
}

/**
 * This function updates the token stats streamed amounts as well as the
 * updatedAtTimestamp and updatedAtBlockNumber.
 * It should always be called with updateATSStreamedAndBalanceUntilUpdatedAt.
 * @param tokenAddress
 * @param block
 */
export function updateTokenStatsStreamedUntilUpdatedAt(
    tokenAddress: Address,
    block: ethereum.Block
): void {
    const tokenStats = getOrInitTokenStatistic(tokenAddress, block);

    //// CFA + GDA streamed amounts ////
    const amountStreamedSinceLastUpdatedAt =
        getAmountStreamedSinceLastUpdatedAt(
            block.timestamp,
            tokenStats.updatedAtTimestamp,
            tokenStats.totalOutflowRate
        );
    tokenStats.totalAmountStreamedUntilUpdatedAt =
        tokenStats.totalAmountStreamedUntilUpdatedAt.plus(
            amountStreamedSinceLastUpdatedAt
        );

    //// CFA streamed amounts ////
    const cfaAmountStreamedSinceLastUpdatedAt =
        getAmountStreamedSinceLastUpdatedAt(
            block.timestamp,
            tokenStats.updatedAtTimestamp,
            tokenStats.totalCFAOutflowRate
        );
    tokenStats.totalCFAAmountStreamedUntilUpdatedAt =
        tokenStats.totalCFAAmountStreamedUntilUpdatedAt.plus(
            cfaAmountStreamedSinceLastUpdatedAt
        );

    tokenStats.updatedAtTimestamp = block.timestamp;
    tokenStats.updatedAtBlockNumber = block.number;
    tokenStats.save();
}

export function updateTokenStatisticStreamData(
    tokenAddress: Address,
    newFlowRate: BigInt,
    flowRateDelta: BigInt,
    depositDelta: BigInt,
    isCreate: boolean,
    isDelete: boolean,
    isCFA: boolean,
    block: ethereum.Block
): void {
    const tokenStatistic = getOrInitTokenStatistic(tokenAddress, block);
    const totalNumberOfActiveStreamsDelta = getActiveStreamsDelta(
        isCreate,
        isDelete
    );
    const totalNumberOfClosedStreamsDelta = getClosedStreamsDelta(isDelete);

    // the outflow rate should never go below 0.
    tokenStatistic.totalOutflowRate = tokenStatistic.totalOutflowRate
        .plus(flowRateDelta)
        .lt(BIG_INT_ZERO)
        ? newFlowRate
        : tokenStatistic.totalOutflowRate.plus(flowRateDelta);

    tokenStatistic.totalNumberOfActiveStreams =
        tokenStatistic.totalNumberOfActiveStreams +
        totalNumberOfActiveStreamsDelta;

    tokenStatistic.totalNumberOfClosedStreams =
        tokenStatistic.totalNumberOfClosedStreams +
        totalNumberOfClosedStreamsDelta;

    tokenStatistic.totalDeposit =
        tokenStatistic.totalDeposit.plus(depositDelta);

    if (isCFA) {
        tokenStatistic.totalCFAOutflowRate = tokenStatistic.totalCFAOutflowRate
            .plus(flowRateDelta)
            .lt(BIG_INT_ZERO)
            ? newFlowRate
            : tokenStatistic.totalCFAOutflowRate.plus(flowRateDelta);

        tokenStatistic.totalCFANumberOfActiveStreams =
            tokenStatistic.totalCFANumberOfActiveStreams +
            totalNumberOfActiveStreamsDelta;

        tokenStatistic.totalCFANumberOfClosedStreams =
            tokenStatistic.totalCFANumberOfClosedStreams +
            totalNumberOfClosedStreamsDelta;

        tokenStatistic.totalCFADeposit =
            tokenStatistic.totalCFADeposit.plus(depositDelta);
    } else {
        tokenStatistic.totalGDAOutflowRate = tokenStatistic.totalGDAOutflowRate
            .plus(flowRateDelta)
            .lt(BIG_INT_ZERO)
            ? newFlowRate
            : tokenStatistic.totalGDAOutflowRate.plus(flowRateDelta);

        tokenStatistic.totalGDANumberOfActiveStreams =
            tokenStatistic.totalGDANumberOfActiveStreams +
            totalNumberOfActiveStreamsDelta;

        tokenStatistic.totalGDANumberOfClosedStreams =
            tokenStatistic.totalGDANumberOfClosedStreams +
            totalNumberOfClosedStreamsDelta;

        tokenStatistic.totalGDADeposit =
            tokenStatistic.totalGDADeposit.plus(depositDelta);
    }
    tokenStatistic.save();
}

/**
 * Updates ATS stream counter data.
 * Must be called after updating streamed amount data for the
 * AccountTokenSnapshot entities.
 */
export function updateSenderATSStreamData(
    senderAddress: Address,
    tokenAddress: Address,
    newFlowRate: BigInt,
    flowRateDelta: BigInt,
    depositDelta: BigInt,
    isCreate: boolean,
    isDelete: boolean,
    isCFA: boolean,
    block: ethereum.Block
): void {
    const totalNumberOfActiveStreamsDelta = getActiveStreamsDelta(
        isCreate,
        isDelete
    );
    const totalNumberOfClosedStreamsDelta = getClosedStreamsDelta(isDelete);
    const senderATS = getOrInitAccountTokenSnapshot(
        senderAddress,
        tokenAddress,
        block
    );
    senderATS.totalNetFlowRate =
        senderATS.totalNetFlowRate.minus(flowRateDelta);

    // the outflow rate should never go below 0.
    senderATS.totalOutflowRate = senderATS.totalOutflowRate
        .plus(flowRateDelta)
        .lt(BIG_INT_ZERO)
        ? newFlowRate
        : senderATS.totalOutflowRate.plus(flowRateDelta);

    senderATS.totalNumberOfActiveStreams =
        senderATS.totalNumberOfActiveStreams + totalNumberOfActiveStreamsDelta;
    senderATS.activeOutgoingStreamCount =
        senderATS.activeOutgoingStreamCount + totalNumberOfActiveStreamsDelta;
    senderATS.inactiveOutgoingStreamCount =
        senderATS.inactiveOutgoingStreamCount + totalNumberOfClosedStreamsDelta;

    senderATS.totalNumberOfClosedStreams =
        senderATS.totalNumberOfClosedStreams + totalNumberOfClosedStreamsDelta;
    senderATS.totalDeposit = senderATS.totalDeposit.plus(depositDelta);
    senderATS.maybeCriticalAtTimestamp = calculateMaybeCriticalAtTimestamp(
        senderATS.updatedAtTimestamp,
        senderATS.balanceUntilUpdatedAt,
        senderATS.totalNetFlowRate,
        senderATS.maybeCriticalAtTimestamp
    );

    if (isCFA) {
        senderATS.totalCFANetFlowRate =
            senderATS.totalCFANetFlowRate.minus(flowRateDelta);

        // the outflow rate should never go below 0.
        senderATS.totalCFAOutflowRate = senderATS.totalCFAOutflowRate
            .plus(flowRateDelta)
            .lt(BIG_INT_ZERO)
            ? newFlowRate
            : senderATS.totalCFAOutflowRate.plus(flowRateDelta);

        senderATS.totalCFANumberOfActiveStreams =
            senderATS.totalCFANumberOfActiveStreams +
            totalNumberOfActiveStreamsDelta;
        senderATS.activeCFAOutgoingStreamCount =
            senderATS.activeCFAOutgoingStreamCount +
            totalNumberOfActiveStreamsDelta;
        senderATS.inactiveCFAOutgoingStreamCount =
            senderATS.inactiveCFAOutgoingStreamCount +
            totalNumberOfClosedStreamsDelta;

        senderATS.totalCFANumberOfClosedStreams =
            senderATS.totalCFANumberOfClosedStreams +
            totalNumberOfClosedStreamsDelta;
        senderATS.totalCFADeposit =
            senderATS.totalCFADeposit.plus(depositDelta);
    } else {
        // the outflow rate should never go below 0.
        senderATS.totalGDAOutflowRate = senderATS.totalGDAOutflowRate
            .plus(flowRateDelta)
            .lt(BIG_INT_ZERO)
            ? newFlowRate
            : senderATS.totalGDAOutflowRate.plus(flowRateDelta);

        senderATS.totalGDANumberOfActiveStreams =
            senderATS.totalGDANumberOfActiveStreams +
            totalNumberOfActiveStreamsDelta;
        senderATS.activeGDAOutgoingStreamCount =
            senderATS.activeGDAOutgoingStreamCount +
            totalNumberOfActiveStreamsDelta;
        senderATS.inactiveGDAOutgoingStreamCount =
            senderATS.inactiveGDAOutgoingStreamCount +
            totalNumberOfClosedStreamsDelta;

        senderATS.totalGDANumberOfClosedStreams =
            senderATS.totalGDANumberOfClosedStreams +
            totalNumberOfClosedStreamsDelta;
        senderATS.totalGDADeposit =
            senderATS.totalGDADeposit.plus(depositDelta);
    }

    senderATS.save();
}

/**
 * Updates TokenStatistic and AccountTokenSnapshot countable stream
 * data. Must be called after updating streamed amount data for the
 * AccountTokenSnapshot entities.
 */
export function updateReceiverATSStreamData(
    receiverAddress: Address,
    tokenAddress: Address,
    newFlowRate: BigInt,
    flowRateDelta: BigInt,
    isCreate: boolean,
    isDelete: boolean,
    block: ethereum.Block
): void {
    const totalNumberOfActiveStreamsDelta = getActiveStreamsDelta(
        isCreate,
        isDelete
    );
    const totalNumberOfClosedStreamsDelta = getClosedStreamsDelta(isDelete);
    const receiverATS = getOrInitAccountTokenSnapshot(
        receiverAddress,
        tokenAddress,
        block
    );
    receiverATS.totalNetFlowRate =
        receiverATS.totalNetFlowRate.plus(flowRateDelta);

    // the inflow rate should never go below 0.
    receiverATS.totalInflowRate = receiverATS.totalInflowRate
        .plus(flowRateDelta)
        .lt(BIG_INT_ZERO)
        ? newFlowRate
        : receiverATS.totalInflowRate.plus(flowRateDelta);

    receiverATS.totalNumberOfActiveStreams =
        receiverATS.totalNumberOfActiveStreams +
        totalNumberOfActiveStreamsDelta;
    receiverATS.activeIncomingStreamCount =
        receiverATS.activeIncomingStreamCount + totalNumberOfActiveStreamsDelta;
    receiverATS.inactiveIncomingStreamCount =
        receiverATS.inactiveIncomingStreamCount +
        totalNumberOfClosedStreamsDelta;

    receiverATS.totalNumberOfClosedStreams =
        receiverATS.totalNumberOfClosedStreams +
        totalNumberOfClosedStreamsDelta;

    receiverATS.maybeCriticalAtTimestamp = calculateMaybeCriticalAtTimestamp(
        receiverATS.updatedAtTimestamp,
        receiverATS.balanceUntilUpdatedAt,
        receiverATS.totalNetFlowRate,
        receiverATS.maybeCriticalAtTimestamp
    );

    receiverATS.totalCFANetFlowRate =
        receiverATS.totalCFANetFlowRate.plus(flowRateDelta);

    receiverATS.totalCFANumberOfActiveStreams =
        receiverATS.totalCFANumberOfActiveStreams +
        totalNumberOfActiveStreamsDelta;
        totalNumberOfClosedStreamsDelta;

    receiverATS.totalCFANumberOfClosedStreams =
        receiverATS.totalCFANumberOfClosedStreams +
        totalNumberOfClosedStreamsDelta;

    receiverATS.save();
}

export function updateAggregateEntitiesTransferData(
    fromAddress: Address,
    tokenAddress: Address,
    value: BigInt,
    block: ethereum.Block
): void {
    const fromAccountTokenSnapshot = getOrInitAccountTokenSnapshot(
        fromAddress,
        tokenAddress,
        block
    );

    // NOTE: fromAccountTokenSnapshot won't exist if address is ZERO_ADDRESS
    fromAccountTokenSnapshot.totalAmountTransferredUntilUpdatedAt =
        fromAccountTokenSnapshot.totalAmountTransferredUntilUpdatedAt.plus(
            value
        );
    fromAccountTokenSnapshot.updatedAtTimestamp = block.timestamp;
    fromAccountTokenSnapshot.updatedAtBlockNumber = block.number;
    fromAccountTokenSnapshot.save();

    const tokenStatistic = getOrInitTokenStatistic(tokenAddress, block);
    tokenStatistic.totalAmountTransferredUntilUpdatedAt =
        tokenStatistic.totalAmountTransferredUntilUpdatedAt.plus(value);
    tokenStatistic.save();
}


export function particleRTB(
    perUnitSettledValue: BigInt,
    perUnitFlowRate: BigInt,
    currentTimestamp: BigInt,
    lastUpdatedTimestamp: BigInt
): BigInt {
    const amountFlowedPerUnit = perUnitFlowRate.times(currentTimestamp.minus(lastUpdatedTimestamp));
    return perUnitSettledValue.plus(amountFlowedPerUnit);
}

export function monetaryUnitPoolMemberRTB(pool: Pool, poolMember: PoolMember, currentTimestamp: BigInt): BigInt {
    const poolPerUnitRTB = particleRTB(
        pool.perUnitSettledValue,
        pool.perUnitFlowRate,
        currentTimestamp,
        pool.updatedAtTimestamp
    );
    const poolMemberPerUnitRTB = particleRTB(
        poolMember.syncedPerUnitSettledValue,
        poolMember.syncedPerUnitFlowRate,
        currentTimestamp,
        poolMember.updatedAtTimestamp
    );
    log.debug("poolPerUnitRTB {}", [poolPerUnitRTB.toString()]);
    log.debug("poolMemberPerUnitRTB {}", [poolMemberPerUnitRTB.toString()]);
    log.debug("poolMember.units {}", [poolMember.units.toString()]);
    return poolMember.totalAmountReceivedUntilUpdatedAt.plus(
        poolPerUnitRTB.minus(poolMemberPerUnitRTB).times(poolMember.units)
    );
}

/**
 * Updates the pool.perUnitSettledValue to the up to date value based on the current block,
 * and updates the updatedAtTimestamp and updatedAtBlockNumber.
 * @param pool pool entity
 * @param block current block
 * @returns updated pool entity
 */
export function settlePoolParticle(pool: Pool, block: ethereum.Block): Pool {
    pool.perUnitSettledValue = particleRTB(
        pool.perUnitSettledValue,
        pool.perUnitFlowRate,
        block.timestamp,
        pool.updatedAtTimestamp
    );
    pool.updatedAtTimestamp = block.timestamp;
    pool.updatedAtBlockNumber = block.number;

    return pool;
}

export function settlePoolMemberParticle(poolMember: PoolMember, block: ethereum.Block): PoolMember {
    poolMember.syncedPerUnitSettledValue = particleRTB(
        poolMember.syncedPerUnitSettledValue,
        poolMember.syncedPerUnitFlowRate,
        block.timestamp,
        poolMember.updatedAtTimestamp
    );
    poolMember.updatedAtTimestamp = block.timestamp;
    poolMember.updatedAtBlockNumber = block.number;

    return poolMember;
}

export function syncPoolMemberParticle(pool: Pool, poolMember: PoolMember): PoolMember {
    poolMember.syncedPerUnitSettledValue = pool.perUnitSettledValue;
    poolMember.syncedPerUnitFlowRate = pool.perUnitFlowRate;
    poolMember.updatedAtTimestamp = pool.updatedAtTimestamp;
    poolMember.updatedAtBlockNumber = pool.updatedAtBlockNumber;

    return poolMember;
}

export function settlePDPoolMemberMU(pool: Pool, poolMember: PoolMember, block: ethereum.Block): void {
    log.debug("pool.perUnitSettledValue {}", [pool.perUnitSettledValue.toString()]);
    pool = settlePoolParticle(pool, block);
    poolMember.totalAmountReceivedUntilUpdatedAt = monetaryUnitPoolMemberRTB(pool, poolMember, block.timestamp);
    poolMember = syncPoolMemberParticle(pool, poolMember);
}<|MERGE_RESOLUTION|>--- conflicted
+++ resolved
@@ -560,17 +560,16 @@
         poolMember.totalAmountClaimed = BIG_INT_ZERO;
         poolMember.poolTotalAmountDistributedUntilUpdatedAt = BIG_INT_ZERO;
         poolMember.totalAmountReceivedUntilUpdatedAt = BIG_INT_ZERO;
-<<<<<<< HEAD
 
         poolMember.syncedPerUnitSettledValue = BIG_INT_ZERO;
         poolMember.syncedPerUnitFlowRate = BIG_INT_ZERO;
 
-=======
-        
->>>>>>> a58cf6be
         poolMember.account = poolMemberAddress.toHex();
         poolMember.pool = poolAddress.toHex();
     }
+    poolMember.updatedAtTimestamp = event.block.timestamp;
+    poolMember.updatedAtBlockNumber = event.block.number;
+    
     poolMember.updatedAtTimestamp = event.block.timestamp;
     poolMember.updatedAtBlockNumber = event.block.number;
     
