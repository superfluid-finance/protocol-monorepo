--- conflicted
+++ resolved
@@ -43,16 +43,7 @@
     getStreamID,
     getStreamRevisionID,
     getSubscriptionID,
-<<<<<<< HEAD
-    ZERO_ADDRESS,
-    handleTokenRPCCalls,
-    getPoolMemberID,
-    getPoolDistributorID,
-    getActiveStreamsDelta,
-    getClosedStreamsDelta,
-=======
     handleTokenRPCCalls
->>>>>>> 24a549c2
 } from "./utils";
 
 /**************************************************************************
@@ -1525,8 +1516,6 @@
     );
     poolMember.updatedAtTimestamp = block.timestamp;
     poolMember.updatedAtBlockNumber = block.number;
-<<<<<<< HEAD
-=======
 
     return poolMember;
 }
@@ -1536,23 +1525,10 @@
     poolMember.syncedPerUnitFlowRate = pool.perUnitFlowRate;
     poolMember.updatedAtTimestamp = pool.updatedAtTimestamp;
     poolMember.updatedAtBlockNumber = pool.updatedAtBlockNumber;
->>>>>>> 24a549c2
 
     return poolMember;
 }
 
-<<<<<<< HEAD
-export function syncPoolMemberParticle(pool: Pool, poolMember: PoolMember): PoolMember {
-    poolMember.syncedPerUnitSettledValue = pool.perUnitSettledValue;
-    poolMember.syncedPerUnitFlowRate = pool.perUnitFlowRate;
-    poolMember.updatedAtTimestamp = pool.updatedAtTimestamp;
-    poolMember.updatedAtBlockNumber = pool.updatedAtBlockNumber;
-
-    return poolMember;
-}
-
-=======
->>>>>>> 24a549c2
 export function settlePDPoolMemberMU(pool: Pool, poolMember: PoolMember, block: ethereum.Block): void {
     pool = settlePoolParticle(pool, block);
     poolMember.totalAmountReceivedUntilUpdatedAt = monetaryUnitPoolMemberRTB(pool, poolMember, block.timestamp);
