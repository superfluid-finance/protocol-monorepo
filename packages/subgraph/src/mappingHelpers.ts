--- conflicted
+++ resolved
@@ -559,14 +559,10 @@
         poolMember.totalAmountClaimed = BIG_INT_ZERO;
         poolMember.poolTotalAmountDistributedUntilUpdatedAt = BIG_INT_ZERO;
         poolMember.totalAmountReceivedUntilUpdatedAt = BIG_INT_ZERO;
-<<<<<<< HEAD
 
         poolMember.syncedPerUnitSettledValue = BIG_INT_ZERO;
         poolMember.syncedPerUnitFlowRate = BIG_INT_ZERO;
 
-=======
-        
->>>>>>> 76a333af
         poolMember.account = poolMemberAddress.toHex();
         poolMember.pool = poolAddress.toHex();
     }
