import { Address, BigInt, ethereum } from "@graphprotocol/graph-ts";
import { ISuperfluid as Superfluid } from "../generated/Host/ISuperfluid";
import {
    Account,
    AccountTokenSnapshot,
    AccountTokenSnapshotLog,
    FlowOperator,
    Index,
    IndexSubscription,
    Pool,
    PoolDistributor,
    PoolMember,
    Stream,
    StreamRevision,
    Token,
    TokenGovernanceConfig,
    TokenStatistic,
    TokenStatisticLog,
} from "../generated/schema";
import {
    BIG_INT_ZERO,
    createLogID,
    calculateMaybeCriticalAtTimestamp,
    getAccountTokenSnapshotID,
    getAmountStreamedSinceLastUpdatedAt,
    getFlowOperatorID,
    getIndexID,
    getOrder,
    getStreamID,
    getStreamRevisionID,
    getSubscriptionID,
    ZERO_ADDRESS,
    handleTokenRPCCalls,
    getPoolMemberID,
    getPoolDistributorID,
    getActiveStreamsDelta,
    getClosedStreamsDelta,
<<<<<<< HEAD
    MAX_UINT256,
    getIsTokenListed,
=======
>>>>>>> c3e41bbd
} from "./utils";
import { SuperToken as SuperTokenTemplate } from "../generated/templates";
import { ISuperToken as SuperToken } from "../generated/templates/SuperToken/ISuperToken";
import {
    getHostAddress,
    getNativeAssetSuperTokenAddress,
    getResolverAddress,
} from "./addresses";
import { FlowUpdated } from "../generated/ConstantFlowAgreementV1/IConstantFlowAgreementV1";

/**************************************************************************
 * HOL initializer functions
 *************************************************************************/
/**
 * NOTE: ALWAYS CHECK ACCOUNT IS NOT ZERO_ADDRESS BEFORE CALLING THIS FUNCTION
 * Gets the Account entity with id or creates one with it. updatedAt is
 * updated each time any data associated with the user is updated.
 */
export function getOrInitAccount(
    accountAddress: Address,
    block: ethereum.Block
): Account {
    let account = Account.load(accountAddress.toHex());
    const hostAddress = getHostAddress();

    const currentTimestamp = block.timestamp;
    if (account == null) {
        const hostContract = Superfluid.bind(hostAddress);
        const appManifestResult =
            hostContract.try_getAppManifest(accountAddress);
        account = new Account(accountAddress.toHex());
        account.createdAtTimestamp = currentTimestamp;
        account.createdAtBlockNumber = block.number;
        account.updatedAtTimestamp = currentTimestamp;
        account.updatedAtBlockNumber = block.number;
        if (appManifestResult.reverted) {
            account.isSuperApp = false;
        } else {
            account.isSuperApp = appManifestResult.value.value0;
        }
        account.save();
    }
    return account as Account;
}

/**
 * Creates a HOL Token (SuperToken) entity if non exists.
 * We also create token stats in here if it doesn't exist yet.
 */
export function getOrInitSuperToken(
    event: ethereum.Event,
    tokenAddress: Address,
    triggeredByEventName: string
): Token {
    const tokenId = tokenAddress.toHex();
    const block = event.block;
    let token = Token.load(tokenId);
    if (tokenAddress.equals(ZERO_ADDRESS)) {
        return token as Token;
    }

    const currentTimestamp = block.timestamp;
    const resolverAddress = getResolverAddress();

    if (token == null) {
        // Note: this is necessary otherwise we will not be able to capture
        // template data source events.
        SuperTokenTemplate.create(tokenAddress);

        token = new Token(tokenId);
        token.createdAtTimestamp = currentTimestamp;
        token.createdAtBlockNumber = block.number;
        token.isSuperToken = true;
        token.name = "";
        token.symbol = "";

        const nativeAssetSuperTokenAddress = getNativeAssetSuperTokenAddress();
        token.isNativeAssetSuperToken = tokenAddress.equals(
            nativeAssetSuperTokenAddress
        );

        token = handleTokenRPCCalls(token);
        token.isListed = getIsTokenListed(token, resolverAddress);
        const underlyingAddress = token.underlyingAddress;
        token.underlyingToken = underlyingAddress.toHexString();
        token.governanceConfig = ZERO_ADDRESS.toHexString();

        token.save();

        // Note: we initialize and create tokenStatistic whenever we create a
        // token as well.
        let tokenStatistic = getOrInitTokenStatistic(tokenAddress, block);
        tokenStatistic.save();

        // Per our TokenStatistic Invariant: whenever we create TokenStatistic, we must create TokenStatisticLog
        _createTokenStatisticLogEntity(
            event,
            tokenAddress,
            triggeredByEventName
        );

        // If the token has an underlying ERC20, we create a token entity for it.
        if (
            underlyingAddress.notEqual(ZERO_ADDRESS) &&
            Token.load(token.underlyingAddress.toHex()) == null
        ) {
            let address = Address.fromString(underlyingAddress.toHexString());
            getOrInitToken(address, block, resolverAddress);
        }
        return token as Token;
    }

    token.save();

    return token as Token;
}

export function getOrInitTokenGovernanceConfig(
    block: ethereum.Block,
    superTokenAddress: Address
): TokenGovernanceConfig {
    if (superTokenAddress.equals(ZERO_ADDRESS)) {
        let governanceConfig = TokenGovernanceConfig.load(
            ZERO_ADDRESS.toHexString()
        );
        if (governanceConfig == null) {
            governanceConfig = new TokenGovernanceConfig(
                ZERO_ADDRESS.toHexString()
            );
            governanceConfig.createdAtTimestamp = block.timestamp;
            governanceConfig.createdAtBlockNumber = block.number;
            governanceConfig.updatedAtBlockNumber = block.number;
            governanceConfig.updatedAtTimestamp = block.timestamp;
            governanceConfig.isDefault = true;
            governanceConfig.rewardAddress = ZERO_ADDRESS;
            governanceConfig.liquidationPeriod = BIG_INT_ZERO;
            governanceConfig.patricianPeriod = BIG_INT_ZERO;
            governanceConfig.minimumDeposit = BIG_INT_ZERO;

            governanceConfig.save();
        }
        return governanceConfig;
    } else {
        let governanceConfig = TokenGovernanceConfig.load(
            superTokenAddress.toHexString()
        );
        if (governanceConfig == null) {
            governanceConfig = new TokenGovernanceConfig(
                superTokenAddress.toHexString()
            );
            governanceConfig.createdAtTimestamp = block.timestamp;
            governanceConfig.createdAtBlockNumber = block.number;
            governanceConfig.updatedAtBlockNumber = block.number;
            governanceConfig.updatedAtTimestamp = block.timestamp;
            governanceConfig.isDefault = false;
            governanceConfig.rewardAddress = null;
            governanceConfig.liquidationPeriod = null;
            governanceConfig.patricianPeriod = null;
            governanceConfig.minimumDeposit = null;
            governanceConfig.token = superTokenAddress.toHexString();

            governanceConfig.save();

            const superToken = Token.load(superTokenAddress.toHexString());
            if (superToken) {
                superToken.governanceConfig = governanceConfig.id;
                superToken.save();
            }
        }
        return governanceConfig;
    }
}

/**
 * Create a token entity for regular ERC20 tokens.
 * These are the underlying tokens for
 */
export function getOrInitToken(
    tokenAddress: Address,
    block: ethereum.Block,
    resolverAddress: Address
): void {
    const tokenId = tokenAddress.toHex();
    let token = new Token(tokenId);

    if (tokenAddress.equals(ZERO_ADDRESS)) {
        return;
    }

    token.createdAtTimestamp = block.timestamp;
    token.decimals = 0;
    token.name = "";
    token.symbol = "";
    token.createdAtBlockNumber = block.number;
    token.isSuperToken = false;
    token.isNativeAssetSuperToken = false;
    token.isListed = false;

    token = handleTokenRPCCalls(token);
    token.save();
}

/**
 * Gets or initializes the Stream Revision helper entity.
 */
export function getOrInitStreamRevision(
    senderAddress: Address,
    recipientAddress: Address,
    tokenAddress: Address
): StreamRevision {
    const streamRevisionId = getStreamRevisionID(
        senderAddress,
        recipientAddress,
        tokenAddress
    );
    let streamRevision = StreamRevision.load(streamRevisionId);
    if (streamRevision == null) {
        streamRevision = new StreamRevision(streamRevisionId);
        streamRevision.revisionIndex = 0;
        streamRevision.periodRevisionIndex = 0;
    }
    return streamRevision as StreamRevision;
}

/**
 * Gets or initializes a Stream, always sets the updatedAt.
 * NOTE: this is only called in one place in handleFlowUpdated
 * and we always save the Stream entity OUTSIDE of this function
 * after initializing it here.
 */
export function getOrInitStream(event: FlowUpdated): Stream {
    // Create accounts if they do not exist
    getOrInitAccount(event.params.sender, event.block);
    getOrInitAccount(event.params.receiver, event.block);

    // Create a streamRevision entity for this stream if one doesn't exist.
    const streamRevision = getOrInitStreamRevision(
        event.params.sender,
        event.params.receiver,
        event.params.token
    );
    const id = getStreamID(
        event.params.sender,
        event.params.receiver,
        event.params.token,
        streamRevision.revisionIndex
    );

    // set stream id
    streamRevision.mostRecentStream = id;
    streamRevision.save();

    let stream = Stream.load(id);
    if (stream == null) {
        const currentTimestamp = event.block.timestamp;
        stream = new Stream(id);
        stream.createdAtTimestamp = currentTimestamp;
        stream.createdAtBlockNumber = event.block.number;
        stream.token = event.params.token.toHex();
        stream.sender = event.params.sender.toHex();
        stream.receiver = event.params.receiver.toHex();
        stream.currentFlowRate = BigInt.fromI32(0);
        stream.deposit = BigInt.fromI32(0);
        stream.streamedUntilUpdatedAt = BigInt.fromI32(0);
        stream.updatedAtTimestamp = currentTimestamp;
        stream.updatedAtBlockNumber = event.block.number;
        stream.userData = event.params.userData;

        // Check if token exists and create here if not.
        // handles chain "native" tokens (e.g. ETH, MATIC, xDAI)
        // also handles the fact that custom super tokens are
        // initialized after event is first initialized
        getOrInitSuperToken(event, event.params.token, "FlowUpdated");
    }
    return stream as Stream;
}

export function getOrInitFlowOperator(
    block: ethereum.Block,
    flowOperatorAddress: Address,
    tokenAddress: Address,
    senderAddress: Address
): FlowOperator {
    const flowOperatorId = getFlowOperatorID(
        flowOperatorAddress,
        tokenAddress,
        senderAddress
    );
    const currentTimestamp = block.timestamp;
    let flowOperatorEntity = FlowOperator.load(flowOperatorId);
    if (flowOperatorEntity == null) {
        flowOperatorEntity = new FlowOperator(flowOperatorId);
        flowOperatorEntity.createdAtBlockNumber = block.number;
        flowOperatorEntity.createdAtTimestamp = currentTimestamp;
        flowOperatorEntity.permissions = 0;
        flowOperatorEntity.flowRateAllowanceGranted = BigInt.fromI32(0);
        flowOperatorEntity.allowance = BigInt.fromI32(0);
        flowOperatorEntity.flowRateAllowanceRemaining = BigInt.fromI32(0);
        flowOperatorEntity.token = tokenAddress.toHex();

        // https://github.com/superfluid-finance/protocol-monorepo/issues/1397
        const sender = getOrInitAccount(senderAddress, block);
        flowOperatorEntity.sender = sender.id;

        // https://github.com/superfluid-finance/protocol-monorepo/issues/1397
        const accountTokenSnapshot = getOrInitAccountTokenSnapshot(
            senderAddress,
            tokenAddress,
            block
        );
        flowOperatorEntity.accountTokenSnapshot = accountTokenSnapshot.id;
        flowOperatorEntity.flowOperator = flowOperatorAddress;
        flowOperatorEntity.updatedAtBlockNumber = block.number;
        flowOperatorEntity.updatedAtTimestamp = currentTimestamp;
        flowOperatorEntity.save();
    }
    flowOperatorEntity.updatedAtBlockNumber = block.number;
    flowOperatorEntity.updatedAtTimestamp = currentTimestamp;

    return flowOperatorEntity;
}

/**
 * Gets or initializes an Index, always sets the updatedAt.
 */
export function getOrInitIndex(
    event: ethereum.Event,
    publisherAddress: Address,
    tokenAddress: Address,
    indexId: BigInt,
    indexCreatedId: string,
    triggeredByEventName: string
): Index {
    const indexEntityId = getIndexID(publisherAddress, tokenAddress, indexId);
    const block = event.block;
    const currentTimestamp = block.timestamp;
    let index = Index.load(indexEntityId);
    if (index == null) {
        const publisherId = publisherAddress.toHex();
        const tokenId = tokenAddress.toHex();
        index = new Index(indexEntityId);
        index.createdAtTimestamp = currentTimestamp;
        index.createdAtBlockNumber = block.number;

        index.updatedAtTimestamp = currentTimestamp;
        index.updatedAtBlockNumber = block.number;
        index.indexId = indexId;
        index.indexValue = BIG_INT_ZERO;
        index.totalSubscriptionsWithUnits = 0;
        index.totalUnitsPending = BIG_INT_ZERO;
        index.totalUnitsApproved = BIG_INT_ZERO;
        index.totalUnits = BIG_INT_ZERO;
        index.totalAmountDistributedUntilUpdatedAt = BIG_INT_ZERO;
        index.token = tokenId;
        index.publisher = publisherId;
        index.indexCreatedEvent = indexCreatedId;
        index.save();

        getOrInitAccount(publisherAddress, block);

        // NOTE: we must check if token exists and create here
        // if not. for SETH tokens (e.g. ETH, MATIC, xDAI)
        getOrInitSuperToken(event, tokenAddress, triggeredByEventName);
    }
    index.updatedAtTimestamp = currentTimestamp;
    index.updatedAtBlockNumber = block.number;
    return index as Index;
}

/**
 * Gets or initializes a Subscription, always sets the updatedAt.
 */
export function getOrInitSubscription(
    event: ethereum.Event,
    subscriberAddress: Address,
    publisherAddress: Address,
    tokenAddress: Address,
    indexId: BigInt,
    triggeredByEventName: string
): IndexSubscription {
    const subscriptionId = getSubscriptionID(
        subscriberAddress,
        publisherAddress,
        tokenAddress,
        indexId
    );
    let subscription = IndexSubscription.load(subscriptionId);
    const indexEntityId = getIndexID(publisherAddress, tokenAddress, indexId);
    const block = event.block;
    const currentTimestamp = block.timestamp;

    if (subscription == null) {
        const index = getOrInitIndex(
            event,
            publisherAddress,
            tokenAddress,
            indexId,
            "",
            triggeredByEventName
        );

        subscription = new IndexSubscription(subscriptionId);
        subscription.createdAtTimestamp = currentTimestamp;
        subscription.createdAtBlockNumber = block.number;
        subscription.subscriber = subscriberAddress.toHex();
        subscription.approved = false;
        subscription.units = BIG_INT_ZERO;
        subscription.totalAmountReceivedUntilUpdatedAt = BIG_INT_ZERO;
        subscription.indexValueUntilUpdatedAt = index.indexValue;
        subscription.index = indexEntityId;
        subscription.updatedAtTimestamp = currentTimestamp;
        subscription.updatedAtBlockNumber = block.number;
        subscription.save();

        getOrInitAccount(subscriberAddress, block);
    }
    subscription.updatedAtTimestamp = currentTimestamp;
    subscription.updatedAtBlockNumber = block.number;
    return subscription as IndexSubscription;
}

export function getOrInitPool(event: ethereum.Event, poolId: string): Pool {
    // get existing pool
    let pool = Pool.load(poolId);

    // init new pool if non-existent
    if (pool == null) {
        pool = new Pool(poolId);
        pool.createdAtTimestamp = event.block.timestamp;
        pool.createdAtBlockNumber = event.block.number;
        pool.updatedAtTimestamp = event.block.timestamp;
        pool.updatedAtBlockNumber = event.block.number;

        pool.totalUnits = BIG_INT_ZERO;
        pool.totalConnectedUnits = BIG_INT_ZERO;
        pool.totalDisconnectedUnits = BIG_INT_ZERO;
        pool.totalAmountInstantlyDistributedUntilUpdatedAt = BIG_INT_ZERO;
        pool.totalAmountFlowedDistributedUntilUpdatedAt = BIG_INT_ZERO;
        pool.totalAmountDistributedUntilUpdatedAt = BIG_INT_ZERO;
        pool.totalFlowAdjustmentAmountDistributedUntilUpdatedAt = BIG_INT_ZERO;

        pool.perUnitSettledValue = BIG_INT_ZERO;
        pool.perUnitFlowRate = BIG_INT_ZERO;

        pool.totalMembers = 0;
        pool.totalConnectedMembers = 0;
        pool.totalDisconnectedMembers = 0;
        pool.adjustmentFlowRate = BIG_INT_ZERO;
        pool.flowRate = BIG_INT_ZERO;
        pool.totalBuffer = BIG_INT_ZERO;
        pool.token = ZERO_ADDRESS.toHex();
        pool.admin = ZERO_ADDRESS.toHex();
    }

    return pool;
}

export function updatePoolTotalAmountFlowedAndDistributed(
    event: ethereum.Event,
    pool: Pool
): Pool {
    const timeDelta = event.block.timestamp.minus(pool.updatedAtTimestamp);
    const amountFlowedSinceLastUpdate = pool.flowRate.times(timeDelta);

    pool.totalAmountFlowedDistributedUntilUpdatedAt =
        pool.totalAmountFlowedDistributedUntilUpdatedAt.plus(
            amountFlowedSinceLastUpdate
        );
    pool.totalAmountDistributedUntilUpdatedAt =
        pool.totalAmountDistributedUntilUpdatedAt.plus(
            amountFlowedSinceLastUpdate
        );

    pool.save();

    return pool;
}

export function getOrInitOrUpdatePoolMember(
    event: ethereum.Event,
    poolAddress: Address,
    poolMemberAddress: Address
): PoolMember {
    const poolMemberID = getPoolMemberID(poolAddress, poolMemberAddress);
    let poolMember = PoolMember.load(poolMemberID);

    if (poolMember == null) {
        poolMember = new PoolMember(poolMemberID);
        poolMember.createdAtTimestamp = event.block.timestamp;
        poolMember.createdAtBlockNumber = event.block.number;
        
        poolMember.units = BIG_INT_ZERO;
        poolMember.isConnected = false;
        poolMember.totalAmountClaimed = BIG_INT_ZERO;
        poolMember.poolTotalAmountDistributedUntilUpdatedAt = BIG_INT_ZERO;
        poolMember.totalAmountReceivedUntilUpdatedAt = BIG_INT_ZERO;

        poolMember.syncedPerUnitSettledValue = BIG_INT_ZERO;
        poolMember.syncedPerUnitFlowRate = BIG_INT_ZERO;

        poolMember.account = poolMemberAddress.toHex();
        poolMember.pool = poolAddress.toHex();
    }
    poolMember.updatedAtTimestamp = event.block.timestamp;
    poolMember.updatedAtBlockNumber = event.block.number;
    
    poolMember.updatedAtTimestamp = event.block.timestamp;
    poolMember.updatedAtBlockNumber = event.block.number;
    
    return poolMember;
}

export function getOrInitPoolDistributor(
    event: ethereum.Event,
    poolAddress: Address,
    poolDistributorAddress: Address
): PoolDistributor {
    const poolDistributorID = getPoolDistributorID(
        poolAddress,
        poolDistributorAddress
    );
    let poolDistributor = PoolDistributor.load(poolDistributorID);

    if (poolDistributor == null) {
        poolDistributor = new PoolDistributor(poolDistributorID);
        poolDistributor.createdAtTimestamp = event.block.timestamp;
        poolDistributor.createdAtBlockNumber = event.block.number;
        poolDistributor.updatedAtTimestamp = event.block.timestamp;
        poolDistributor.updatedAtBlockNumber = event.block.number;

        poolDistributor.totalAmountInstantlyDistributedUntilUpdatedAt =
            BIG_INT_ZERO;
        poolDistributor.totalAmountFlowedDistributedUntilUpdatedAt =
            BIG_INT_ZERO;
        poolDistributor.totalAmountDistributedUntilUpdatedAt = BIG_INT_ZERO;
        poolDistributor.totalBuffer = BIG_INT_ZERO;
        poolDistributor.flowRate = BIG_INT_ZERO;

        poolDistributor.account = poolDistributorAddress.toHex();
        poolDistributor.pool = poolAddress.toHex();
    }

    return poolDistributor;
}
export function updatePoolDistributorTotalAmountFlowedAndDistributed(
    event: ethereum.Event,
    poolDistributor: PoolDistributor
): PoolDistributor {
    const timeDelta = event.block.timestamp.minus(
        poolDistributor.updatedAtTimestamp
    );
    const amountFlowedSinceLastUpdate =
        poolDistributor.flowRate.times(timeDelta);

    poolDistributor.updatedAtBlockNumber = event.block.number;
    poolDistributor.updatedAtTimestamp = event.block.timestamp;

    poolDistributor.totalAmountFlowedDistributedUntilUpdatedAt =
        poolDistributor.totalAmountFlowedDistributedUntilUpdatedAt.plus(
            amountFlowedSinceLastUpdate
        );
    poolDistributor.totalAmountDistributedUntilUpdatedAt =
        poolDistributor.totalAmountDistributedUntilUpdatedAt.plus(
            amountFlowedSinceLastUpdate
        );

    poolDistributor.save();

    return poolDistributor;
}

/**************************************************************************
 * Aggregate initializer functions
 *************************************************************************/
export function getOrInitAccountTokenSnapshot(
    accountAddress: Address,
    tokenAddress: Address,
    block: ethereum.Block
): AccountTokenSnapshot {
    const atsId = getAccountTokenSnapshotID(accountAddress, tokenAddress);
    let accountTokenSnapshot = AccountTokenSnapshot.load(atsId);

if (accountTokenSnapshot == null) {
        accountTokenSnapshot = new AccountTokenSnapshot(atsId);
        accountTokenSnapshot.createdAtTimestamp = block.timestamp;
        accountTokenSnapshot.createdAtBlockNumber = block.number;
        accountTokenSnapshot.updatedAtTimestamp = block.timestamp;
        accountTokenSnapshot.updatedAtBlockNumber = block.number;
        accountTokenSnapshot.totalNumberOfActiveStreams = 0;
        accountTokenSnapshot.totalCFANumberOfActiveStreams = 0;
        accountTokenSnapshot.totalGDANumberOfActiveStreams = 0;
        accountTokenSnapshot.activeIncomingStreamCount = 0;
        accountTokenSnapshot.activeOutgoingStreamCount = 0;
        accountTokenSnapshot.activeCFAOutgoingStreamCount = 0;
        accountTokenSnapshot.activeGDAOutgoingStreamCount = 0;
        accountTokenSnapshot.inactiveIncomingStreamCount = 0;
        accountTokenSnapshot.inactiveOutgoingStreamCount = 0;
        accountTokenSnapshot.inactiveCFAOutgoingStreamCount = 0;
        accountTokenSnapshot.inactiveGDAOutgoingStreamCount = 0;
        accountTokenSnapshot.totalNumberOfClosedStreams = 0;
        accountTokenSnapshot.totalCFANumberOfClosedStreams = 0;
        accountTokenSnapshot.totalGDANumberOfClosedStreams = 0;
        accountTokenSnapshot.isLiquidationEstimateOptimistic = false;
        accountTokenSnapshot.totalSubscriptionsWithUnits = 0;
        accountTokenSnapshot.totalApprovedSubscriptions = 0;
        accountTokenSnapshot.totalMembershipsWithUnits = 0;
        accountTokenSnapshot.totalConnectedMemberships = 0;
        accountTokenSnapshot.balanceUntilUpdatedAt = BIG_INT_ZERO;
        accountTokenSnapshot.totalNetFlowRate = BIG_INT_ZERO;
        accountTokenSnapshot.totalCFANetFlowRate = BIG_INT_ZERO;
        accountTokenSnapshot.totalInflowRate = BIG_INT_ZERO;
        accountTokenSnapshot.totalOutflowRate = BIG_INT_ZERO;
        accountTokenSnapshot.totalCFAOutflowRate = BIG_INT_ZERO;
        accountTokenSnapshot.totalGDAOutflowRate = BIG_INT_ZERO;
        accountTokenSnapshot.totalAmountStreamedInUntilUpdatedAt = BIG_INT_ZERO;
        accountTokenSnapshot.totalAmountStreamedOutUntilUpdatedAt =
            BIG_INT_ZERO;
        accountTokenSnapshot.totalCFAAmountStreamedOutUntilUpdatedAt =
            BIG_INT_ZERO;
        accountTokenSnapshot.totalAmountStreamedUntilUpdatedAt = BIG_INT_ZERO;
        accountTokenSnapshot.totalCFAAmountStreamedUntilUpdatedAt =
            BIG_INT_ZERO;
        accountTokenSnapshot.totalAmountTransferredUntilUpdatedAt =
            BIG_INT_ZERO;
        accountTokenSnapshot.totalDeposit = BIG_INT_ZERO;
        accountTokenSnapshot.totalCFADeposit = BIG_INT_ZERO;
        accountTokenSnapshot.totalGDADeposit = BIG_INT_ZERO;
        accountTokenSnapshot.maybeCriticalAtTimestamp = null;
        accountTokenSnapshot.account = accountAddress.toHex();
        accountTokenSnapshot.token = tokenAddress.toHex();
        accountTokenSnapshot.save();

        const tokenStatistic = getOrInitTokenStatistic(tokenAddress, block);
        tokenStatistic.totalNumberOfAccounts = tokenStatistic.totalNumberOfAccounts + 1;
        tokenStatistic.save();

    }

    return accountTokenSnapshot as AccountTokenSnapshot;
}

export function _createAccountTokenSnapshotLogEntity(
    event: ethereum.Event,
    accountAddress: Address,
    tokenAddress: Address,
    eventName: string
): void {
    if (accountAddress.equals(ZERO_ADDRESS)) {
        return;
    }
    const ats = getOrInitAccountTokenSnapshot(
        accountAddress,
        tokenAddress,
        event.block
    );
    // Transaction
    const atsLog = new AccountTokenSnapshotLog(
        createLogID("ATSLog", ats.id, event)
    );
    atsLog.transactionHash = event.transaction.hash;
    atsLog.timestamp = event.block.timestamp;
    atsLog.order = getOrder(event.block.number, event.logIndex);
    atsLog.blockNumber = event.block.number;
    atsLog.logIndex = event.logIndex;
    atsLog.triggeredByEventName = eventName;
    // Account token snapshot state
    atsLog.totalNumberOfActiveStreams = ats.totalNumberOfActiveStreams;
    atsLog.totalCFANumberOfActiveStreams = ats.totalCFANumberOfActiveStreams;
    atsLog.totalGDANumberOfActiveStreams = ats.totalGDANumberOfActiveStreams;
    atsLog.activeIncomingStreamCount = ats.activeIncomingStreamCount;
    atsLog.activeOutgoingStreamCount = ats.activeOutgoingStreamCount;
    atsLog.activeCFAOutgoingStreamCount = ats.activeCFAOutgoingStreamCount;
    atsLog.activeGDAOutgoingStreamCount = ats.activeGDAOutgoingStreamCount;
    atsLog.totalNumberOfClosedStreams = ats.totalNumberOfClosedStreams;
    atsLog.totalCFANumberOfClosedStreams = ats.totalCFANumberOfClosedStreams;
    atsLog.totalGDANumberOfClosedStreams = ats.totalGDANumberOfClosedStreams;
    atsLog.inactiveIncomingStreamCount = ats.inactiveIncomingStreamCount;
    atsLog.inactiveOutgoingStreamCount = ats.inactiveOutgoingStreamCount;
    atsLog.inactiveCFAOutgoingStreamCount = ats.inactiveCFAOutgoingStreamCount;
    atsLog.inactiveGDAOutgoingStreamCount = ats.inactiveGDAOutgoingStreamCount;
    atsLog.totalSubscriptionsWithUnits = ats.totalSubscriptionsWithUnits;
    atsLog.totalApprovedSubscriptions = ats.totalApprovedSubscriptions;
    atsLog.totalMembershipsWithUnits = ats.totalMembershipsWithUnits;
    atsLog.totalConnectedMemberships = ats.totalConnectedMemberships;
    atsLog.balance = ats.balanceUntilUpdatedAt;
    atsLog.totalNetFlowRate = ats.totalNetFlowRate;
    atsLog.totalCFANetFlowRate = ats.totalCFANetFlowRate;
    atsLog.totalInflowRate = ats.totalInflowRate;
    atsLog.totalOutflowRate = ats.totalOutflowRate;
    atsLog.totalCFAOutflowRate = ats.totalCFAOutflowRate;
    atsLog.totalGDAOutflowRate = ats.totalGDAOutflowRate;
    atsLog.totalAmountStreamed = ats.totalAmountStreamedUntilUpdatedAt;
    atsLog.totalCFAAmountStreamed = ats.totalCFAAmountStreamedUntilUpdatedAt;
    atsLog.totalAmountStreamedIn = ats.totalAmountStreamedInUntilUpdatedAt;
    atsLog.totalAmountStreamedOut = ats.totalAmountStreamedOutUntilUpdatedAt;
    atsLog.totalCFAAmountStreamedOut =
        ats.totalCFAAmountStreamedOutUntilUpdatedAt;
    atsLog.totalAmountTransferred = ats.totalAmountTransferredUntilUpdatedAt;
    atsLog.totalDeposit = ats.totalDeposit;
    atsLog.totalCFADeposit = ats.totalCFADeposit;
    atsLog.totalGDADeposit = ats.totalGDADeposit;
    atsLog.maybeCriticalAtTimestamp = ats.maybeCriticalAtTimestamp;
    atsLog.account = ats.account;
    atsLog.token = ats.token;
    atsLog.accountTokenSnapshot = ats.id;
    atsLog.save();
}

export function getOrInitTokenStatistic(
    tokenAddress: Address,
    block: ethereum.Block
): TokenStatistic {
    const tokenId = tokenAddress.toHex();
    let tokenStatistic = TokenStatistic.load(tokenId);
    if (tokenStatistic == null) {
        tokenStatistic = new TokenStatistic(tokenId);
        tokenStatistic.updatedAtTimestamp = block.timestamp;
        tokenStatistic.updatedAtBlockNumber = block.number;
        tokenStatistic.totalNumberOfActiveStreams = 0;
        tokenStatistic.totalCFANumberOfActiveStreams = 0;
        tokenStatistic.totalGDANumberOfActiveStreams = 0;
        tokenStatistic.totalNumberOfClosedStreams = 0;
        tokenStatistic.totalCFANumberOfClosedStreams = 0;
        tokenStatistic.totalGDANumberOfClosedStreams = 0;
        tokenStatistic.totalNumberOfIndexes = 0;
        tokenStatistic.totalNumberOfActiveIndexes = 0;
        tokenStatistic.totalSubscriptionsWithUnits = 0;
        tokenStatistic.totalApprovedSubscriptions = 0;
        tokenStatistic.totalNumberOfPools = 0;
        tokenStatistic.totalNumberOfActivePools = 0;
        tokenStatistic.totalMembershipsWithUnits = 0;
        tokenStatistic.totalConnectedMemberships = 0;
        tokenStatistic.totalOutflowRate = BIG_INT_ZERO;
        tokenStatistic.totalCFAOutflowRate = BIG_INT_ZERO;
        tokenStatistic.totalGDAOutflowRate = BIG_INT_ZERO;
        tokenStatistic.totalNumberOfAccounts = 0;
        tokenStatistic.totalAmountStreamedUntilUpdatedAt = BIG_INT_ZERO;
        tokenStatistic.totalCFAAmountStreamedUntilUpdatedAt = BIG_INT_ZERO;
        tokenStatistic.totalAmountTransferredUntilUpdatedAt = BIG_INT_ZERO;
        tokenStatistic.totalAmountDistributedUntilUpdatedAt = BIG_INT_ZERO;
        tokenStatistic.totalSupply = BIG_INT_ZERO;
        tokenStatistic.totalDeposit = BIG_INT_ZERO;
        tokenStatistic.totalCFADeposit = BIG_INT_ZERO;
        tokenStatistic.totalGDADeposit = BIG_INT_ZERO;
        tokenStatistic.totalNumberOfHolders = 0;
        tokenStatistic.token = tokenId;
        tokenStatistic.save();
    }
    return tokenStatistic as TokenStatistic;
}

export function _createTokenStatisticLogEntity(
    event: ethereum.Event,
    tokenAddress: Address,
    eventName: string
): void {
    const tokenStatistic = getOrInitTokenStatistic(tokenAddress, event.block);
    const tokenStatisticLog = new TokenStatisticLog(
        createLogID("TSLog", tokenStatistic.id, event)
    );

    // Transaction Data
    tokenStatisticLog.timestamp = event.block.timestamp;
    tokenStatisticLog.blockNumber = event.block.number;
    tokenStatisticLog.transactionHash = event.transaction.hash;
    tokenStatisticLog.logIndex = event.logIndex;
    tokenStatisticLog.order = getOrder(event.block.number, event.logIndex);
    tokenStatisticLog.triggeredByEventName = eventName;

    // Token Statistic State
    tokenStatisticLog.totalNumberOfActiveStreams =
        tokenStatistic.totalNumberOfActiveStreams;
    tokenStatisticLog.totalCFANumberOfActiveStreams =
        tokenStatistic.totalCFANumberOfActiveStreams;
    tokenStatisticLog.totalGDANumberOfActiveStreams =
        tokenStatistic.totalGDANumberOfActiveStreams;
    tokenStatisticLog.totalNumberOfClosedStreams =
        tokenStatistic.totalNumberOfClosedStreams;
    tokenStatisticLog.totalCFANumberOfClosedStreams =
        tokenStatistic.totalCFANumberOfClosedStreams;
    tokenStatisticLog.totalGDANumberOfClosedStreams =
        tokenStatistic.totalGDANumberOfClosedStreams;
    tokenStatisticLog.totalNumberOfIndexes =
        tokenStatistic.totalNumberOfIndexes;
    tokenStatisticLog.totalNumberOfActiveIndexes =
        tokenStatistic.totalNumberOfActiveIndexes;
    tokenStatisticLog.totalSubscriptionsWithUnits =
        tokenStatistic.totalSubscriptionsWithUnits;
    tokenStatisticLog.totalApprovedSubscriptions =
        tokenStatistic.totalApprovedSubscriptions;
    tokenStatisticLog.totalNumberOfPools = tokenStatistic.totalNumberOfPools;
    tokenStatisticLog.totalNumberOfActivePools =
        tokenStatistic.totalNumberOfActivePools;
    tokenStatisticLog.totalMembershipsWithUnits =
        tokenStatistic.totalMembershipsWithUnits;
    tokenStatisticLog.totalConnectedMemberships =
        tokenStatistic.totalConnectedMemberships;
    tokenStatisticLog.totalDeposit = tokenStatistic.totalDeposit;
    tokenStatisticLog.totalCFADeposit = tokenStatistic.totalCFADeposit;
    tokenStatisticLog.totalGDADeposit = tokenStatistic.totalGDADeposit;
    tokenStatisticLog.totalOutflowRate = tokenStatistic.totalOutflowRate;
    tokenStatisticLog.totalCFAOutflowRate = tokenStatistic.totalCFAOutflowRate;
    tokenStatisticLog.totalGDAOutflowRate = tokenStatistic.totalGDAOutflowRate;
    tokenStatisticLog.totalAmountStreamed =
        tokenStatistic.totalAmountStreamedUntilUpdatedAt;
    tokenStatisticLog.totalCFAAmountStreamed =
        tokenStatistic.totalCFAAmountStreamedUntilUpdatedAt;
    tokenStatisticLog.totalAmountTransferred =
        tokenStatistic.totalAmountTransferredUntilUpdatedAt;
    tokenStatisticLog.totalAmountDistributed =
        tokenStatistic.totalAmountDistributedUntilUpdatedAt;
    tokenStatisticLog.totalSupply = tokenStatistic.totalSupply;
    tokenStatisticLog.token = tokenStatistic.token;
    tokenStatisticLog.totalNumberOfAccounts = tokenStatistic.totalNumberOfAccounts;
    tokenStatisticLog.totalNumberOfHolders  = tokenStatistic.totalNumberOfHolders;
    tokenStatisticLog.tokenStatistic = tokenStatistic.id;
    tokenStatisticLog.save();
}

/**************************************************************************
 * HOL Entities Updater functions
 *************************************************************************/

/**
 * Updates the Account entities updatedAt property.
 */
export function updateAccountUpdatedAt(
    accountAddress: Address,
    block: ethereum.Block
): void {
    const account = getOrInitAccount(accountAddress, block);
    account.updatedAtTimestamp = block.timestamp;
    account.updatedAtBlockNumber = block.number;
    account.save();
}

/**************************************************************************
 * Aggregate Entities Updater functions
 *************************************************************************/

/**
 * Updates ATS and TokenStats distribution agreement data (IDA or GDA).
 */
export function updateAggregateDistributionAgreementData(
    accountAddress: Address,
    tokenAddress: Address,
    subscriptionWithUnitsExists: boolean,
    subscriptionApproved: boolean,
    isIncrementingSubWithUnits: boolean,
    isRevokingSubscription: boolean,
    isDeletingSubscription: boolean,
    isApproving: boolean,
    block: ethereum.Block,
    isIDA: boolean
): void {
    const totalSubscriptionWithUnitsDelta =
        // we only decrement if the subscription exists and we are deleting
        isDeletingSubscription && subscriptionWithUnitsExists
            ? -1
            : // we only increment if the subscription does not exist and we are incrementing
            isIncrementingSubWithUnits && !subscriptionWithUnitsExists
            ? 1
            : 0;

    const totalApprovedSubscriptionsDelta = isApproving
        ? 1
        : isRevokingSubscription && subscriptionApproved
        ? -1
        : 0;

    // update ATS Subscription data
    const accountTokenSnapshot = getOrInitAccountTokenSnapshot(
        accountAddress,
        tokenAddress,
        block
    );

    if (isIDA) {
        accountTokenSnapshot.totalSubscriptionsWithUnits =
            accountTokenSnapshot.totalSubscriptionsWithUnits +
            totalSubscriptionWithUnitsDelta;
        accountTokenSnapshot.totalApprovedSubscriptions =
            accountTokenSnapshot.totalApprovedSubscriptions +
            totalApprovedSubscriptionsDelta;
    } else {
        accountTokenSnapshot.totalMembershipsWithUnits =
            accountTokenSnapshot.totalMembershipsWithUnits +
            totalSubscriptionWithUnitsDelta;
        accountTokenSnapshot.totalConnectedMemberships =
            accountTokenSnapshot.totalConnectedMemberships +
            totalApprovedSubscriptionsDelta;
    }

    accountTokenSnapshot.isLiquidationEstimateOptimistic =
        accountTokenSnapshot.totalSubscriptionsWithUnits > 0 ||
        accountTokenSnapshot.totalMembershipsWithUnits > 0;
    accountTokenSnapshot.updatedAtTimestamp = block.timestamp;
    accountTokenSnapshot.updatedAtBlockNumber = block.number;
    accountTokenSnapshot.save();

    // update TokenStatistic entity
    const tokenStatistic = getOrInitTokenStatistic(tokenAddress, block);
    if (isIDA) {
        tokenStatistic.totalSubscriptionsWithUnits =
            tokenStatistic.totalSubscriptionsWithUnits +
            totalSubscriptionWithUnitsDelta;
        tokenStatistic.totalApprovedSubscriptions =
            tokenStatistic.totalApprovedSubscriptions +
            totalApprovedSubscriptionsDelta;
    } else {
        tokenStatistic.totalMembershipsWithUnits =
            tokenStatistic.totalMembershipsWithUnits +
            totalSubscriptionWithUnitsDelta;
        tokenStatistic.totalConnectedMemberships =
            tokenStatistic.totalConnectedMemberships +
            totalApprovedSubscriptionsDelta;
    }

    tokenStatistic.updatedAtTimestamp = block.timestamp;
    tokenStatistic.updatedAtBlockNumber = block.number;

    tokenStatistic.save();
}

/**
 * Updates the balance property on the ATS entity.
 * Also updates the updatedAt time.
 * Note: ATS = AccountTokenSnapshot
 */
function updateATSBalanceAndUpdatedAt(
    accountTokenSnapshot: AccountTokenSnapshot,
    block: ethereum.Block,
    balanceDelta: BigInt | null
): AccountTokenSnapshot {
    const superTokenContract = SuperToken.bind(
        Address.fromString(accountTokenSnapshot.token)
    );

    if (balanceDelta && accountTokenSnapshot.totalSubscriptionsWithUnits == 0) {
        accountTokenSnapshot.balanceUntilUpdatedAt =
            accountTokenSnapshot.balanceUntilUpdatedAt.plus(
                balanceDelta as BigInt
            );
    } else {
        // if the account has any subscriptions with units we assume that
        // the balance data requires a RPC call for balance because we did not
        // have claim events there and we do not count distributions
        // for subscribers
        const newBalanceResult = superTokenContract.try_realtimeBalanceOf(
            Address.fromString(accountTokenSnapshot.account),
            block.timestamp
        );
        if (!newBalanceResult.reverted) {
            accountTokenSnapshot.balanceUntilUpdatedAt =
                newBalanceResult.value.value0;
        }
    }

    accountTokenSnapshot.updatedAtTimestamp = block.timestamp;
    accountTokenSnapshot.updatedAtBlockNumber = block.number;

    accountTokenSnapshot.maybeCriticalAtTimestamp =
        calculateMaybeCriticalAtTimestamp(
            accountTokenSnapshot.updatedAtTimestamp,
            accountTokenSnapshot.balanceUntilUpdatedAt,
            accountTokenSnapshot.totalNetFlowRate,
            accountTokenSnapshot.maybeCriticalAtTimestamp
        );

    accountTokenSnapshot.save();
    return accountTokenSnapshot as AccountTokenSnapshot;
}

/**
 * Updates the amount streamed, balance until updated at for the AccountTokenSnapshot
 * entity and also updates the updatedAt property on the account entity.
 * NOTE: call before the `updatedAt` property is updated otherwise you get incorrect data;
 * NOTE: you should be calling updateTokenStatsStreamedUntilUpdatedAt whenever you call this
 */
export function updateATSStreamedAndBalanceUntilUpdatedAt(
    accountAddress: Address,
    tokenAddress: Address,
    block: ethereum.Block,

    // TODO: we are currently always passing null here
    // remove null one at a time and use validation script
    // to compare v1 to feature
    balanceDelta: BigInt | null
): void {
    let accountTokenSnapshot = getOrInitAccountTokenSnapshot(
        accountAddress,
        tokenAddress,
        block
    );

    const balanceUntilUpdatedAtBeforeUpdate = accountTokenSnapshot.balanceUntilUpdatedAt;

    //////////////// CFA + GDA streamed amounts ////////////////
    const totalAmountStreamedSinceLastUpdatedAt =
        getAmountStreamedSinceLastUpdatedAt(
            block.timestamp,
            accountTokenSnapshot.updatedAtTimestamp,
            accountTokenSnapshot.totalNetFlowRate
        );
    const totalAmountStreamedInSinceLastUpdatedAt =
        getAmountStreamedSinceLastUpdatedAt(
            block.timestamp,
            accountTokenSnapshot.updatedAtTimestamp,
            accountTokenSnapshot.totalInflowRate
        );
    const totalAmountStreamedOutSinceLastUpdatedAt =
        getAmountStreamedSinceLastUpdatedAt(
            block.timestamp,
            accountTokenSnapshot.updatedAtTimestamp,
            accountTokenSnapshot.totalOutflowRate
        );

    // update the totalStreamedUntilUpdatedAt (net)
    accountTokenSnapshot.totalAmountStreamedUntilUpdatedAt =
        accountTokenSnapshot.totalAmountStreamedUntilUpdatedAt.plus(
            totalAmountStreamedSinceLastUpdatedAt
        );

    // update the totalStreamedUntilUpdatedAt (in)
    accountTokenSnapshot.totalAmountStreamedInUntilUpdatedAt =
        accountTokenSnapshot.totalAmountStreamedInUntilUpdatedAt.plus(
            totalAmountStreamedInSinceLastUpdatedAt
        );

    // update the totalStreamedUntilUpdatedAt (out)
    accountTokenSnapshot.totalAmountStreamedOutUntilUpdatedAt =
        accountTokenSnapshot.totalAmountStreamedOutUntilUpdatedAt.plus(
            totalAmountStreamedOutSinceLastUpdatedAt
        );

    // update the balance via external call if account has any subscription with more than 0 units
    // or uses the balance delta (which includes amount streamed) and saves the entity
    // we always add the amount streamed in this function
    accountTokenSnapshot = updateATSBalanceAndUpdatedAt(
        accountTokenSnapshot,
        block,
        balanceDelta
            ? balanceDelta.plus(totalAmountStreamedSinceLastUpdatedAt)
            : balanceDelta
    );

    //////////////// CFA streamed amounts ////////////////
    const totalCFAAmountStreamedSinceLastUpdatedAt =
        getAmountStreamedSinceLastUpdatedAt(
            block.timestamp,
            accountTokenSnapshot.updatedAtTimestamp,
            accountTokenSnapshot.totalCFANetFlowRate
        );
    const totalCFAAmountStreamedOutSinceLastUpdatedAt =
        getAmountStreamedSinceLastUpdatedAt(
            block.timestamp,
            accountTokenSnapshot.updatedAtTimestamp,
            accountTokenSnapshot.totalCFAOutflowRate
        );

    // update the totalCFAStreamedUntilUpdatedAt (net)
    accountTokenSnapshot.totalCFAAmountStreamedUntilUpdatedAt =
        accountTokenSnapshot.totalCFAAmountStreamedUntilUpdatedAt.plus(
            totalCFAAmountStreamedSinceLastUpdatedAt
        );

    // update the totalCFAStreamedUntilUpdatedAt (out)
    accountTokenSnapshot.totalCFAAmountStreamedOutUntilUpdatedAt =
        accountTokenSnapshot.totalCFAAmountStreamedOutUntilUpdatedAt.plus(
            totalCFAAmountStreamedOutSinceLastUpdatedAt
        );

    accountTokenSnapshot.save();

    const balanceUntilUpdatedAtAfterUpdate = accountTokenSnapshot.balanceUntilUpdatedAt;

    if (
        balanceUntilUpdatedAtBeforeUpdate.equals(BIG_INT_ZERO) &&
        balanceUntilUpdatedAtAfterUpdate.gt(BIG_INT_ZERO)
    ) {
        const tokenStatistic = getOrInitTokenStatistic(tokenAddress, block);
        tokenStatistic.totalNumberOfHolders =
            tokenStatistic.totalNumberOfHolders + 1;
        tokenStatistic.save();
    } else if (
        balanceUntilUpdatedAtAfterUpdate.equals(BIG_INT_ZERO) &&
        balanceUntilUpdatedAtBeforeUpdate.gt(BIG_INT_ZERO)
    ) {
        const tokenStatistic = getOrInitTokenStatistic(tokenAddress, block);
        tokenStatistic.totalNumberOfHolders =
            tokenStatistic.totalNumberOfHolders - 1;
        // TODO: this should be not possible, since we first receive money and then spend it.
        if (tokenStatistic.totalNumberOfHolders < 0) {
            tokenStatistic.totalNumberOfHolders = 0;
        }
        tokenStatistic.save();
    }


    // update the updatedAt property of the account that just made an update
    updateAccountUpdatedAt(accountAddress, block);
}

/**
 * This function updates the token stats streamed amounts as well as the
 * updatedAtTimestamp and updatedAtBlockNumber.
 * It should always be called with updateATSStreamedAndBalanceUntilUpdatedAt.
 * @param tokenAddress
 * @param block
 */
export function updateTokenStatsStreamedUntilUpdatedAt(
    tokenAddress: Address,
    block: ethereum.Block
): void {
    const tokenStats = getOrInitTokenStatistic(tokenAddress, block);

    //// CFA + GDA streamed amounts ////
    const amountStreamedSinceLastUpdatedAt =
        getAmountStreamedSinceLastUpdatedAt(
            block.timestamp,
            tokenStats.updatedAtTimestamp,
            tokenStats.totalOutflowRate
        );
    tokenStats.totalAmountStreamedUntilUpdatedAt =
        tokenStats.totalAmountStreamedUntilUpdatedAt.plus(
            amountStreamedSinceLastUpdatedAt
        );

    //// CFA streamed amounts ////
    const cfaAmountStreamedSinceLastUpdatedAt =
        getAmountStreamedSinceLastUpdatedAt(
            block.timestamp,
            tokenStats.updatedAtTimestamp,
            tokenStats.totalCFAOutflowRate
        );
    tokenStats.totalCFAAmountStreamedUntilUpdatedAt =
        tokenStats.totalCFAAmountStreamedUntilUpdatedAt.plus(
            cfaAmountStreamedSinceLastUpdatedAt
        );

    tokenStats.updatedAtTimestamp = block.timestamp;
    tokenStats.updatedAtBlockNumber = block.number;
    tokenStats.save();
}

export function updateTokenStatisticStreamData(
    tokenAddress: Address,
    newFlowRate: BigInt,
    flowRateDelta: BigInt,
    depositDelta: BigInt,
    isCreate: boolean,
    isDelete: boolean,
    isCFA: boolean,
    block: ethereum.Block
): void {
    const tokenStatistic = getOrInitTokenStatistic(tokenAddress, block);
    const totalNumberOfActiveStreamsDelta = getActiveStreamsDelta(
        isCreate,
        isDelete
    );
    const totalNumberOfClosedStreamsDelta = getClosedStreamsDelta(isDelete);

    // the outflow rate should never go below 0.
    tokenStatistic.totalOutflowRate = tokenStatistic.totalOutflowRate
        .plus(flowRateDelta)
        .lt(BIG_INT_ZERO)
        ? newFlowRate
        : tokenStatistic.totalOutflowRate.plus(flowRateDelta);

    tokenStatistic.totalNumberOfActiveStreams =
        tokenStatistic.totalNumberOfActiveStreams +
        totalNumberOfActiveStreamsDelta;

    tokenStatistic.totalNumberOfClosedStreams =
        tokenStatistic.totalNumberOfClosedStreams +
        totalNumberOfClosedStreamsDelta;

    tokenStatistic.totalDeposit =
        tokenStatistic.totalDeposit.plus(depositDelta);

    if (isCFA) {
        tokenStatistic.totalCFAOutflowRate = tokenStatistic.totalCFAOutflowRate
            .plus(flowRateDelta)
            .lt(BIG_INT_ZERO)
            ? newFlowRate
            : tokenStatistic.totalCFAOutflowRate.plus(flowRateDelta);

        tokenStatistic.totalCFANumberOfActiveStreams =
            tokenStatistic.totalCFANumberOfActiveStreams +
            totalNumberOfActiveStreamsDelta;

        tokenStatistic.totalCFANumberOfClosedStreams =
            tokenStatistic.totalCFANumberOfClosedStreams +
            totalNumberOfClosedStreamsDelta;

        tokenStatistic.totalCFADeposit =
            tokenStatistic.totalCFADeposit.plus(depositDelta);
    } else {
        tokenStatistic.totalGDAOutflowRate = tokenStatistic.totalGDAOutflowRate
            .plus(flowRateDelta)
            .lt(BIG_INT_ZERO)
            ? newFlowRate
            : tokenStatistic.totalGDAOutflowRate.plus(flowRateDelta);

        tokenStatistic.totalGDANumberOfActiveStreams =
            tokenStatistic.totalGDANumberOfActiveStreams +
            totalNumberOfActiveStreamsDelta;

        tokenStatistic.totalGDANumberOfClosedStreams =
            tokenStatistic.totalGDANumberOfClosedStreams +
            totalNumberOfClosedStreamsDelta;

        tokenStatistic.totalGDADeposit =
            tokenStatistic.totalGDADeposit.plus(depositDelta);
    }
    tokenStatistic.save();
}

/**
 * Updates ATS stream counter data.
 * Must be called after updating streamed amount data for the
 * AccountTokenSnapshot entities.
 */
export function updateSenderATSStreamData(
    senderAddress: Address,
    tokenAddress: Address,
    newFlowRate: BigInt,
    flowRateDelta: BigInt,
    depositDelta: BigInt,
    isCreate: boolean,
    isDelete: boolean,
    isCFA: boolean,
    block: ethereum.Block
): void {
    const totalNumberOfActiveStreamsDelta = getActiveStreamsDelta(
        isCreate,
        isDelete
    );
    const totalNumberOfClosedStreamsDelta = getClosedStreamsDelta(isDelete);
    const senderATS = getOrInitAccountTokenSnapshot(
        senderAddress,
        tokenAddress,
        block
    );
    senderATS.totalNetFlowRate =
        senderATS.totalNetFlowRate.minus(flowRateDelta);

    // the outflow rate should never go below 0.
    senderATS.totalOutflowRate = senderATS.totalOutflowRate
        .plus(flowRateDelta)
        .lt(BIG_INT_ZERO)
        ? newFlowRate
        : senderATS.totalOutflowRate.plus(flowRateDelta);

    senderATS.totalNumberOfActiveStreams =
        senderATS.totalNumberOfActiveStreams + totalNumberOfActiveStreamsDelta;
    senderATS.activeOutgoingStreamCount =
        senderATS.activeOutgoingStreamCount + totalNumberOfActiveStreamsDelta;
    senderATS.inactiveOutgoingStreamCount =
        senderATS.inactiveOutgoingStreamCount + totalNumberOfClosedStreamsDelta;

    senderATS.totalNumberOfClosedStreams =
        senderATS.totalNumberOfClosedStreams + totalNumberOfClosedStreamsDelta;
    senderATS.totalDeposit = senderATS.totalDeposit.plus(depositDelta);
    senderATS.maybeCriticalAtTimestamp = calculateMaybeCriticalAtTimestamp(
        senderATS.updatedAtTimestamp,
        senderATS.balanceUntilUpdatedAt,
        senderATS.totalNetFlowRate,
        senderATS.maybeCriticalAtTimestamp
    );

    if (isCFA) {
        senderATS.totalCFANetFlowRate =
            senderATS.totalCFANetFlowRate.minus(flowRateDelta);

        // the outflow rate should never go below 0.
        senderATS.totalCFAOutflowRate = senderATS.totalCFAOutflowRate
            .plus(flowRateDelta)
            .lt(BIG_INT_ZERO)
            ? newFlowRate
            : senderATS.totalCFAOutflowRate.plus(flowRateDelta);

        senderATS.totalCFANumberOfActiveStreams =
            senderATS.totalCFANumberOfActiveStreams +
            totalNumberOfActiveStreamsDelta;
        senderATS.activeCFAOutgoingStreamCount =
            senderATS.activeCFAOutgoingStreamCount +
            totalNumberOfActiveStreamsDelta;
        senderATS.inactiveCFAOutgoingStreamCount =
            senderATS.inactiveCFAOutgoingStreamCount +
            totalNumberOfClosedStreamsDelta;

        senderATS.totalCFANumberOfClosedStreams =
            senderATS.totalCFANumberOfClosedStreams +
            totalNumberOfClosedStreamsDelta;
        senderATS.totalCFADeposit =
            senderATS.totalCFADeposit.plus(depositDelta);
    } else {
        // the outflow rate should never go below 0.
        senderATS.totalGDAOutflowRate = senderATS.totalGDAOutflowRate
            .plus(flowRateDelta)
            .lt(BIG_INT_ZERO)
            ? newFlowRate
            : senderATS.totalGDAOutflowRate.plus(flowRateDelta);

        senderATS.totalGDANumberOfActiveStreams =
            senderATS.totalGDANumberOfActiveStreams +
            totalNumberOfActiveStreamsDelta;
        senderATS.activeGDAOutgoingStreamCount =
            senderATS.activeGDAOutgoingStreamCount +
            totalNumberOfActiveStreamsDelta;
        senderATS.inactiveGDAOutgoingStreamCount =
            senderATS.inactiveGDAOutgoingStreamCount +
            totalNumberOfClosedStreamsDelta;

        senderATS.totalGDANumberOfClosedStreams =
            senderATS.totalGDANumberOfClosedStreams +
            totalNumberOfClosedStreamsDelta;
        senderATS.totalGDADeposit =
            senderATS.totalGDADeposit.plus(depositDelta);
    }

    senderATS.save();
}

/**
 * Updates TokenStatistic and AccountTokenSnapshot countable stream
 * data. Must be called after updating streamed amount data for the
 * AccountTokenSnapshot entities.
 */
export function updateReceiverATSStreamData(
    receiverAddress: Address,
    tokenAddress: Address,
    newFlowRate: BigInt,
    flowRateDelta: BigInt,
    isCreate: boolean,
    isDelete: boolean,
    block: ethereum.Block
): void {
    const totalNumberOfActiveStreamsDelta = getActiveStreamsDelta(
        isCreate,
        isDelete
    );
    const totalNumberOfClosedStreamsDelta = getClosedStreamsDelta(isDelete);
    const receiverATS = getOrInitAccountTokenSnapshot(
        receiverAddress,
        tokenAddress,
        block
    );
    receiverATS.totalNetFlowRate =
        receiverATS.totalNetFlowRate.plus(flowRateDelta);

    // the inflow rate should never go below 0.
    receiverATS.totalInflowRate = receiverATS.totalInflowRate
        .plus(flowRateDelta)
        .lt(BIG_INT_ZERO)
        ? newFlowRate
        : receiverATS.totalInflowRate.plus(flowRateDelta);

    receiverATS.totalNumberOfActiveStreams =
        receiverATS.totalNumberOfActiveStreams +
        totalNumberOfActiveStreamsDelta;
    receiverATS.activeIncomingStreamCount =
        receiverATS.activeIncomingStreamCount + totalNumberOfActiveStreamsDelta;
    receiverATS.inactiveIncomingStreamCount =
        receiverATS.inactiveIncomingStreamCount +
        totalNumberOfClosedStreamsDelta;

    receiverATS.totalNumberOfClosedStreams =
        receiverATS.totalNumberOfClosedStreams +
        totalNumberOfClosedStreamsDelta;

    receiverATS.maybeCriticalAtTimestamp = calculateMaybeCriticalAtTimestamp(
        receiverATS.updatedAtTimestamp,
        receiverATS.balanceUntilUpdatedAt,
        receiverATS.totalNetFlowRate,
        receiverATS.maybeCriticalAtTimestamp
    );

    receiverATS.totalCFANetFlowRate =
        receiverATS.totalCFANetFlowRate.plus(flowRateDelta);

    receiverATS.totalCFANumberOfActiveStreams =
        receiverATS.totalCFANumberOfActiveStreams +
        totalNumberOfActiveStreamsDelta;
        totalNumberOfClosedStreamsDelta;

    receiverATS.totalCFANumberOfClosedStreams =
        receiverATS.totalCFANumberOfClosedStreams +
        totalNumberOfClosedStreamsDelta;

    receiverATS.save();
}

export function updateAggregateEntitiesTransferData(
    fromAddress: Address,
    tokenAddress: Address,
    value: BigInt,
    block: ethereum.Block
): void {
    const fromAccountTokenSnapshot = getOrInitAccountTokenSnapshot(
        fromAddress,
        tokenAddress,
        block
    );

    // NOTE: fromAccountTokenSnapshot won't exist if address is ZERO_ADDRESS
    fromAccountTokenSnapshot.totalAmountTransferredUntilUpdatedAt =
        fromAccountTokenSnapshot.totalAmountTransferredUntilUpdatedAt.plus(
            value
        );
    fromAccountTokenSnapshot.updatedAtTimestamp = block.timestamp;
    fromAccountTokenSnapshot.updatedAtBlockNumber = block.number;
    fromAccountTokenSnapshot.save();

    const tokenStatistic = getOrInitTokenStatistic(tokenAddress, block);
    tokenStatistic.totalAmountTransferredUntilUpdatedAt =
        tokenStatistic.totalAmountTransferredUntilUpdatedAt.plus(value);
    tokenStatistic.save();
}


export function particleRTB(
    perUnitSettledValue: BigInt,
    perUnitFlowRate: BigInt,
    currentTimestamp: BigInt,
    lastUpdatedTimestamp: BigInt
): BigInt {
    const amountFlowedPerUnit = perUnitFlowRate.times(currentTimestamp.minus(lastUpdatedTimestamp));
    return perUnitSettledValue.plus(amountFlowedPerUnit);
}

export function monetaryUnitPoolMemberRTB(pool: Pool, poolMember: PoolMember, currentTimestamp: BigInt): BigInt {
    const poolPerUnitRTB = particleRTB(
        pool.perUnitSettledValue,
        pool.perUnitFlowRate,
        currentTimestamp,
        pool.updatedAtTimestamp
    );
    const poolMemberPerUnitRTB = particleRTB(
        poolMember.syncedPerUnitSettledValue,
        poolMember.syncedPerUnitFlowRate,
        currentTimestamp,
        poolMember.updatedAtTimestamp
    );

    return poolMember.totalAmountReceivedUntilUpdatedAt.plus(
        poolPerUnitRTB.minus(poolMemberPerUnitRTB).times(poolMember.units)
    );
}

/**
 * Updates the pool.perUnitSettledValue to the up to date value based on the current block,
 * and updates the updatedAtTimestamp and updatedAtBlockNumber.
 * @param pool pool entity
 * @param block current block
 * @returns updated pool entity
 */
export function settlePoolParticle(pool: Pool, block: ethereum.Block): Pool {
    pool.perUnitSettledValue = particleRTB(
        pool.perUnitSettledValue,
        pool.perUnitFlowRate,
        block.timestamp,
        pool.updatedAtTimestamp
    );
    pool.updatedAtTimestamp = block.timestamp;
    pool.updatedAtBlockNumber = block.number;

    return pool;
}

export function settlePoolMemberParticle(poolMember: PoolMember, block: ethereum.Block): PoolMember {
    poolMember.syncedPerUnitSettledValue = particleRTB(
        poolMember.syncedPerUnitSettledValue,
        poolMember.syncedPerUnitFlowRate,
        block.timestamp,
        poolMember.updatedAtTimestamp
    );
    poolMember.updatedAtTimestamp = block.timestamp;
    poolMember.updatedAtBlockNumber = block.number;

    return poolMember;
}

export function syncPoolMemberParticle(pool: Pool, poolMember: PoolMember): PoolMember {
    poolMember.syncedPerUnitSettledValue = pool.perUnitSettledValue;
    poolMember.syncedPerUnitFlowRate = pool.perUnitFlowRate;
    poolMember.updatedAtTimestamp = pool.updatedAtTimestamp;
    poolMember.updatedAtBlockNumber = pool.updatedAtBlockNumber;

    return poolMember;
}

export function settlePDPoolMemberMU(pool: Pool, poolMember: PoolMember, block: ethereum.Block): void {
    pool = settlePoolParticle(pool, block);
    poolMember.totalAmountReceivedUntilUpdatedAt = monetaryUnitPoolMemberRTB(pool, poolMember, block.timestamp);
    poolMember = syncPoolMemberParticle(pool, poolMember);
}<|MERGE_RESOLUTION|>--- conflicted
+++ resolved
@@ -1,4 +1,5 @@
 import { Address, BigInt, ethereum } from "@graphprotocol/graph-ts";
+import { FlowUpdated } from "../generated/ConstantFlowAgreementV1/IConstantFlowAgreementV1";
 import { ISuperfluid as Superfluid } from "../generated/Host/ISuperfluid";
 import {
     Account,
@@ -17,30 +18,6 @@
     TokenStatistic,
     TokenStatisticLog,
 } from "../generated/schema";
-import {
-    BIG_INT_ZERO,
-    createLogID,
-    calculateMaybeCriticalAtTimestamp,
-    getAccountTokenSnapshotID,
-    getAmountStreamedSinceLastUpdatedAt,
-    getFlowOperatorID,
-    getIndexID,
-    getOrder,
-    getStreamID,
-    getStreamRevisionID,
-    getSubscriptionID,
-    ZERO_ADDRESS,
-    handleTokenRPCCalls,
-    getPoolMemberID,
-    getPoolDistributorID,
-    getActiveStreamsDelta,
-    getClosedStreamsDelta,
-<<<<<<< HEAD
-    MAX_UINT256,
-    getIsTokenListed,
-=======
->>>>>>> c3e41bbd
-} from "./utils";
 import { SuperToken as SuperTokenTemplate } from "../generated/templates";
 import { ISuperToken as SuperToken } from "../generated/templates/SuperToken/ISuperToken";
 import {
@@ -48,7 +25,26 @@
     getNativeAssetSuperTokenAddress,
     getResolverAddress,
 } from "./addresses";
-import { FlowUpdated } from "../generated/ConstantFlowAgreementV1/IConstantFlowAgreementV1";
+import {
+    BIG_INT_ZERO,
+    ZERO_ADDRESS,
+    calculateMaybeCriticalAtTimestamp,
+    createLogID,
+    getAccountTokenSnapshotID,
+    getActiveStreamsDelta,
+    getAmountStreamedSinceLastUpdatedAt,
+    getClosedStreamsDelta,
+    getFlowOperatorID,
+    getIndexID,
+    getIsTokenListed,
+    getOrder,
+    getPoolDistributorID,
+    getPoolMemberID,
+    getStreamID,
+    getStreamRevisionID,
+    getSubscriptionID,
+    handleTokenRPCCalls
+} from "./utils";
 
 /**************************************************************************
  * HOL initializer functions
