import { Address, BigInt, ethereum } from "@graphprotocol/graph-ts";
import { ISuperfluid as Superfluid } from "../generated/Host/ISuperfluid";
import {
    Account,
    AccountTokenSnapshot,
    AccountTokenSnapshotLog,
    FlowOperator,
    Index,
    IndexSubscription,
    Pool,
    PoolDistributor,
    PoolMember,
    ResolverEntry,
    Stream,
    StreamRevision,
    Token,
    TokenGovernanceConfig,
    TokenStatistic,
    TokenStatisticLog,
} from "../generated/schema";
import {
    BIG_INT_ZERO,
    createLogID,
    calculateMaybeCriticalAtTimestamp,
    getAccountTokenSnapshotID,
    getAmountStreamedSinceLastUpdatedAt,
    getFlowOperatorID,
    getIndexID,
    getOrder,
    getStreamID,
    getStreamRevisionID,
    getSubscriptionID,
    getInitialTotalSupplyForSuperToken,
    ZERO_ADDRESS,
    handleTokenRPCCalls,
    getPoolMemberID,
    getPoolDistributorID,
    getActiveStreamsDelta,
    getClosedStreamsDelta,
} from "./utils";
import { SuperToken as SuperTokenTemplate } from "../generated/templates";
import { ISuperToken as SuperToken } from "../generated/templates/SuperToken/ISuperToken";
import {
    getHostAddress,
    getNativeAssetSuperTokenAddress,
    getResolverAddress,
} from "./addresses";
import { FlowUpdated } from "../generated/ConstantFlowAgreementV1/IConstantFlowAgreementV1";
import { PoolCreated } from "../generated/GeneralDistributionAgreementV1/IGeneralDistributionAgreementV1";

/**************************************************************************
 * HOL initializer functions
 *************************************************************************/
/**
 * NOTE: ALWAYS CHECK ACCOUNT IS NOT ZERO_ADDRESS BEFORE CALLING THIS FUNCTION
 * Gets the Account entity with id or creates one with it. updatedAt is
 * updated each time any data associated with the user is updated.
 */
export function getOrInitAccount(
    accountAddress: Address,
    block: ethereum.Block
): Account {
    let account = Account.load(accountAddress.toHex());
    const hostAddress = getHostAddress();

    const currentTimestamp = block.timestamp;
    if (account == null) {
        const hostContract = Superfluid.bind(hostAddress);
        const appManifestResult =
            hostContract.try_getAppManifest(accountAddress);
        account = new Account(accountAddress.toHex());
        account.createdAtTimestamp = currentTimestamp;
        account.createdAtBlockNumber = block.number;
        account.updatedAtTimestamp = currentTimestamp;
        account.updatedAtBlockNumber = block.number;
        if (appManifestResult.reverted) {
            account.isSuperApp = false;
        } else {
            account.isSuperApp = appManifestResult.value.value0;
        }
        account.save();
    }
    return account as Account;
}

/**
 * Creates a HOL Token (SuperToken) entity if non exists.
 * We also create token stats in here if it doesn't exist yet.
 */
export function getOrInitSuperToken(
    event: ethereum.Event,
    tokenAddress: Address,
    triggeredByEventName: string
): Token {
    const tokenId = tokenAddress.toHex();
    const block = event.block;
    let token = Token.load(tokenId);
    if (tokenAddress.equals(ZERO_ADDRESS)) {
        return token as Token;
    }

    const currentTimestamp = block.timestamp;
    const resolverAddress = getResolverAddress();

    if (token == null) {
        // Note: this is necessary otherwise we will not be able to capture
        // template data source events.
        SuperTokenTemplate.create(tokenAddress);

        token = new Token(tokenId);
        token.createdAtTimestamp = currentTimestamp;
        token.createdAtBlockNumber = block.number;
        token.isSuperToken = true;
        token.name = "";
        token.symbol = "";

        const nativeAssetSuperTokenAddress = getNativeAssetSuperTokenAddress();
        token.isNativeAssetSuperToken = tokenAddress.equals(
            nativeAssetSuperTokenAddress
        );

        token = handleTokenRPCCalls(token, resolverAddress);
        const underlyingAddress = token.underlyingAddress;
        token.underlyingToken = underlyingAddress.toHexString();

        token.save();

        // Note: we initialize and create tokenStatistic whenever we create a
        // token as well.
        let tokenStatistic = getOrInitTokenStatistic(tokenAddress, block);
        tokenStatistic = getInitialTotalSupplyForSuperToken(
            tokenStatistic,
            tokenAddress
        );
        tokenStatistic.save();

        // Per our TokenStatistic Invariant: whenever we create TokenStatistic, we must create TokenStatisticLog
        _createTokenStatisticLogEntity(
            event,
            tokenAddress,
            triggeredByEventName
        );

        // If the token has an underlying ERC20, we create a token entity for it.
        if (
            underlyingAddress.notEqual(ZERO_ADDRESS) &&
            Token.load(token.underlyingAddress.toHex()) == null
        ) {
            let address = Address.fromString(underlyingAddress.toHexString());
            getOrInitToken(address, block, resolverAddress);
        }
        return token as Token;
    }

    // @note - this is currently being called every single time to handle list/unlist of tokens
    // because we don't have the Resolver Set event on some networks
    // We can remove this once we have migrated data to a new resolver which emits this event on
    // all networks.
    token = handleTokenRPCCalls(token, resolverAddress);

    token.save();

    return token as Token;
}

export function getOrInitTokenGovernanceConfig(
    block: ethereum.Block,
    superTokenAddress: Address
): TokenGovernanceConfig {
    if (superTokenAddress.equals(ZERO_ADDRESS)) {
        let governanceConfig = TokenGovernanceConfig.load(
            ZERO_ADDRESS.toHexString()
        );
        if (governanceConfig == null) {
            governanceConfig = new TokenGovernanceConfig(
                ZERO_ADDRESS.toHexString()
            );
            governanceConfig.createdAtTimestamp = block.timestamp;
            governanceConfig.createdAtBlockNumber = block.number;
            governanceConfig.updatedAtBlockNumber = block.number;
            governanceConfig.updatedAtTimestamp = block.timestamp;
            governanceConfig.isDefault = true;
            governanceConfig.rewardAddress = ZERO_ADDRESS;
            governanceConfig.liquidationPeriod = BIG_INT_ZERO;
            governanceConfig.patricianPeriod = BIG_INT_ZERO;
            governanceConfig.minimumDeposit = BIG_INT_ZERO;

            governanceConfig.save();
        }
        return governanceConfig;
    } else {
        let governanceConfig = TokenGovernanceConfig.load(
            superTokenAddress.toHexString()
        );
        if (governanceConfig == null) {
            governanceConfig = new TokenGovernanceConfig(
                superTokenAddress.toHexString()
            );
            governanceConfig.createdAtTimestamp = block.timestamp;
            governanceConfig.createdAtBlockNumber = block.number;
            governanceConfig.updatedAtBlockNumber = block.number;
            governanceConfig.updatedAtTimestamp = block.timestamp;
            governanceConfig.isDefault = false;
            governanceConfig.rewardAddress = null;
            governanceConfig.liquidationPeriod = null;
            governanceConfig.patricianPeriod = null;
            governanceConfig.minimumDeposit = null;
            governanceConfig.token = superTokenAddress.toHexString();

            governanceConfig.save();
        }
        return governanceConfig;
    }
}

/**
 * Create a token entity for regular ERC20 tokens.
 * These are the underlying tokens for
 */
export function getOrInitToken(
    tokenAddress: Address,
    block: ethereum.Block,
    resolverAddress: Address
): void {
    const tokenId = tokenAddress.toHex();
    let token = new Token(tokenId);

    if (tokenAddress.equals(ZERO_ADDRESS)) {
        return;
    }

    token.createdAtTimestamp = block.timestamp;
    token.decimals = 0;
    token.name = "";
    token.symbol = "";
    token.createdAtBlockNumber = block.number;
    token.isSuperToken = false;
    token.isNativeAssetSuperToken = false;
    token.isListed = false;

    token = handleTokenRPCCalls(token, resolverAddress);
    token.save();
}

/**
 * Gets or initializes the Stream Revision helper entity.
 */
export function getOrInitStreamRevision(
    senderAddress: Address,
    recipientAddress: Address,
    tokenAddress: Address
): StreamRevision {
    const streamRevisionId = getStreamRevisionID(
        senderAddress,
        recipientAddress,
        tokenAddress
    );
    let streamRevision = StreamRevision.load(streamRevisionId);
    if (streamRevision == null) {
        streamRevision = new StreamRevision(streamRevisionId);
        streamRevision.revisionIndex = 0;
        streamRevision.periodRevisionIndex = 0;
    }
    return streamRevision as StreamRevision;
}

/**
 * Gets or initializes a Stream, always sets the updatedAt.
 * NOTE: this is only called in one place in handleFlowUpdated
 * and we always save the Stream entity OUTSIDE of this function
 * after initializing it here.
 */
export function getOrInitStream(event: FlowUpdated): Stream {
    // Create accounts if they do not exist
    getOrInitAccount(event.params.sender, event.block);
    getOrInitAccount(event.params.receiver, event.block);

    // Create a streamRevision entity for this stream if one doesn't exist.
    const streamRevision = getOrInitStreamRevision(
        event.params.sender,
        event.params.receiver,
        event.params.token
    );
    const id = getStreamID(
        event.params.sender,
        event.params.receiver,
        event.params.token,
        streamRevision.revisionIndex
    );

    // set stream id
    streamRevision.mostRecentStream = id;
    streamRevision.save();

    let stream = Stream.load(id);
    if (stream == null) {
        const currentTimestamp = event.block.timestamp;
        stream = new Stream(id);
        stream.createdAtTimestamp = currentTimestamp;
        stream.createdAtBlockNumber = event.block.number;
        stream.token = event.params.token.toHex();
        stream.sender = event.params.sender.toHex();
        stream.receiver = event.params.receiver.toHex();
        stream.currentFlowRate = BigInt.fromI32(0);
        stream.deposit = BigInt.fromI32(0);
        stream.streamedUntilUpdatedAt = BigInt.fromI32(0);
        stream.updatedAtTimestamp = currentTimestamp;
        stream.updatedAtBlockNumber = event.block.number;
        stream.userData = event.params.userData;

        // Check if token exists and create here if not.
        // handles chain "native" tokens (e.g. ETH, MATIC, xDAI)
        // also handles the fact that custom super tokens are
        // initialized after event is first initialized
        getOrInitSuperToken(event, event.params.token, "FlowUpdated");
    }
    return stream as Stream;
}

export function getOrInitFlowOperator(
    block: ethereum.Block,
    flowOperatorAddress: Address,
    tokenAddress: Address,
    senderAddress: Address
): FlowOperator {
    const flowOperatorId = getFlowOperatorID(
        flowOperatorAddress,
        tokenAddress,
        senderAddress
    );
    const currentTimestamp = block.timestamp;
    let flowOperatorEntity = FlowOperator.load(flowOperatorId);
    if (flowOperatorEntity == null) {
        flowOperatorEntity = new FlowOperator(flowOperatorId);
        flowOperatorEntity.createdAtBlockNumber = block.number;
        flowOperatorEntity.createdAtTimestamp = currentTimestamp;
        flowOperatorEntity.permissions = 0;
        flowOperatorEntity.flowRateAllowanceGranted = BigInt.fromI32(0);
        flowOperatorEntity.allowance = BigInt.fromI32(0);
        flowOperatorEntity.flowRateAllowanceRemaining = BigInt.fromI32(0);
        flowOperatorEntity.token = tokenAddress.toHex();

        // https://github.com/superfluid-finance/protocol-monorepo/issues/1397
        const sender = getOrInitAccount(senderAddress, block);
        flowOperatorEntity.sender = sender.id;

        // https://github.com/superfluid-finance/protocol-monorepo/issues/1397
        const accountTokenSnapshot = getOrInitAccountTokenSnapshot(
            senderAddress,
            tokenAddress,
            block
        );
        flowOperatorEntity.accountTokenSnapshot = accountTokenSnapshot.id;
        flowOperatorEntity.flowOperator = flowOperatorAddress;
        flowOperatorEntity.updatedAtBlockNumber = block.number;
        flowOperatorEntity.updatedAtTimestamp = currentTimestamp;
        flowOperatorEntity.save();
    }
    flowOperatorEntity.updatedAtBlockNumber = block.number;
    flowOperatorEntity.updatedAtTimestamp = currentTimestamp;

    return flowOperatorEntity;
}

/**
 * Gets or initializes an Index, always sets the updatedAt.
 */
export function getOrInitIndex(
    event: ethereum.Event,
    publisherAddress: Address,
    tokenAddress: Address,
    indexId: BigInt,
    indexCreatedId: string,
    triggeredByEventName: string
): Index {
    const indexEntityId = getIndexID(publisherAddress, tokenAddress, indexId);
    const block = event.block;
    const currentTimestamp = block.timestamp;
    let index = Index.load(indexEntityId);
    if (index == null) {
        const publisherId = publisherAddress.toHex();
        const tokenId = tokenAddress.toHex();
        index = new Index(indexEntityId);
        index.createdAtTimestamp = currentTimestamp;
        index.createdAtBlockNumber = block.number;

        index.updatedAtTimestamp = currentTimestamp;
        index.updatedAtBlockNumber = block.number;
        index.indexId = indexId;
        index.indexValue = BIG_INT_ZERO;
        index.totalSubscriptionsWithUnits = 0;
        index.totalUnitsPending = BIG_INT_ZERO;
        index.totalUnitsApproved = BIG_INT_ZERO;
        index.totalUnits = BIG_INT_ZERO;
        index.totalAmountDistributedUntilUpdatedAt = BIG_INT_ZERO;
        index.token = tokenId;
        index.publisher = publisherId;
        index.indexCreatedEvent = indexCreatedId;
        index.save();

        getOrInitAccount(publisherAddress, block);

        // NOTE: we must check if token exists and create here
        // if not. for SETH tokens (e.g. ETH, MATIC, xDAI)
        getOrInitSuperToken(event, tokenAddress, triggeredByEventName);
    }
    index.updatedAtTimestamp = currentTimestamp;
    index.updatedAtBlockNumber = block.number;
    return index as Index;
}

/**
 * Gets or initializes a Subscription, always sets the updatedAt.
 */
export function getOrInitSubscription(
    event: ethereum.Event,
    subscriberAddress: Address,
    publisherAddress: Address,
    tokenAddress: Address,
    indexId: BigInt,
    triggeredByEventName: string
): IndexSubscription {
    const subscriptionId = getSubscriptionID(
        subscriberAddress,
        publisherAddress,
        tokenAddress,
        indexId
    );
    let subscription = IndexSubscription.load(subscriptionId);
    const indexEntityId = getIndexID(publisherAddress, tokenAddress, indexId);
    const block = event.block;
    const currentTimestamp = block.timestamp;

    if (subscription == null) {
        const index = getOrInitIndex(
            event,
            publisherAddress,
            tokenAddress,
            indexId,
            "",
            triggeredByEventName
        );

        subscription = new IndexSubscription(subscriptionId);
        subscription.createdAtTimestamp = currentTimestamp;
        subscription.createdAtBlockNumber = block.number;
        subscription.subscriber = subscriberAddress.toHex();
        subscription.approved = false;
        subscription.units = BIG_INT_ZERO;
        subscription.totalAmountReceivedUntilUpdatedAt = BIG_INT_ZERO;
        subscription.indexValueUntilUpdatedAt = index.indexValue;
        subscription.index = indexEntityId;
        subscription.updatedAtTimestamp = currentTimestamp;
        subscription.updatedAtBlockNumber = block.number;
        subscription.save();

        getOrInitAccount(subscriberAddress, block);
    }
    subscription.updatedAtTimestamp = currentTimestamp;
    subscription.updatedAtBlockNumber = block.number;
    return subscription as IndexSubscription;
}

export function getOrInitResolverEntry(
    id: string,
    target: Address,
    block: ethereum.Block
): ResolverEntry {
    let resolverEntry = ResolverEntry.load(id);

    if (resolverEntry == null) {
        resolverEntry = new ResolverEntry(id);
        resolverEntry.createdAtBlockNumber = block.number;
        resolverEntry.createdAtTimestamp = block.timestamp;
        resolverEntry.targetAddress = target;

        const superToken = Token.load(target.toHex());
        resolverEntry.isToken = superToken != null;
    }
    resolverEntry.updatedAtBlockNumber = block.number;
    resolverEntry.updatedAtTimestamp = block.timestamp;
    resolverEntry.isListed = target.notEqual(ZERO_ADDRESS);

    resolverEntry.save();
    return resolverEntry as ResolverEntry;
}

export function getOrInitPool(event: ethereum.Event, poolId: string): Pool {
    // get existing pool
    let pool = Pool.load(poolId);

    // init new pool if non-existent
    if (pool == null) {
        pool = new Pool(poolId);
        pool.createdAtTimestamp = event.block.timestamp;
        pool.createdAtBlockNumber = event.block.number;
        pool.updatedAtTimestamp = event.block.timestamp;
        pool.updatedAtBlockNumber = event.block.number;

        pool.totalUnits = BIG_INT_ZERO;
        pool.totalConnectedUnits = BIG_INT_ZERO;
        pool.totalDisconnectedUnits = BIG_INT_ZERO;
        pool.totalAmountInstantlyDistributedUntilUpdatedAt = BIG_INT_ZERO;
        pool.totalAmountFlowedDistributedUntilUpdatedAt = BIG_INT_ZERO;
        pool.totalAmountDistributedUntilUpdatedAt = BIG_INT_ZERO;
        pool.totalMembers = 0;
        pool.totalConnectedMembers = 0;
        pool.totalDisconnectedMembers = 0;
        pool.adjustmentFlowRate = BIG_INT_ZERO;
        pool.flowRate = BIG_INT_ZERO;
        pool.totalBuffer = BIG_INT_ZERO;
        pool.token = ZERO_ADDRESS.toHex();
        pool.admin = ZERO_ADDRESS.toHex();
    }

    return pool;
}

export function updatePoolTotalAmountFlowedAndDistributed(
    event: ethereum.Event,
    pool: Pool
): Pool {
    const timeDelta = event.block.timestamp.minus(pool.updatedAtTimestamp);
    const amountFlowedSinceLastUpdate = pool.flowRate.times(timeDelta);

    pool.updatedAtBlockNumber = event.block.number;
    pool.updatedAtTimestamp = event.block.timestamp;

    pool.totalAmountFlowedDistributedUntilUpdatedAt =
        pool.totalAmountFlowedDistributedUntilUpdatedAt.plus(
            amountFlowedSinceLastUpdate
        );
    pool.totalAmountDistributedUntilUpdatedAt =
        pool.totalAmountDistributedUntilUpdatedAt.plus(
            amountFlowedSinceLastUpdate
        );

    pool.save();

    return pool;
}

export function getOrInitPoolMember(
    event: ethereum.Event,
    poolAddress: Address,
    poolMemberAddress: Address
): PoolMember {
    const poolMemberID = getPoolMemberID(poolAddress, poolMemberAddress);
    let poolMember = PoolMember.load(poolMemberID);

    if (poolMember == null) {
        poolMember = new PoolMember(poolMemberID);
        poolMember.createdAtTimestamp = event.block.timestamp;
        poolMember.createdAtBlockNumber = event.block.number;
        poolMember.updatedAtTimestamp = event.block.timestamp;
        poolMember.updatedAtBlockNumber = event.block.number;

        poolMember.units = BIG_INT_ZERO;
        poolMember.isConnected = false;
        poolMember.totalAmountClaimed = BIG_INT_ZERO;

        poolMember.account = poolMemberAddress.toHex();
        poolMember.pool = poolAddress.toHex();
    }

    return poolMember;
}

export function getOrInitPoolDistributor(
    event: ethereum.Event,
    poolAddress: Address,
    poolDistributorAddress: Address
): PoolDistributor {
    const poolDistributorID = getPoolDistributorID(
        poolAddress,
        poolDistributorAddress
    );
    let poolDistributor = PoolDistributor.load(poolDistributorID);

    if (poolDistributor == null) {
        poolDistributor = new PoolDistributor(poolDistributorID);
        poolDistributor.createdAtTimestamp = event.block.timestamp;
        poolDistributor.createdAtBlockNumber = event.block.number;
        poolDistributor.updatedAtTimestamp = event.block.timestamp;
        poolDistributor.updatedAtBlockNumber = event.block.number;

        poolDistributor.totalAmountInstantlyDistributedUntilUpdatedAt =
            BIG_INT_ZERO;
        poolDistributor.totalAmountFlowedDistributedUntilUpdatedAt =
            BIG_INT_ZERO;
        poolDistributor.totalAmountDistributedUntilUpdatedAt = BIG_INT_ZERO;
        poolDistributor.totalBuffer = BIG_INT_ZERO;
        poolDistributor.flowRate = BIG_INT_ZERO;

        poolDistributor.account = poolDistributorAddress.toHex();
        poolDistributor.pool = poolAddress.toHex();
    }

    return poolDistributor;
}
export function updatePoolDistributorTotalAmountFlowedAndDistributed(
    event: ethereum.Event,
    poolDistributor: PoolDistributor
): PoolDistributor {
    const timeDelta = event.block.timestamp.minus(
        poolDistributor.updatedAtTimestamp
    );
    const amountFlowedSinceLastUpdate =
        poolDistributor.flowRate.times(timeDelta);

    poolDistributor.updatedAtBlockNumber = event.block.number;
    poolDistributor.updatedAtTimestamp = event.block.timestamp;

    poolDistributor.totalAmountFlowedDistributedUntilUpdatedAt =
        poolDistributor.totalAmountFlowedDistributedUntilUpdatedAt.plus(
            amountFlowedSinceLastUpdate
        );
    poolDistributor.totalAmountDistributedUntilUpdatedAt =
        poolDistributor.totalAmountDistributedUntilUpdatedAt.plus(
            amountFlowedSinceLastUpdate
        );

    poolDistributor.save();

    return poolDistributor;
}

/**************************************************************************
 * Aggregate initializer functions
 *************************************************************************/
export function getOrInitAccountTokenSnapshot(
    accountAddress: Address,
    tokenAddress: Address,
    block: ethereum.Block
): AccountTokenSnapshot {
    const atsId = getAccountTokenSnapshotID(accountAddress, tokenAddress);
    let accountTokenSnapshot = AccountTokenSnapshot.load(atsId);

if (accountTokenSnapshot == null) {
        accountTokenSnapshot = new AccountTokenSnapshot(atsId);
        accountTokenSnapshot.updatedAtTimestamp = block.timestamp;
        accountTokenSnapshot.updatedAtBlockNumber = block.number;
        accountTokenSnapshot.totalNumberOfActiveStreams = 0;
        accountTokenSnapshot.totalCFANumberOfActiveStreams = 0;
        accountTokenSnapshot.totalGDANumberOfActiveStreams = 0;
        accountTokenSnapshot.activeIncomingStreamCount = 0;
        accountTokenSnapshot.activeCFAIncomingStreamCount = 0;
        accountTokenSnapshot.activeGDAIncomingStreamCount = 0;
        accountTokenSnapshot.activeOutgoingStreamCount = 0;
        accountTokenSnapshot.activeCFAOutgoingStreamCount = 0;
        accountTokenSnapshot.activeGDAOutgoingStreamCount = 0;
        accountTokenSnapshot.inactiveIncomingStreamCount = 0;
        accountTokenSnapshot.inactiveCFAIncomingStreamCount = 0;
        accountTokenSnapshot.inactiveGDAIncomingStreamCount = 0;
        accountTokenSnapshot.inactiveOutgoingStreamCount = 0;
        accountTokenSnapshot.inactiveCFAOutgoingStreamCount = 0;
        accountTokenSnapshot.inactiveGDAOutgoingStreamCount = 0;
        accountTokenSnapshot.totalNumberOfClosedStreams = 0;
        accountTokenSnapshot.totalCFANumberOfClosedStreams = 0;
        accountTokenSnapshot.totalGDANumberOfClosedStreams = 0;
        accountTokenSnapshot.isLiquidationEstimateOptimistic = false;
        accountTokenSnapshot.totalSubscriptionsWithUnits = 0;
        accountTokenSnapshot.totalApprovedSubscriptions = 0;
        accountTokenSnapshot.totalMembershipsWithUnits = 0;
        accountTokenSnapshot.totalConnectedMemberships = 0;
        accountTokenSnapshot.balanceUntilUpdatedAt = BIG_INT_ZERO;
        accountTokenSnapshot.totalNetFlowRate = BIG_INT_ZERO;
        accountTokenSnapshot.totalCFANetFlowRate = BIG_INT_ZERO;
        accountTokenSnapshot.totalGDANetFlowRate = BIG_INT_ZERO;
        accountTokenSnapshot.totalInflowRate = BIG_INT_ZERO;
        accountTokenSnapshot.totalCFAInflowRate = BIG_INT_ZERO;
        accountTokenSnapshot.totalGDAInflowRate = BIG_INT_ZERO;
        accountTokenSnapshot.totalOutflowRate = BIG_INT_ZERO;
        accountTokenSnapshot.totalCFAOutflowRate = BIG_INT_ZERO;
        accountTokenSnapshot.totalGDAOutflowRate = BIG_INT_ZERO;
        accountTokenSnapshot.totalAmountStreamedInUntilUpdatedAt = BIG_INT_ZERO;
        accountTokenSnapshot.totalCFAAmountStreamedInUntilUpdatedAt =
            BIG_INT_ZERO;
        accountTokenSnapshot.totalGDAAmountStreamedInUntilUpdatedAt =
            BIG_INT_ZERO;
        accountTokenSnapshot.totalAmountStreamedOutUntilUpdatedAt =
            BIG_INT_ZERO;
        accountTokenSnapshot.totalCFAAmountStreamedOutUntilUpdatedAt =
            BIG_INT_ZERO;
        accountTokenSnapshot.totalGDAAmountStreamedOutUntilUpdatedAt =
            BIG_INT_ZERO;
        accountTokenSnapshot.totalAmountStreamedUntilUpdatedAt = BIG_INT_ZERO;
        accountTokenSnapshot.totalCFAAmountStreamedUntilUpdatedAt =
            BIG_INT_ZERO;
        accountTokenSnapshot.totalGDAAmountStreamedUntilUpdatedAt =
            BIG_INT_ZERO;
        accountTokenSnapshot.totalAmountTransferredUntilUpdatedAt =
            BIG_INT_ZERO;
        accountTokenSnapshot.totalDeposit = BIG_INT_ZERO;
        accountTokenSnapshot.totalCFADeposit = BIG_INT_ZERO;
        accountTokenSnapshot.totalGDADeposit = BIG_INT_ZERO;
        accountTokenSnapshot.maybeCriticalAtTimestamp = null;
        accountTokenSnapshot.account = accountAddress.toHex();
        accountTokenSnapshot.token = tokenAddress.toHex();
        accountTokenSnapshot.save();

        const tokenStatistic = getOrInitTokenStatistic(tokenAddress, block);
        tokenStatistic.totalNumberOfAccounts = tokenStatistic.totalNumberOfAccounts + 1;
        tokenStatistic.save();

    }
    
    return accountTokenSnapshot as AccountTokenSnapshot;
}

export function _createAccountTokenSnapshotLogEntity(
    event: ethereum.Event,
    accountAddress: Address,
    tokenAddress: Address,
    eventName: string
): void {
    if (accountAddress.equals(ZERO_ADDRESS)) {
        return;
    }
    const ats = getOrInitAccountTokenSnapshot(
        accountAddress,
        tokenAddress,
        event.block
    );
    // Transaction
    const atsLog = new AccountTokenSnapshotLog(
        createLogID("ATSLog", ats.id, event)
    );
    atsLog.transactionHash = event.transaction.hash;
    atsLog.timestamp = event.block.timestamp;
    atsLog.order = getOrder(event.block.number, event.logIndex);
    atsLog.blockNumber = event.block.number;
    atsLog.logIndex = event.logIndex;
    atsLog.triggeredByEventName = eventName;
    // Account token snapshot state
    atsLog.totalNumberOfActiveStreams = ats.totalNumberOfActiveStreams;
    atsLog.totalCFANumberOfActiveStreams = ats.totalCFANumberOfActiveStreams;
    atsLog.totalGDANumberOfActiveStreams = ats.totalGDANumberOfActiveStreams;
    atsLog.activeIncomingStreamCount = ats.activeIncomingStreamCount;
    atsLog.activeCFAIncomingStreamCount = ats.activeCFAIncomingStreamCount;
    atsLog.activeGDAIncomingStreamCount = ats.activeGDAIncomingStreamCount;
    atsLog.activeOutgoingStreamCount = ats.activeOutgoingStreamCount;
    atsLog.activeCFAOutgoingStreamCount = ats.activeCFAOutgoingStreamCount;
    atsLog.activeGDAOutgoingStreamCount = ats.activeGDAOutgoingStreamCount;
    atsLog.totalNumberOfClosedStreams = ats.totalNumberOfClosedStreams;
    atsLog.totalCFANumberOfClosedStreams = ats.totalCFANumberOfClosedStreams;
    atsLog.totalGDANumberOfClosedStreams = ats.totalGDANumberOfClosedStreams;
    atsLog.inactiveIncomingStreamCount = ats.inactiveIncomingStreamCount;
    atsLog.inactiveCFAIncomingStreamCount = ats.inactiveCFAIncomingStreamCount;
    atsLog.inactiveGDAIncomingStreamCount = ats.inactiveGDAIncomingStreamCount;
    atsLog.inactiveOutgoingStreamCount = ats.inactiveOutgoingStreamCount;
    atsLog.inactiveCFAOutgoingStreamCount = ats.inactiveCFAOutgoingStreamCount;
    atsLog.inactiveGDAOutgoingStreamCount = ats.inactiveGDAOutgoingStreamCount;
    atsLog.totalSubscriptionsWithUnits = ats.totalSubscriptionsWithUnits;
    atsLog.totalApprovedSubscriptions = ats.totalApprovedSubscriptions;
    atsLog.totalMembershipsWithUnits = ats.totalMembershipsWithUnits;
    atsLog.totalConnectedMemberships = ats.totalConnectedMemberships;
    atsLog.balance = ats.balanceUntilUpdatedAt;
    atsLog.totalNetFlowRate = ats.totalNetFlowRate;
    atsLog.totalCFANetFlowRate = ats.totalCFANetFlowRate;
    atsLog.totalGDANetFlowRate = ats.totalGDANetFlowRate;
    atsLog.totalInflowRate = ats.totalInflowRate;
    atsLog.totalCFAInflowRate = ats.totalCFAInflowRate;
    atsLog.totalGDAInflowRate = ats.totalGDAInflowRate;
    atsLog.totalOutflowRate = ats.totalOutflowRate;
    atsLog.totalCFAOutflowRate = ats.totalCFAOutflowRate;
    atsLog.totalGDAOutflowRate = ats.totalGDAOutflowRate;
    atsLog.totalAmountStreamed = ats.totalAmountStreamedUntilUpdatedAt;
    atsLog.totalCFAAmountStreamed = ats.totalCFAAmountStreamedUntilUpdatedAt;
    atsLog.totalGDAAmountStreamed = ats.totalGDAAmountStreamedUntilUpdatedAt;
    atsLog.totalAmountStreamedIn = ats.totalAmountStreamedInUntilUpdatedAt;
    atsLog.totalCFAAmountStreamedIn =
        ats.totalCFAAmountStreamedInUntilUpdatedAt;
    atsLog.totalAmountStreamedOut = ats.totalAmountStreamedOutUntilUpdatedAt;
    atsLog.totalGDAAmountStreamedIn =
        ats.totalGDAAmountStreamedInUntilUpdatedAt;
    atsLog.totalCFAAmountStreamedOut =
        ats.totalCFAAmountStreamedOutUntilUpdatedAt;
    atsLog.totalGDAAmountStreamedOut =
        ats.totalGDAAmountStreamedOutUntilUpdatedAt;
    atsLog.totalAmountTransferred = ats.totalAmountTransferredUntilUpdatedAt;
    atsLog.totalDeposit = ats.totalDeposit;
    atsLog.totalCFADeposit = ats.totalCFADeposit;
    atsLog.totalGDADeposit = ats.totalGDADeposit;
    atsLog.maybeCriticalAtTimestamp = ats.maybeCriticalAtTimestamp;
    atsLog.account = ats.account;
    atsLog.token = ats.token;
    atsLog.accountTokenSnapshot = ats.id;
    atsLog.save();
}

export function getOrInitTokenStatistic(
    tokenAddress: Address,
    block: ethereum.Block
): TokenStatistic {
    const tokenId = tokenAddress.toHex();
    let tokenStatistic = TokenStatistic.load(tokenId);
    if (tokenStatistic == null) {
        tokenStatistic = new TokenStatistic(tokenId);
        tokenStatistic.updatedAtTimestamp = block.timestamp;
        tokenStatistic.updatedAtBlockNumber = block.number;
        tokenStatistic.totalNumberOfActiveStreams = 0;
        tokenStatistic.totalCFANumberOfActiveStreams = 0;
        tokenStatistic.totalGDANumberOfActiveStreams = 0;
        tokenStatistic.totalNumberOfClosedStreams = 0;
        tokenStatistic.totalCFANumberOfClosedStreams = 0;
        tokenStatistic.totalGDANumberOfClosedStreams = 0;
        tokenStatistic.totalNumberOfIndexes = 0;
        tokenStatistic.totalNumberOfActiveIndexes = 0;
        tokenStatistic.totalSubscriptionsWithUnits = 0;
        tokenStatistic.totalApprovedSubscriptions = 0;
        tokenStatistic.totalNumberOfPools = 0;
        tokenStatistic.totalNumberOfActivePools = 0;
        tokenStatistic.totalMembershipsWithUnits = 0;
        tokenStatistic.totalConnectedMemberships = 0;
        tokenStatistic.totalOutflowRate = BIG_INT_ZERO;
<<<<<<< HEAD
        tokenStatistic.totalCFAOutflowRate = BIG_INT_ZERO;
        tokenStatistic.totalGDAOutflowRate = BIG_INT_ZERO;
=======
        tokenStatistic.totalNumberOfAccounts = 0;
>>>>>>> 3e57a673
        tokenStatistic.totalAmountStreamedUntilUpdatedAt = BIG_INT_ZERO;
        tokenStatistic.totalCFAAmountStreamedUntilUpdatedAt = BIG_INT_ZERO;
        tokenStatistic.totalGDAAmountStreamedUntilUpdatedAt = BIG_INT_ZERO;
        tokenStatistic.totalAmountTransferredUntilUpdatedAt = BIG_INT_ZERO;
        tokenStatistic.totalAmountDistributedUntilUpdatedAt = BIG_INT_ZERO;
        tokenStatistic.totalSupply = BIG_INT_ZERO;
        tokenStatistic.totalDeposit = BIG_INT_ZERO;
<<<<<<< HEAD
        tokenStatistic.totalCFADeposit = BIG_INT_ZERO;
        tokenStatistic.totalGDADeposit = BIG_INT_ZERO;
=======
        tokenStatistic.totalNumberOfHolders = 0;
>>>>>>> 3e57a673
        tokenStatistic.token = tokenId;
        tokenStatistic.save();
    }
    return tokenStatistic as TokenStatistic;
}

export function _createTokenStatisticLogEntity(
    event: ethereum.Event,
    tokenAddress: Address,
    eventName: string
): void {
    const tokenStatistic = getOrInitTokenStatistic(tokenAddress, event.block);
    const tokenStatisticLog = new TokenStatisticLog(
        createLogID("TSLog", tokenStatistic.id, event)
    );

    // Transaction Data
    tokenStatisticLog.timestamp = event.block.timestamp;
    tokenStatisticLog.blockNumber = event.block.number;
    tokenStatisticLog.transactionHash = event.transaction.hash;
    tokenStatisticLog.logIndex = event.logIndex;
    tokenStatisticLog.order = getOrder(event.block.number, event.logIndex);
    tokenStatisticLog.triggeredByEventName = eventName;

    // Token Statistic State
    tokenStatisticLog.totalNumberOfActiveStreams =
        tokenStatistic.totalNumberOfActiveStreams;
    tokenStatisticLog.totalCFANumberOfActiveStreams =
        tokenStatistic.totalCFANumberOfActiveStreams;
    tokenStatisticLog.totalGDANumberOfActiveStreams =
        tokenStatistic.totalGDANumberOfActiveStreams;
    tokenStatisticLog.totalNumberOfClosedStreams =
        tokenStatistic.totalNumberOfClosedStreams;
    tokenStatisticLog.totalCFANumberOfClosedStreams =
        tokenStatistic.totalCFANumberOfClosedStreams;
    tokenStatisticLog.totalGDANumberOfClosedStreams =
        tokenStatistic.totalGDANumberOfClosedStreams;
    tokenStatisticLog.totalNumberOfIndexes =
        tokenStatistic.totalNumberOfIndexes;
    tokenStatisticLog.totalNumberOfActiveIndexes =
        tokenStatistic.totalNumberOfActiveIndexes;
    tokenStatisticLog.totalSubscriptionsWithUnits =
        tokenStatistic.totalSubscriptionsWithUnits;
    tokenStatisticLog.totalApprovedSubscriptions =
        tokenStatistic.totalApprovedSubscriptions;
    tokenStatisticLog.totalNumberOfPools = tokenStatistic.totalNumberOfPools;
    tokenStatisticLog.totalNumberOfActivePools =
        tokenStatistic.totalNumberOfActivePools;
    tokenStatisticLog.totalMembershipsWithUnits =
        tokenStatistic.totalMembershipsWithUnits;
    tokenStatisticLog.totalConnectedMemberships =
        tokenStatistic.totalConnectedMemberships;
    tokenStatisticLog.totalDeposit = tokenStatistic.totalDeposit;
    tokenStatisticLog.totalCFADeposit = tokenStatistic.totalCFADeposit;
    tokenStatisticLog.totalGDADeposit = tokenStatistic.totalGDADeposit;
    tokenStatisticLog.totalOutflowRate = tokenStatistic.totalOutflowRate;
    tokenStatisticLog.totalCFAOutflowRate = tokenStatistic.totalCFAOutflowRate;
    tokenStatisticLog.totalGDAOutflowRate = tokenStatistic.totalGDAOutflowRate;
    tokenStatisticLog.totalAmountStreamed =
        tokenStatistic.totalAmountStreamedUntilUpdatedAt;
    tokenStatisticLog.totalCFAAmountStreamed =
        tokenStatistic.totalCFAAmountStreamedUntilUpdatedAt;
    tokenStatisticLog.totalGDAAmountStreamed =
        tokenStatistic.totalGDAAmountStreamedUntilUpdatedAt;
    tokenStatisticLog.totalAmountTransferred =
        tokenStatistic.totalAmountTransferredUntilUpdatedAt;
    tokenStatisticLog.totalAmountDistributed =
        tokenStatistic.totalAmountDistributedUntilUpdatedAt;
    tokenStatisticLog.totalSupply = tokenStatistic.totalSupply;
    tokenStatisticLog.token = tokenStatistic.token;
    tokenStatisticLog.totalNumberOfAccounts = tokenStatistic.totalNumberOfAccounts;
    tokenStatisticLog.totalNumberOfHolders  = tokenStatistic.totalNumberOfHolders;
    tokenStatisticLog.tokenStatistic = tokenStatistic.id;
    tokenStatisticLog.save();
}

/**************************************************************************
 * HOL Entities Updater functions
 *************************************************************************/

/**
 * Updates the Account entities updatedAt property.
 */
export function updateAccountUpdatedAt(
    accountAddress: Address,
    block: ethereum.Block
): void {
    const account = getOrInitAccount(accountAddress, block);
    account.updatedAtTimestamp = block.timestamp;
    account.updatedAtBlockNumber = block.number;
    account.save();
}

/**************************************************************************
 * Aggregate Entities Updater functions
 *************************************************************************/

/**
 * Updates ATS and TokenStats distribution agreement data (IDA or GDA).
 */
export function updateAggregateDistributionAgreementData(
    accountAddress: Address,
    tokenAddress: Address,
    subscriptionWithUnitsExists: boolean,
    subscriptionApproved: boolean,
    isIncrementingSubWithUnits: boolean,
    isRevokingSubscription: boolean,
    isDeletingSubscription: boolean,
    isApproving: boolean,
    block: ethereum.Block,
    isIDA: boolean
): void {
    const totalSubscriptionWithUnitsDelta =
        // we only decrement if the subscription exists and we are deleting
        isDeletingSubscription && subscriptionWithUnitsExists
            ? -1
            : // we only increment if the subscription does not exist and we are incrementing
            isIncrementingSubWithUnits && !subscriptionWithUnitsExists
            ? 1
            : 0;

    const totalApprovedSubscriptionsDelta = isApproving
        ? 1
        : isRevokingSubscription && subscriptionApproved
        ? -1
        : 0;

    // update ATS Subscription data
    const accountTokenSnapshot = getOrInitAccountTokenSnapshot(
        accountAddress,
        tokenAddress,
        block
    );

    if (isIDA) {
        accountTokenSnapshot.totalSubscriptionsWithUnits =
            accountTokenSnapshot.totalSubscriptionsWithUnits +
            totalSubscriptionWithUnitsDelta;
        accountTokenSnapshot.totalApprovedSubscriptions =
            accountTokenSnapshot.totalApprovedSubscriptions +
            totalApprovedSubscriptionsDelta;
    } else {
        accountTokenSnapshot.totalMembershipsWithUnits =
            accountTokenSnapshot.totalMembershipsWithUnits +
            totalSubscriptionWithUnitsDelta;
        accountTokenSnapshot.totalConnectedMemberships =
            accountTokenSnapshot.totalConnectedMemberships +
            totalApprovedSubscriptionsDelta;
    }

    accountTokenSnapshot.isLiquidationEstimateOptimistic =
        accountTokenSnapshot.totalSubscriptionsWithUnits > 0 ||
        accountTokenSnapshot.totalMembershipsWithUnits > 0;
    accountTokenSnapshot.updatedAtTimestamp = block.timestamp;
    accountTokenSnapshot.updatedAtBlockNumber = block.number;
    accountTokenSnapshot.save();

    // update TokenStatistic entity
    const tokenStatistic = getOrInitTokenStatistic(tokenAddress, block);
    if (isIDA) {
        tokenStatistic.totalSubscriptionsWithUnits =
            tokenStatistic.totalSubscriptionsWithUnits +
            totalSubscriptionWithUnitsDelta;
        tokenStatistic.totalApprovedSubscriptions =
            tokenStatistic.totalApprovedSubscriptions +
            totalApprovedSubscriptionsDelta;
    } else {
        tokenStatistic.totalMembershipsWithUnits =
            tokenStatistic.totalMembershipsWithUnits +
            totalSubscriptionWithUnitsDelta;
        tokenStatistic.totalConnectedMemberships =
            tokenStatistic.totalConnectedMemberships +
            totalApprovedSubscriptionsDelta;
    }

    tokenStatistic.updatedAtTimestamp = block.timestamp;
    tokenStatistic.updatedAtBlockNumber = block.number;

    tokenStatistic.save();
}

/**
 * Updates the balance property on the ATS entity.
 * Also updates the updatedAt time.
 * Note: ATS = AccountTokenSnapshot
 */
function updateATSBalanceAndUpdatedAt(
    accountTokenSnapshot: AccountTokenSnapshot,
    block: ethereum.Block,
    balanceDelta: BigInt | null
): AccountTokenSnapshot {
    const superTokenContract = SuperToken.bind(
        Address.fromString(accountTokenSnapshot.token)
    );

    if (balanceDelta && accountTokenSnapshot.totalSubscriptionsWithUnits == 0) {
        accountTokenSnapshot.balanceUntilUpdatedAt =
            accountTokenSnapshot.balanceUntilUpdatedAt.plus(
                balanceDelta as BigInt
            );
    } else {
        // if the account has any subscriptions with units we assume that
        // the balance data requires a RPC call for balance because we did not
        // have claim events there and we do not count distributions
        // for subscribers
        const newBalanceResult = superTokenContract.try_realtimeBalanceOf(
            Address.fromString(accountTokenSnapshot.account),
            block.timestamp
        );
        if (!newBalanceResult.reverted) {
            accountTokenSnapshot.balanceUntilUpdatedAt =
                newBalanceResult.value.value0;
        }
    }

    accountTokenSnapshot.updatedAtTimestamp = block.timestamp;
    accountTokenSnapshot.updatedAtBlockNumber = block.number;

    accountTokenSnapshot.maybeCriticalAtTimestamp =
        calculateMaybeCriticalAtTimestamp(
            accountTokenSnapshot.updatedAtTimestamp,
            accountTokenSnapshot.balanceUntilUpdatedAt,
            accountTokenSnapshot.totalNetFlowRate,
            accountTokenSnapshot.maybeCriticalAtTimestamp
        );

    accountTokenSnapshot.save();
    return accountTokenSnapshot as AccountTokenSnapshot;
}

/**
 * Updates the amount streamed, balance until updated at for the AccountTokenSnapshot
 * entity and also updates the updatedAt property on the account entity.
 * NOTE: call before the `updatedAt` property is updated otherwise you get incorrect data;
 * NOTE: you should be calling updateTokenStatsStreamedUntilUpdatedAt whenever you call this
 */
export function updateATSStreamedAndBalanceUntilUpdatedAt(
    accountAddress: Address,
    tokenAddress: Address,
    block: ethereum.Block,

    // TODO: we are currently always passing null here
    // remove null one at a time and use validation script
    // to compare v1 to feature
    balanceDelta: BigInt | null
): void {
    let accountTokenSnapshot = getOrInitAccountTokenSnapshot(
        accountAddress,
        tokenAddress,
        block
    );

<<<<<<< HEAD
    //////////////// CFA + GDA streamed amounts ////////////////
    const totalAmountStreamedSinceLastUpdatedAt =
=======
    const balanceUntilUpdatedAtBeforeUpdate = accountTokenSnapshot.balanceUntilUpdatedAt;
    
    const amountStreamedSinceLastUpdatedAt =
>>>>>>> 3e57a673
        getAmountStreamedSinceLastUpdatedAt(
            block.timestamp,
            accountTokenSnapshot.updatedAtTimestamp,
            accountTokenSnapshot.totalNetFlowRate
        );
    const totalAmountStreamedInSinceLastUpdatedAt =
        getAmountStreamedSinceLastUpdatedAt(
            block.timestamp,
            accountTokenSnapshot.updatedAtTimestamp,
            accountTokenSnapshot.totalInflowRate
        );
    const totalAmountStreamedOutSinceLastUpdatedAt =
        getAmountStreamedSinceLastUpdatedAt(
            block.timestamp,
            accountTokenSnapshot.updatedAtTimestamp,
            accountTokenSnapshot.totalOutflowRate
        );

    // update the totalStreamedUntilUpdatedAt (net)
    accountTokenSnapshot.totalAmountStreamedUntilUpdatedAt =
        accountTokenSnapshot.totalAmountStreamedUntilUpdatedAt.plus(
            totalAmountStreamedSinceLastUpdatedAt
        );

    // update the totalStreamedUntilUpdatedAt (in)
    accountTokenSnapshot.totalAmountStreamedInUntilUpdatedAt =
        accountTokenSnapshot.totalAmountStreamedInUntilUpdatedAt.plus(
            totalAmountStreamedInSinceLastUpdatedAt
        );

    // update the totalStreamedUntilUpdatedAt (out)
    accountTokenSnapshot.totalAmountStreamedOutUntilUpdatedAt =
        accountTokenSnapshot.totalAmountStreamedOutUntilUpdatedAt.plus(
            totalAmountStreamedOutSinceLastUpdatedAt
        );

    // update the balance via external call if account has any subscription with more than 0 units
    // or uses the balance delta (which includes amount streamed) and saves the entity
    // we always add the amount streamed in this function
    accountTokenSnapshot = updateATSBalanceAndUpdatedAt(
        accountTokenSnapshot,
        block,
        balanceDelta
            ? balanceDelta.plus(totalAmountStreamedSinceLastUpdatedAt)
            : balanceDelta
    );

    //////////////// CFA streamed amounts ////////////////
    const totalCFAAmountStreamedSinceLastUpdatedAt =
        getAmountStreamedSinceLastUpdatedAt(
            block.timestamp,
            accountTokenSnapshot.updatedAtTimestamp,
            accountTokenSnapshot.totalCFANetFlowRate
        );
    const totalCFAAmountStreamedInSinceLastUpdatedAt =
        getAmountStreamedSinceLastUpdatedAt(
            block.timestamp,
            accountTokenSnapshot.updatedAtTimestamp,
            accountTokenSnapshot.totalCFAInflowRate
        );
    const totalCFAAmountStreamedOutSinceLastUpdatedAt =
        getAmountStreamedSinceLastUpdatedAt(
            block.timestamp,
            accountTokenSnapshot.updatedAtTimestamp,
            accountTokenSnapshot.totalCFAOutflowRate
        );

    // update the totalCFAStreamedUntilUpdatedAt (net)
    accountTokenSnapshot.totalCFAAmountStreamedUntilUpdatedAt =
        accountTokenSnapshot.totalCFAAmountStreamedUntilUpdatedAt.plus(
            totalCFAAmountStreamedSinceLastUpdatedAt
        );

    // update the totalCFAStreamedUntilUpdatedAt (in)
    accountTokenSnapshot.totalCFAAmountStreamedInUntilUpdatedAt =
        accountTokenSnapshot.totalCFAAmountStreamedInUntilUpdatedAt.plus(
            totalCFAAmountStreamedInSinceLastUpdatedAt
        );

    // update the totalCFAStreamedUntilUpdatedAt (out)
    accountTokenSnapshot.totalCFAAmountStreamedOutUntilUpdatedAt =
        accountTokenSnapshot.totalCFAAmountStreamedOutUntilUpdatedAt.plus(
            totalCFAAmountStreamedOutSinceLastUpdatedAt
        );

    //////////////// GDA streamed amounts ////////////////
    const totalGDAAmountStreamedSinceLastUpdatedAt =
        getAmountStreamedSinceLastUpdatedAt(
            block.timestamp,
            accountTokenSnapshot.updatedAtTimestamp,
            accountTokenSnapshot.totalGDANetFlowRate
        );
    const totalGDAAmountStreamedInSinceLastUpdatedAt =
        getAmountStreamedSinceLastUpdatedAt(
            block.timestamp,
            accountTokenSnapshot.updatedAtTimestamp,
            accountTokenSnapshot.totalGDAInflowRate
        );
    const totalGDAAmountStreamedOutSinceLastUpdatedAt =
        getAmountStreamedSinceLastUpdatedAt(
            block.timestamp,
            accountTokenSnapshot.updatedAtTimestamp,
            accountTokenSnapshot.totalGDAOutflowRate
        );

    // update the totalGDAStreamedUntilUpdatedAt (net)
    accountTokenSnapshot.totalGDAAmountStreamedUntilUpdatedAt =
        accountTokenSnapshot.totalGDAAmountStreamedUntilUpdatedAt.plus(
            totalGDAAmountStreamedSinceLastUpdatedAt
        );

    // update the totalGDAStreamedUntilUpdatedAt (in)
    accountTokenSnapshot.totalGDAAmountStreamedInUntilUpdatedAt =
        accountTokenSnapshot.totalGDAAmountStreamedInUntilUpdatedAt.plus(
            totalGDAAmountStreamedInSinceLastUpdatedAt
        );

    // update the totalGDAStreamedUntilUpdatedAt (out)
    accountTokenSnapshot.totalGDAAmountStreamedOutUntilUpdatedAt =
        accountTokenSnapshot.totalGDAAmountStreamedOutUntilUpdatedAt.plus(
            totalGDAAmountStreamedOutSinceLastUpdatedAt
        );

    accountTokenSnapshot.save();

    const balanceUntilUpdatedAtAfterUpdate = accountTokenSnapshot.balanceUntilUpdatedAt;

    if (
        balanceUntilUpdatedAtBeforeUpdate.equals(BIG_INT_ZERO) &&
        balanceUntilUpdatedAtAfterUpdate.gt(BIG_INT_ZERO)
    ) {
        const tokenStatistic = getOrInitTokenStatistic(tokenAddress, block);
        tokenStatistic.totalNumberOfHolders =
            tokenStatistic.totalNumberOfHolders + 1;
        tokenStatistic.save();
    } else if (
        balanceUntilUpdatedAtAfterUpdate.equals(BIG_INT_ZERO) &&
        balanceUntilUpdatedAtBeforeUpdate.gt(BIG_INT_ZERO)
    ) {
        const tokenStatistic = getOrInitTokenStatistic(tokenAddress, block);
        tokenStatistic.totalNumberOfHolders =
            tokenStatistic.totalNumberOfHolders - 1;
        // TODO: this should be not possible, since we first receive money and then spend it.
        if (tokenStatistic.totalNumberOfHolders < 0) {
            tokenStatistic.totalNumberOfHolders = 0;
        }
        tokenStatistic.save();
    }


    // update the updatedAt property of the account that just made an update
    updateAccountUpdatedAt(accountAddress, block);
}

/**
 * This function updates the token stats streamed amounts as well as the
 * updatedAtTimestamp and updatedAtBlockNumber.
 * It should always be called with updateATSStreamedAndBalanceUntilUpdatedAt.
 * @param tokenAddress
 * @param block
 */
export function updateTokenStatsStreamedUntilUpdatedAt(
    tokenAddress: Address,
    block: ethereum.Block
): void {
    const tokenStats = getOrInitTokenStatistic(tokenAddress, block);

    //// CFA + GDA streamed amounts ////
    const amountStreamedSinceLastUpdatedAt =
        getAmountStreamedSinceLastUpdatedAt(
            block.timestamp,
            tokenStats.updatedAtTimestamp,
            tokenStats.totalOutflowRate
        );
    tokenStats.totalAmountStreamedUntilUpdatedAt =
        tokenStats.totalAmountStreamedUntilUpdatedAt.plus(
            amountStreamedSinceLastUpdatedAt
        );

    //// CFA streamed amounts ////
    const cfaAmountStreamedSinceLastUpdatedAt =
        getAmountStreamedSinceLastUpdatedAt(
            block.timestamp,
            tokenStats.updatedAtTimestamp,
            tokenStats.totalCFAOutflowRate
        );
    tokenStats.totalCFAAmountStreamedUntilUpdatedAt =
        tokenStats.totalCFAAmountStreamedUntilUpdatedAt.plus(
            cfaAmountStreamedSinceLastUpdatedAt
        );

    //// GDA streamed amounts ////
    const gdaAmountStreamedSinceLastUpdatedAt =
        getAmountStreamedSinceLastUpdatedAt(
            block.timestamp,
            tokenStats.updatedAtTimestamp,
            tokenStats.totalGDAOutflowRate
        );
    tokenStats.totalGDAAmountStreamedUntilUpdatedAt =
        tokenStats.totalGDAAmountStreamedUntilUpdatedAt.plus(
            gdaAmountStreamedSinceLastUpdatedAt
        );

    tokenStats.updatedAtTimestamp = block.timestamp;
    tokenStats.updatedAtBlockNumber = block.number;
    tokenStats.save();
}

export function updateTokenStatisticStreamData(
    tokenAddress: Address,
    newFlowRate: BigInt,
    flowRateDelta: BigInt,
    depositDelta: BigInt,
    isCreate: boolean,
    isDelete: boolean,
    isCFA: boolean,
    block: ethereum.Block
): void {
    const tokenStatistic = getOrInitTokenStatistic(tokenAddress, block);
    const totalNumberOfActiveStreamsDelta = getActiveStreamsDelta(
        isCreate,
        isDelete
    );
    const totalNumberOfClosedStreamsDelta = getClosedStreamsDelta(isDelete);

    // the outflow rate should never go below 0.
    tokenStatistic.totalOutflowRate = tokenStatistic.totalOutflowRate
        .plus(flowRateDelta)
        .lt(BIG_INT_ZERO)
        ? newFlowRate
        : tokenStatistic.totalOutflowRate.plus(flowRateDelta);

    tokenStatistic.totalNumberOfActiveStreams =
        tokenStatistic.totalNumberOfActiveStreams +
        totalNumberOfActiveStreamsDelta;

    tokenStatistic.totalNumberOfClosedStreams =
        tokenStatistic.totalNumberOfClosedStreams +
        totalNumberOfClosedStreamsDelta;

    tokenStatistic.totalDeposit =
        tokenStatistic.totalDeposit.plus(depositDelta);

    if (isCFA) {
        tokenStatistic.totalCFAOutflowRate = tokenStatistic.totalCFAOutflowRate
            .plus(flowRateDelta)
            .lt(BIG_INT_ZERO)
            ? newFlowRate
            : tokenStatistic.totalCFAOutflowRate.plus(flowRateDelta);

        tokenStatistic.totalCFANumberOfActiveStreams =
            tokenStatistic.totalCFANumberOfActiveStreams +
            totalNumberOfActiveStreamsDelta;

        tokenStatistic.totalCFANumberOfClosedStreams =
            tokenStatistic.totalCFANumberOfClosedStreams +
            totalNumberOfClosedStreamsDelta;

        tokenStatistic.totalCFADeposit =
            tokenStatistic.totalCFADeposit.plus(depositDelta);
    } else {
        tokenStatistic.totalGDAOutflowRate = tokenStatistic.totalGDAOutflowRate
            .plus(flowRateDelta)
            .lt(BIG_INT_ZERO)
            ? newFlowRate
            : tokenStatistic.totalGDAOutflowRate.plus(flowRateDelta);

        tokenStatistic.totalGDANumberOfActiveStreams =
            tokenStatistic.totalGDANumberOfActiveStreams +
            totalNumberOfActiveStreamsDelta;

        tokenStatistic.totalGDANumberOfClosedStreams =
            tokenStatistic.totalGDANumberOfClosedStreams +
            totalNumberOfClosedStreamsDelta;

        tokenStatistic.totalGDADeposit =
            tokenStatistic.totalGDADeposit.plus(depositDelta);
    }
    tokenStatistic.save();
}

/**
 * Updates ATS stream counter data.
 * Must be called after updating streamed amount data for the
 * AccountTokenSnapshot entities.
 */
export function updateSenderATSStreamData(
    senderAddress: Address,
    tokenAddress: Address,
    newFlowRate: BigInt,
    flowRateDelta: BigInt,
    depositDelta: BigInt,
    isCreate: boolean,
    isDelete: boolean,
    isCFA: boolean,
    block: ethereum.Block
): void {
    const totalNumberOfActiveStreamsDelta = getActiveStreamsDelta(
        isCreate,
        isDelete
    );
    const totalNumberOfClosedStreamsDelta = getClosedStreamsDelta(isDelete);
    const senderATS = getOrInitAccountTokenSnapshot(
        senderAddress,
        tokenAddress,
        block
    );
    senderATS.totalNetFlowRate =
        senderATS.totalNetFlowRate.minus(flowRateDelta);

    // the outflow rate should never go below 0.
    senderATS.totalOutflowRate = senderATS.totalOutflowRate
        .plus(flowRateDelta)
        .lt(BIG_INT_ZERO)
        ? newFlowRate
        : senderATS.totalOutflowRate.plus(flowRateDelta);

    senderATS.totalNumberOfActiveStreams =
        senderATS.totalNumberOfActiveStreams + totalNumberOfActiveStreamsDelta;
    senderATS.activeOutgoingStreamCount =
        senderATS.activeOutgoingStreamCount + totalNumberOfActiveStreamsDelta;
    senderATS.inactiveOutgoingStreamCount =
        senderATS.inactiveOutgoingStreamCount + totalNumberOfClosedStreamsDelta;

    senderATS.totalNumberOfClosedStreams =
        senderATS.totalNumberOfClosedStreams + totalNumberOfClosedStreamsDelta;
    senderATS.totalDeposit = senderATS.totalDeposit.plus(depositDelta);
    senderATS.maybeCriticalAtTimestamp = calculateMaybeCriticalAtTimestamp(
        senderATS.updatedAtTimestamp,
        senderATS.balanceUntilUpdatedAt,
        senderATS.totalNetFlowRate,
        senderATS.maybeCriticalAtTimestamp
    );

    if (isCFA) {
        senderATS.totalCFANetFlowRate =
            senderATS.totalCFANetFlowRate.minus(flowRateDelta);

        // the outflow rate should never go below 0.
        senderATS.totalCFAOutflowRate = senderATS.totalCFAOutflowRate
            .plus(flowRateDelta)
            .lt(BIG_INT_ZERO)
            ? newFlowRate
            : senderATS.totalCFAOutflowRate.plus(flowRateDelta);

        senderATS.totalCFANumberOfActiveStreams =
            senderATS.totalCFANumberOfActiveStreams +
            totalNumberOfActiveStreamsDelta;
        senderATS.activeCFAOutgoingStreamCount =
            senderATS.activeCFAOutgoingStreamCount +
            totalNumberOfActiveStreamsDelta;
        senderATS.inactiveCFAOutgoingStreamCount =
            senderATS.inactiveCFAOutgoingStreamCount +
            totalNumberOfClosedStreamsDelta;

        senderATS.totalCFANumberOfClosedStreams =
            senderATS.totalCFANumberOfClosedStreams +
            totalNumberOfClosedStreamsDelta;
        senderATS.totalCFADeposit =
            senderATS.totalCFADeposit.plus(depositDelta);
    } else {
        senderATS.totalGDANetFlowRate =
            senderATS.totalGDANetFlowRate.minus(flowRateDelta);

        // the outflow rate should never go below 0.
        senderATS.totalGDAOutflowRate = senderATS.totalGDAOutflowRate
            .plus(flowRateDelta)
            .lt(BIG_INT_ZERO)
            ? newFlowRate
            : senderATS.totalGDAOutflowRate.plus(flowRateDelta);

        senderATS.totalGDANumberOfActiveStreams =
            senderATS.totalGDANumberOfActiveStreams +
            totalNumberOfActiveStreamsDelta;
        senderATS.activeGDAOutgoingStreamCount =
            senderATS.activeGDAOutgoingStreamCount +
            totalNumberOfActiveStreamsDelta;
        senderATS.inactiveGDAOutgoingStreamCount =
            senderATS.inactiveGDAOutgoingStreamCount +
            totalNumberOfClosedStreamsDelta;

        senderATS.totalGDANumberOfClosedStreams =
            senderATS.totalGDANumberOfClosedStreams +
            totalNumberOfClosedStreamsDelta;
        senderATS.totalGDADeposit =
            senderATS.totalGDADeposit.plus(depositDelta);
    }

    senderATS.save();
}

/**
 * Updates TokenStatistic and AccountTokenSnapshot countable stream
 * data. Must be called after updating streamed amount data for the
 * AccountTokenSnapshot entities.
 */
export function updateReceiverATSStreamData(
    receiverAddress: Address,
    tokenAddress: Address,
    newFlowRate: BigInt,
    flowRateDelta: BigInt,
    isCreate: boolean,
    isDelete: boolean,
    isCFA: boolean,
    block: ethereum.Block
): void {
    const totalNumberOfActiveStreamsDelta = getActiveStreamsDelta(
        isCreate,
        isDelete
    );
    const totalNumberOfClosedStreamsDelta = getClosedStreamsDelta(isDelete);
    const receiverATS = getOrInitAccountTokenSnapshot(
        receiverAddress,
        tokenAddress,
        block
    );
    receiverATS.totalNetFlowRate =
        receiverATS.totalNetFlowRate.plus(flowRateDelta);

    // the inflow rate should never go below 0.
    receiverATS.totalInflowRate = receiverATS.totalInflowRate
        .plus(flowRateDelta)
        .lt(BIG_INT_ZERO)
        ? newFlowRate
        : receiverATS.totalInflowRate.plus(flowRateDelta);

    receiverATS.totalNumberOfActiveStreams =
        receiverATS.totalNumberOfActiveStreams +
        totalNumberOfActiveStreamsDelta;
    receiverATS.activeIncomingStreamCount =
        receiverATS.activeIncomingStreamCount + totalNumberOfActiveStreamsDelta;
    receiverATS.inactiveIncomingStreamCount =
        receiverATS.inactiveIncomingStreamCount +
        totalNumberOfClosedStreamsDelta;

    receiverATS.totalNumberOfClosedStreams =
        receiverATS.totalNumberOfClosedStreams +
        totalNumberOfClosedStreamsDelta;

    receiverATS.maybeCriticalAtTimestamp = calculateMaybeCriticalAtTimestamp(
        receiverATS.updatedAtTimestamp,
        receiverATS.balanceUntilUpdatedAt,
        receiverATS.totalNetFlowRate,
        receiverATS.maybeCriticalAtTimestamp
    );

    if (isCFA) {
        receiverATS.totalCFANetFlowRate =
            receiverATS.totalCFANetFlowRate.plus(flowRateDelta);

        // the inflow rate should never go below 0.
        receiverATS.totalCFAInflowRate = receiverATS.totalCFAInflowRate
            .plus(flowRateDelta)
            .lt(BIG_INT_ZERO)
            ? newFlowRate
            : receiverATS.totalCFAInflowRate.plus(flowRateDelta);

        receiverATS.totalCFANumberOfActiveStreams =
            receiverATS.totalCFANumberOfActiveStreams +
            totalNumberOfActiveStreamsDelta;
        receiverATS.activeCFAIncomingStreamCount =
            receiverATS.activeCFAIncomingStreamCount +
            totalNumberOfActiveStreamsDelta;
        receiverATS.inactiveCFAIncomingStreamCount =
            receiverATS.inactiveCFAIncomingStreamCount +
            totalNumberOfClosedStreamsDelta;

        receiverATS.totalCFANumberOfClosedStreams =
            receiverATS.totalCFANumberOfClosedStreams +
            totalNumberOfClosedStreamsDelta;
    } else {
        receiverATS.totalGDANetFlowRate =
            receiverATS.totalGDANetFlowRate.plus(flowRateDelta);

        // the inflow rate should never go below 0.
        receiverATS.totalGDAInflowRate = receiverATS.totalGDAInflowRate
            .plus(flowRateDelta)
            .lt(BIG_INT_ZERO)
            ? newFlowRate
            : receiverATS.totalGDAInflowRate.plus(flowRateDelta);

        receiverATS.totalGDANumberOfActiveStreams =
            receiverATS.totalGDANumberOfActiveStreams +
            totalNumberOfActiveStreamsDelta;
        receiverATS.activeGDAIncomingStreamCount =
            receiverATS.activeGDAIncomingStreamCount +
            totalNumberOfActiveStreamsDelta;
        receiverATS.inactiveGDAIncomingStreamCount =
            receiverATS.inactiveGDAIncomingStreamCount +
            totalNumberOfClosedStreamsDelta;

        receiverATS.totalGDANumberOfClosedStreams =
            receiverATS.totalGDANumberOfClosedStreams +
            totalNumberOfClosedStreamsDelta;
    }

    receiverATS.save();
}

export function updateAggregateEntitiesTransferData(
    fromAddress: Address,
    tokenAddress: Address,
    value: BigInt,
    block: ethereum.Block
): void {
    const fromAccountTokenSnapshot = getOrInitAccountTokenSnapshot(
        fromAddress,
        tokenAddress,
        block
    );

    // NOTE: fromAccountTokenSnapshot won't exist if address is ZERO_ADDRESS
    fromAccountTokenSnapshot.totalAmountTransferredUntilUpdatedAt =
        fromAccountTokenSnapshot.totalAmountTransferredUntilUpdatedAt.plus(
            value
        );
    fromAccountTokenSnapshot.updatedAtTimestamp = block.timestamp;
    fromAccountTokenSnapshot.updatedAtBlockNumber = block.number;
    fromAccountTokenSnapshot.save();

    const tokenStatistic = getOrInitTokenStatistic(tokenAddress, block);
    tokenStatistic.totalAmountTransferredUntilUpdatedAt =
        tokenStatistic.totalAmountTransferredUntilUpdatedAt.plus(value);
    tokenStatistic.save();
}<|MERGE_RESOLUTION|>--- conflicted
+++ resolved
@@ -814,12 +814,9 @@
         tokenStatistic.totalMembershipsWithUnits = 0;
         tokenStatistic.totalConnectedMemberships = 0;
         tokenStatistic.totalOutflowRate = BIG_INT_ZERO;
-<<<<<<< HEAD
         tokenStatistic.totalCFAOutflowRate = BIG_INT_ZERO;
         tokenStatistic.totalGDAOutflowRate = BIG_INT_ZERO;
-=======
         tokenStatistic.totalNumberOfAccounts = 0;
->>>>>>> 3e57a673
         tokenStatistic.totalAmountStreamedUntilUpdatedAt = BIG_INT_ZERO;
         tokenStatistic.totalCFAAmountStreamedUntilUpdatedAt = BIG_INT_ZERO;
         tokenStatistic.totalGDAAmountStreamedUntilUpdatedAt = BIG_INT_ZERO;
@@ -827,12 +824,9 @@
         tokenStatistic.totalAmountDistributedUntilUpdatedAt = BIG_INT_ZERO;
         tokenStatistic.totalSupply = BIG_INT_ZERO;
         tokenStatistic.totalDeposit = BIG_INT_ZERO;
-<<<<<<< HEAD
         tokenStatistic.totalCFADeposit = BIG_INT_ZERO;
         tokenStatistic.totalGDADeposit = BIG_INT_ZERO;
-=======
         tokenStatistic.totalNumberOfHolders = 0;
->>>>>>> 3e57a673
         tokenStatistic.token = tokenId;
         tokenStatistic.save();
     }
@@ -1085,14 +1079,10 @@
         block
     );
 
-<<<<<<< HEAD
+    const balanceUntilUpdatedAtBeforeUpdate = accountTokenSnapshot.balanceUntilUpdatedAt;
+    
     //////////////// CFA + GDA streamed amounts ////////////////
     const totalAmountStreamedSinceLastUpdatedAt =
-=======
-    const balanceUntilUpdatedAtBeforeUpdate = accountTokenSnapshot.balanceUntilUpdatedAt;
-    
-    const amountStreamedSinceLastUpdatedAt =
->>>>>>> 3e57a673
         getAmountStreamedSinceLastUpdatedAt(
             block.timestamp,
             accountTokenSnapshot.updatedAtTimestamp,
