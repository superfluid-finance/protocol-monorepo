--- conflicted
+++ resolved
@@ -44,7 +44,6 @@
  * Event Handlers *
  *****************/
 export function handleFlowUpdated(event: FlowUpdated): void {
-<<<<<<< HEAD
     const senderAddress = event.params.sender;
     const receiverAddress = event.params.receiver;
     const tokenAddress = event.params.token;
@@ -53,16 +52,6 @@
     const hostAddress = getHostAddress();
 
     const hasValidHost = tokenHasValidHost(hostAddress, tokenAddress);
-=======
-    let senderAddress = event.params.sender;
-    let receiverAddress = event.params.receiver;
-    let tokenAddress = event.params.token;
-    let flowRate = event.params.flowRate;
-    let currentTimestamp = event.block.timestamp;
-    let hostAddress = getHostAddress();
-
-    let hasValidHost = tokenHasValidHost(hostAddress, tokenAddress);
->>>>>>> 54d24967
     if (!hasValidHost) {
         return;
     }
@@ -114,16 +103,11 @@
             tokenAddress
         );
         streamRevision.revisionIndex = streamRevision.revisionIndex + 1;
-
         streamRevision.save();
     }
 
     // create event entity
-<<<<<<< HEAD
     const flowUpdateEvent = _createFlowUpdatedEntity(
-=======
-    let flowUpdateEvent = _createFlowUpdatedEntity(
->>>>>>> 54d24967
         event,
         oldFlowRate,
         stream.id,
@@ -252,28 +236,16 @@
     streamId: string,
     newDeposit: BigInt
 ): void {
-<<<<<<< HEAD
     const streamRevision = getOrInitStreamRevision(
-=======
-    let streamRevision = getOrInitStreamRevision(
->>>>>>> 54d24967
         event.params.sender,
         event.params.receiver,
         event.params.token
     );
-<<<<<<< HEAD
     const flowActionType = getFlowActionType(
         previousFlowRate,
         event.params.flowRate
     );
     const previousStreamPeriod = StreamPeriod.load(
-=======
-    let flowActionType = getFlowActionType(
-        previousFlowRate,
-        event.params.flowRate
-    );
-    let previousStreamPeriod = StreamPeriod.load(
->>>>>>> 54d24967
         getStreamPeriodID(streamId, streamRevision.periodRevisionIndex)
     );
     switch (flowActionType) {
@@ -333,11 +305,7 @@
     streamId: string,
     newDeposit: BigInt
 ): void {
-<<<<<<< HEAD
     const streamPeriod = new StreamPeriod(
-=======
-    let streamPeriod = new StreamPeriod(
->>>>>>> 54d24967
         getStreamPeriodID(streamId, streamRevision.periodRevisionIndex)
     );
     streamPeriod.sender = event.params.sender.toHex();
@@ -359,11 +327,7 @@
     streamRevision: StreamRevision,
     flowRateBeforeUpdate: BigInt
 ): void {
-<<<<<<< HEAD
     const streamStopTime = event.block.timestamp;
-=======
-    let streamStopTime = event.block.timestamp;
->>>>>>> 54d24967
     existingStreamPeriod.stoppedAtTimestamp = streamStopTime;
     existingStreamPeriod.stoppedAtBlockNumber = event.block.number;
     existingStreamPeriod.stoppedAtEvent = flowUpdatedEventId;
@@ -422,7 +386,6 @@
     totalAmountStreamedUntilTimestamp: BigInt,
     deposit: BigInt
 ): FlowUpdatedEvent {
-<<<<<<< HEAD
     const ev = new FlowUpdatedEvent(createEventID("FlowUpdated", event));
     initializeEventEntity(ev, event, [
         event.params.token,
@@ -430,21 +393,6 @@
         event.params.receiver,
     ]);
 
-=======
-    let ev = new FlowUpdatedEvent(createEventID("FlowUpdated", event));
-    ev.transactionHash = event.transaction.hash;
-    ev.gasPrice = event.transaction.gasPrice;
-    ev.name = "FlowUpdated";
-    ev.addresses = [
-        event.params.token,
-        event.params.sender,
-        event.params.receiver,
-    ];
-    ev.timestamp = event.block.timestamp;
-    ev.order = getOrder(event.block.number, event.logIndex);
-    ev.blockNumber = event.block.number;
-    ev.logIndex = event.logIndex;
->>>>>>> 54d24967
     ev.token = event.params.token;
     ev.sender = event.params.sender;
     ev.receiver = event.params.receiver;
@@ -458,11 +406,7 @@
     ev.flowOperator = ZERO_ADDRESS;
     ev.deposit = deposit;
 
-<<<<<<< HEAD
     const type = getFlowActionType(oldFlowRate, event.params.flowRate);
-=======
-    let type = getFlowActionType(oldFlowRate, event.params.flowRate);
->>>>>>> 54d24967
     ev.type = type;
     ev.save();
     return ev;
@@ -471,7 +415,6 @@
 function _createFlowOperatorUpdatedEventEntity(
     event: FlowOperatorUpdated
 ): FlowOperatorUpdatedEvent {
-<<<<<<< HEAD
     const ev = new FlowOperatorUpdatedEvent(
         createEventID("FlowOperatorUpdated", event)
     );
@@ -481,23 +424,6 @@
         event.params.flowOperator,
     ]);
 
-=======
-    let ev = new FlowOperatorUpdatedEvent(
-        createEventID("FlowOperatorUpdated", event)
-    );
-    ev.transactionHash = event.transaction.hash;
-    ev.gasPrice = event.transaction.gasPrice;
-    ev.name = "FlowOperatorUpdated";
-    ev.addresses = [
-        event.params.token,
-        event.params.sender,
-        event.params.flowOperator,
-    ];
-    ev.timestamp = event.block.timestamp;
-    ev.blockNumber = event.block.number;
-    ev.logIndex = event.logIndex;
-    ev.order = getOrder(event.block.number, event.logIndex);
->>>>>>> 54d24967
     ev.token = event.params.token;
     ev.sender = event.params.sender;
     ev.permissions = event.params.permissions;
