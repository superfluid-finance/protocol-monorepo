import {
    AgreementClassRegisteredEvent,
    AgreementClassUpdatedEvent,
    AppRegisteredEvent,
    GovernanceReplacedEvent,
    JailEvent,
    SFMeta,
    SuperTokenFactoryUpdatedEvent,
    SuperTokenLogicUpdatedEvent,
} from "../../generated/schema";
import {
    AgreementClassRegistered,
    AgreementClassUpdated,
    AppRegistered,
    GovernanceReplaced,
    Jail,
    SuperTokenFactoryUpdated,
    SuperTokenLogicUpdated,
} from "../../generated/Host/ISuperfluid";
import {createEventID, getOrder} from "../utils";
import { commitHash, configuration, branch } from "../meta.ignore";
import { ethereum } from "@graphprotocol/graph-ts";

export function handleGovernanceReplaced(event: GovernanceReplaced): void {
    let ev = new GovernanceReplacedEvent(
        createEventID("GovernanceReplaced", event)
    );
    ev.transactionHash = event.transaction.hash;
    ev.timestamp = event.block.timestamp;
    ev.name = "GovernanceReplaced";
    ev.addresses = [];
    ev.blockNumber = event.block.number;
    ev.order = getOrder(event.block.number, event.logIndex);
    ev.oldGovernance = event.params.oldGov;
    ev.newGovernance = event.params.newGov;
    ev.logIndex = event.logIndex;
    ev.save();
}

export function handleAgreementClassRegistered(
    event: AgreementClassRegistered
): void {
    let ev = new AgreementClassRegisteredEvent(
        createEventID("AgreementClassRegistered", event)
    );
    ev.transactionHash = event.transaction.hash;
    ev.timestamp = event.block.timestamp;
    ev.name = "AgreementClassRegistered";
    ev.addresses = [];
    ev.blockNumber = event.block.number;
<<<<<<< HEAD
    ev.order = getOrder(event.block.number, event.logIndex);
=======
    ev.logIndex = event.logIndex;
>>>>>>> f54cc8b4
    ev.agreementType = event.params.agreementType;
    ev.code = event.params.code;
    ev.save();

    initSFMetaOnce(event);
}

export function handleAgreementClassUpdated(
    event: AgreementClassUpdated
): void {
    let ev = new AgreementClassUpdatedEvent(
        createEventID("AgreementClassUpdated", event)
    );
    ev.transactionHash = event.transaction.hash;
    ev.timestamp = event.block.timestamp;
    ev.name = "AgreementClassUpdated";
    ev.addresses = [];
    ev.blockNumber = event.block.number;
<<<<<<< HEAD
    ev.order = getOrder(event.block.number, event.logIndex);
=======
    ev.logIndex = event.logIndex;
>>>>>>> f54cc8b4
    ev.agreementType = event.params.agreementType;
    ev.code = event.params.code;
    ev.save();

    // NOTE: It appears there are no AgreementClassRegisteredEvents on Goerli
    initSFMetaOnce(event);
}

export function handleSuperTokenFactoryUpdated(
    event: SuperTokenFactoryUpdated
): void {
    let ev = new SuperTokenFactoryUpdatedEvent(
        createEventID("SuperTokenFactoryUpdated", event)
    );
    ev.transactionHash = event.transaction.hash;
    ev.timestamp = event.block.timestamp;
    ev.name = "SuperTokenFactoryUpdated";
    ev.addresses = [];
    ev.blockNumber = event.block.number;
<<<<<<< HEAD
    ev.order = getOrder(event.block.number, event.logIndex);
=======
    ev.logIndex = event.logIndex;
>>>>>>> f54cc8b4
    ev.newFactory = event.params.newFactory;
    ev.save();
}

export function handleSuperTokenLogicUpdated(
    event: SuperTokenLogicUpdated
): void {
    let ev = new SuperTokenLogicUpdatedEvent(
        createEventID("SuperTokenLogicUpdated", event)
    );
    ev.transactionHash = event.transaction.hash;
    ev.timestamp = event.block.timestamp;
    ev.name = "SuperTokenLogicUpdated";
    ev.addresses = [];
    ev.blockNumber = event.block.number;
<<<<<<< HEAD
    ev.order = getOrder(event.block.number, event.logIndex);
=======
    ev.logIndex = event.logIndex;
>>>>>>> f54cc8b4
    ev.token = event.params.token;
    ev.code = event.params.code;
    ev.save();
}

export function handleAppRegistered(event: AppRegistered): void {
    let ev = new AppRegisteredEvent(createEventID("AppRegistered", event));
    ev.transactionHash = event.transaction.hash;
    ev.timestamp = event.block.timestamp;
    ev.name = "AppRegistered";
    ev.addresses = [];
    ev.blockNumber = event.block.number;
<<<<<<< HEAD
    ev.order = getOrder(event.block.number, event.logIndex);
=======
    ev.logIndex = event.logIndex;
>>>>>>> f54cc8b4
    ev.app = event.params.app;
    ev.save();
}

export function handleJail(event: Jail): void {
    let ev = new JailEvent(createEventID("Jail", event));
    ev.transactionHash = event.transaction.hash;
    ev.timestamp = event.block.timestamp;
    ev.name = "Jail";
    ev.addresses = [];
    ev.blockNumber = event.block.number;
<<<<<<< HEAD
    ev.order = getOrder(event.block.number, event.logIndex);
=======
    ev.logIndex = event.logIndex;
>>>>>>> f54cc8b4
    ev.app = event.params.app;
    ev.reason = event.params.reason;
    ev.save();
}

function initSFMetaOnce(event: ethereum.Event): void {
    let sfMeta = SFMeta.load(commitHash);
    if (sfMeta == null) {
        sfMeta = new SFMeta(commitHash);
        sfMeta.timestamp = event.block.timestamp;
        sfMeta.blockNumber = event.block.number;
        sfMeta.configuration = configuration;
        sfMeta.branch = branch;
        sfMeta.save();
    }
}<|MERGE_RESOLUTION|>--- conflicted
+++ resolved
@@ -48,11 +48,8 @@
     ev.name = "AgreementClassRegistered";
     ev.addresses = [];
     ev.blockNumber = event.block.number;
-<<<<<<< HEAD
+    ev.logIndex = event.logIndex;
     ev.order = getOrder(event.block.number, event.logIndex);
-=======
-    ev.logIndex = event.logIndex;
->>>>>>> f54cc8b4
     ev.agreementType = event.params.agreementType;
     ev.code = event.params.code;
     ev.save();
@@ -71,11 +68,8 @@
     ev.name = "AgreementClassUpdated";
     ev.addresses = [];
     ev.blockNumber = event.block.number;
-<<<<<<< HEAD
+    ev.logIndex = event.logIndex;
     ev.order = getOrder(event.block.number, event.logIndex);
-=======
-    ev.logIndex = event.logIndex;
->>>>>>> f54cc8b4
     ev.agreementType = event.params.agreementType;
     ev.code = event.params.code;
     ev.save();
@@ -95,11 +89,8 @@
     ev.name = "SuperTokenFactoryUpdated";
     ev.addresses = [];
     ev.blockNumber = event.block.number;
-<<<<<<< HEAD
+    ev.logIndex = event.logIndex;
     ev.order = getOrder(event.block.number, event.logIndex);
-=======
-    ev.logIndex = event.logIndex;
->>>>>>> f54cc8b4
     ev.newFactory = event.params.newFactory;
     ev.save();
 }
@@ -115,11 +106,8 @@
     ev.name = "SuperTokenLogicUpdated";
     ev.addresses = [];
     ev.blockNumber = event.block.number;
-<<<<<<< HEAD
+    ev.logIndex = event.logIndex;
     ev.order = getOrder(event.block.number, event.logIndex);
-=======
-    ev.logIndex = event.logIndex;
->>>>>>> f54cc8b4
     ev.token = event.params.token;
     ev.code = event.params.code;
     ev.save();
@@ -132,11 +120,8 @@
     ev.name = "AppRegistered";
     ev.addresses = [];
     ev.blockNumber = event.block.number;
-<<<<<<< HEAD
+    ev.logIndex = event.logIndex;
     ev.order = getOrder(event.block.number, event.logIndex);
-=======
-    ev.logIndex = event.logIndex;
->>>>>>> f54cc8b4
     ev.app = event.params.app;
     ev.save();
 }
@@ -148,11 +133,8 @@
     ev.name = "Jail";
     ev.addresses = [];
     ev.blockNumber = event.block.number;
-<<<<<<< HEAD
+    ev.logIndex = event.logIndex;
     ev.order = getOrder(event.block.number, event.logIndex);
-=======
-    ev.logIndex = event.logIndex;
->>>>>>> f54cc8b4
     ev.app = event.params.app;
     ev.reason = event.params.reason;
     ev.save();
