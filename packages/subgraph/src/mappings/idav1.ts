--- conflicted
+++ resolved
@@ -532,11 +532,8 @@
     ev.name = "IndexCreated";
     ev.addresses = [event.params.token, event.params.publisher];
     ev.blockNumber = event.block.number;
-<<<<<<< HEAD
-    ev.order = getOrder(event.block.number, event.logIndex);
-=======
-    ev.logIndex = event.logIndex;
->>>>>>> f54cc8b4
+    ev.logIndex = event.logIndex;
+    ev.order = getOrder(event.block.number, event.logIndex);
     ev.token = event.params.token;
     ev.publisher = event.params.publisher;
     ev.indexId = event.params.indexId;
@@ -561,11 +558,8 @@
         event.params.subscriber,
     ];
     ev.blockNumber = event.block.number;
-<<<<<<< HEAD
-    ev.order = getOrder(event.block.number, event.logIndex);
-=======
-    ev.logIndex = event.logIndex;
->>>>>>> f54cc8b4
+    ev.logIndex = event.logIndex;
+    ev.order = getOrder(event.block.number, event.logIndex);
     ev.token = event.params.token;
     ev.publisher = event.params.publisher;
     ev.indexId = event.params.indexId;
@@ -582,11 +576,8 @@
     ev.name = "IndexUpdated";
     ev.addresses = [event.params.token, event.params.publisher];
     ev.blockNumber = event.block.number;
-<<<<<<< HEAD
-    ev.order = getOrder(event.block.number, event.logIndex);
-=======
-    ev.logIndex = event.logIndex;
->>>>>>> f54cc8b4
+    ev.logIndex = event.logIndex;
+    ev.order = getOrder(event.block.number, event.logIndex);
     ev.token = event.params.token;
     ev.publisher = event.params.publisher;
     ev.indexId = event.params.indexId;
@@ -612,11 +603,8 @@
         event.params.subscriber,
     ];
     ev.blockNumber = event.block.number;
-<<<<<<< HEAD
-    ev.order = getOrder(event.block.number, event.logIndex);
-=======
-    ev.logIndex = event.logIndex;
->>>>>>> f54cc8b4
+    ev.logIndex = event.logIndex;
+    ev.order = getOrder(event.block.number, event.logIndex);
     ev.token = event.params.token;
     ev.publisher = event.params.publisher;
     ev.indexId = event.params.indexId;
@@ -643,11 +631,8 @@
         event.params.subscriber,
     ];
     ev.blockNumber = event.block.number;
-<<<<<<< HEAD
-    ev.order = getOrder(event.block.number, event.logIndex);
-=======
-    ev.logIndex = event.logIndex;
->>>>>>> f54cc8b4
+    ev.logIndex = event.logIndex;
+    ev.order = getOrder(event.block.number, event.logIndex);
     ev.token = event.params.token;
     ev.subscriber = event.params.subscriber;
     ev.publisher = event.params.publisher;
@@ -675,11 +660,8 @@
         event.params.subscriber,
     ];
     ev.blockNumber = event.block.number;
-<<<<<<< HEAD
-    ev.order = getOrder(event.block.number, event.logIndex);
-=======
-    ev.logIndex = event.logIndex;
->>>>>>> f54cc8b4
+    ev.logIndex = event.logIndex;
+    ev.order = getOrder(event.block.number, event.logIndex);
     ev.token = event.params.token;
     ev.subscriber = event.params.subscriber;
     ev.publisher = event.params.publisher;
@@ -705,11 +687,8 @@
         event.params.subscriber,
     ];
     ev.blockNumber = event.block.number;
-<<<<<<< HEAD
-    ev.order = getOrder(event.block.number, event.logIndex);
-=======
-    ev.logIndex = event.logIndex;
->>>>>>> f54cc8b4
+    ev.logIndex = event.logIndex;
+    ev.order = getOrder(event.block.number, event.logIndex);
     ev.token = event.params.token;
     ev.subscriber = event.params.subscriber;
     ev.publisher = event.params.publisher;
@@ -735,11 +714,8 @@
         event.params.subscriber,
     ];
     ev.blockNumber = event.block.number;
-<<<<<<< HEAD
-    ev.order = getOrder(event.block.number, event.logIndex);
-=======
-    ev.logIndex = event.logIndex;
->>>>>>> f54cc8b4
+    ev.logIndex = event.logIndex;
+    ev.order = getOrder(event.block.number, event.logIndex);
     ev.token = event.params.token;
     ev.subscriber = event.params.subscriber;
     ev.publisher = event.params.publisher;
@@ -765,11 +741,8 @@
         event.params.subscriber,
     ];
     ev.blockNumber = event.block.number;
-<<<<<<< HEAD
-    ev.order = getOrder(event.block.number, event.logIndex);
-=======
-    ev.logIndex = event.logIndex;
->>>>>>> f54cc8b4
+    ev.logIndex = event.logIndex;
+    ev.order = getOrder(event.block.number, event.logIndex);
     ev.token = event.params.token;
     ev.subscriber = event.params.subscriber;
     ev.publisher = event.params.publisher;
@@ -796,11 +769,8 @@
         event.params.subscriber,
     ];
     ev.blockNumber = event.block.number;
-<<<<<<< HEAD
-    ev.order = getOrder(event.block.number, event.logIndex);
-=======
-    ev.logIndex = event.logIndex;
->>>>>>> f54cc8b4
+    ev.logIndex = event.logIndex;
+    ev.order = getOrder(event.block.number, event.logIndex);
     ev.token = event.params.token;
     ev.subscriber = event.params.subscriber;
     ev.publisher = event.params.publisher;
