--- conflicted
+++ resolved
@@ -97,36 +97,22 @@
 
     let liquidatorAccount = getOrInitAccount(
         event.params.liquidatorAccount,
-<<<<<<< HEAD
         event.block
     );
     let penaltyAccount = getOrInitAccount(
         event.params.penaltyAccount,
         event.block
     );
-    let bondAccount = getOrInitAccount(event.params.bondAccount, event.block);
-=======
-        event.block
-    );
-    let penaltyAccount = getOrInitAccount(
-        event.params.penaltyAccount,
-        event.block
-    );
     let rewardAccount = getOrInitAccount(
         event.params.rewardAccount,
         event.block
     );
->>>>>>> 02a92cda
 
     updateHOLEntitiesForLiquidation(
         event,
         liquidatorAccount.id,
         penaltyAccount.id,
-<<<<<<< HEAD
-        bondAccount.id
-=======
         rewardAccount.id
->>>>>>> 02a92cda
     );
 }
 
@@ -290,11 +276,7 @@
         event.address,
         event.params.liquidatorAccount,
         event.params.penaltyAccount,
-<<<<<<< HEAD
-        event.params.bondAccount,
-=======
         event.params.rewardAccount,
->>>>>>> 02a92cda
     ];
     ev.blockNumber = event.block.number;
     ev.token = event.address;
@@ -302,13 +284,6 @@
     ev.agreementClass = event.params.agreementClass;
     ev.agreementId = event.params.id;
     ev.penaltyAccount = event.params.penaltyAccount;
-<<<<<<< HEAD
-    ev.bondAccount = event.params.bondAccount;
-    ev.rewardRecipientAccountDelta = event.params.rewardRecipientAccountDelta;
-    ev.penaltyAccountDelta = event.params.penaltyAccountDelta;
-    ev.version = event.params.version;
-    ev.liquidationType = event.params.liquidationType;
-=======
     ev.rewardAccount = event.params.rewardAccount;
     ev.rewardAmount = event.params.rewardAmount;
     ev.penaltyAccountBalanceDelta = event.params.penaltyAccountBalanceDelta;
@@ -322,7 +297,6 @@
     let liquidationType = tuple[1].toI32();
     ev.version = version;
     ev.liquidationType = liquidationType;
->>>>>>> 02a92cda
     ev.save();
 }
 
