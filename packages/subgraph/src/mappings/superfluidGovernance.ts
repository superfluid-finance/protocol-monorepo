--- conflicted
+++ resolved
@@ -21,11 +21,8 @@
     ev.name = "ConfigChanged";
     ev.addresses = [];
     ev.blockNumber = event.block.number;
-<<<<<<< HEAD
     ev.order = getOrder(event.block.number, event.logIndex);
-=======
     ev.logIndex = event.logIndex;
->>>>>>> f54cc8b4
     ev.host = event.params.host;
     ev.superToken = event.params.superToken;
     ev.key = event.params.key;
@@ -43,11 +40,8 @@
     ev.name = "RewardAddressChanged";
     ev.addresses = [];
     ev.blockNumber = event.block.number;
-<<<<<<< HEAD
+    ev.logIndex = event.logIndex;
     ev.order = getOrder(event.block.number, event.logIndex);
-=======
-    ev.logIndex = event.logIndex;
->>>>>>> f54cc8b4
     ev.host = event.params.host;
     ev.superToken = event.params.superToken;
     ev.isKeySet = event.params.isKeySet;
@@ -66,11 +60,8 @@
     ev.name = "CFAv1LiquidationPeriodChanged";
     ev.addresses = [];
     ev.blockNumber = event.block.number;
-<<<<<<< HEAD
+    ev.logIndex = event.logIndex;
     ev.order = getOrder(event.block.number, event.logIndex);
-=======
-    ev.logIndex = event.logIndex;
->>>>>>> f54cc8b4
     ev.host = event.params.host;
     ev.superToken = event.params.superToken;
     ev.isKeySet = event.params.isKeySet;
@@ -89,11 +80,8 @@
     ev.name = "TrustedForwarderChanged";
     ev.addresses = [];
     ev.blockNumber = event.block.number;
-<<<<<<< HEAD
+    ev.logIndex = event.logIndex;
     ev.order = getOrder(event.block.number, event.logIndex);
-=======
-    ev.logIndex = event.logIndex;
->>>>>>> f54cc8b4
     ev.host = event.params.host;
     ev.superToken = event.params.superToken;
     ev.isKeySet = event.params.isKeySet;
