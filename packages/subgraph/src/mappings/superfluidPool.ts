import { BigInt } from "@graphprotocol/graph-ts";
import {
    DistributionClaimed,
    MemberUnitsUpdated,
} from "../../generated/GeneralDistributionAgreementV1/ISuperfluidPool";
import { DistributionClaimedEvent, MemberUnitsUpdatedEvent } from "../../generated/schema";
import {
    _createAccountTokenSnapshotLogEntity,
    _createTokenStatisticLogEntity,
    getOrInitPool,
<<<<<<< HEAD
    getOrInitPoolMember,
    settlePDPoolMemberMU,
=======
    getOrInitOrUpdatePoolMember,
>>>>>>> 76a333af
    updateATSStreamedAndBalanceUntilUpdatedAt,
    updateAggregateDistributionAgreementData,
    updatePoolTotalAmountFlowedAndDistributed,
    updateTokenStatsStreamedUntilUpdatedAt,
} from "../mappingHelpers";
import { BIG_INT_ZERO, createEventID, initializeEventEntity, membershipWithUnitsExists } from "../utils";

// @note use deltas where applicable

export function handleDistributionClaimed(event: DistributionClaimed): void {
    const token = event.params.token;

    // Update Pool
    let pool = getOrInitPool(event, event.address.toHex());
    let poolMember = getOrInitPoolMember(event, event.address, event.params.member);

    // settle pool and pool member
    settlePDPoolMemberMU(pool, poolMember, event.block);
    pool = updatePoolTotalAmountFlowedAndDistributed(event, pool);
    
    // Update PoolMember
<<<<<<< HEAD
=======
    let poolMember = getOrInitOrUpdatePoolMember(event, event.address, event.params.member);
>>>>>>> 76a333af
    poolMember.totalAmountClaimed = event.params.totalClaimed;
    
    pool.save();
    poolMember.save();

    // Update Token Statistics
    const eventName = "DistributionClaimed";
    updateTokenStatsStreamedUntilUpdatedAt(token, event.block);
    _createTokenStatisticLogEntity(event, token, eventName);

    // Update ATS
    updateATSStreamedAndBalanceUntilUpdatedAt(event.params.member, token, event.block, null);
    _createAccountTokenSnapshotLogEntity(event, event.params.member, token, eventName);

    // Create Event Entity
    _createDistributionClaimedEntity(event, poolMember.id);
}

export function handleMemberUnitsUpdated(event: MemberUnitsUpdated): void {
    let pool = getOrInitPool(event, event.address.toHex());
<<<<<<< HEAD

    const previousUnits = poolMember.units;
    const unitsDelta = event.params.newUnits.minus(previousUnits);
    const newTotalUnits = pool.totalUnits.plus(unitsDelta);
=======
    let poolMember = getOrInitOrUpdatePoolMember(event, event.address, event.params.member);
>>>>>>> 76a333af

    settlePDPoolMemberMU(pool, poolMember, event.block);
    pool = updatePoolTotalAmountFlowedAndDistributed(event, pool);
<<<<<<< HEAD

    // @note TODO update the pool.perUnitFlowRate
    // @note TODO update the poolMember.perUnitFlowRate
        const existingPoolFlowRate = pool.perUnitFlowRate.times(pool.totalUnits);
        let newPerUnitFlowRate;
        let remainderRate;
    if (!newTotalUnits.equals(BIG_INT_ZERO)) {
        newPerUnitFlowRate = existingPoolFlowRate.div(newTotalUnits);
        remainderRate = existingPoolFlowRate.minus(newPerUnitFlowRate.times(newTotalUnits));
    } else {
        remainderRate = existingPoolFlowRate;
        newPerUnitFlowRate = BIG_INT_ZERO;
    }
    pool.perUnitFlowRate = newPerUnitFlowRate;
    pool.totalUnits = newTotalUnits;

    poolMember.syncedPerUnitFlowRate = poolMember.syncedPerUnitFlowRate.plus(remainderRate);
=======
    poolMember = updatePoolMemberTotalAmountUntilUpdatedAtFields(pool, poolMember);
    
    const previousUnits = poolMember.units;
    const unitsDelta = event.params.newUnits.minus(previousUnits);
>>>>>>> 76a333af
    poolMember.units = event.params.newUnits;

    if (poolMember.isConnected) {
        pool.totalConnectedUnits = pool.totalConnectedUnits.plus(unitsDelta);
    } else {
        pool.totalDisconnectedUnits = pool.totalDisconnectedUnits.plus(unitsDelta);
    }

    // 0 units to > 0 units
    const didPoolMemberBecomeActive =  previousUnits.equals(BIG_INT_ZERO) && event.params.newUnits.gt(BIG_INT_ZERO)
    if (didPoolMemberBecomeActive) {
        pool.totalMembers = pool.totalMembers + 1;
        // if the member is connected with units now, we add one to connected
        if (poolMember.isConnected) {
            pool.totalConnectedMembers = pool.totalConnectedMembers + 1;
        } else {
            // if the member is disconnected with units now, we add one to disconnected
            pool.totalDisconnectedMembers = pool.totalDisconnectedMembers + 1;
        }

        updateAggregateDistributionAgreementData(
            event.params.member,
            event.params.token,
            true, // has units
            poolMember.isConnected,
            true, // only place we increment subWithUnits
            false, // not deleting
            false, // not deleting
            false, // not connecting
            event.block,
            false // isIDA
        );
    }

    // > 0 units to 0 units
    const didPoolMemberBecomeInactive = previousUnits.gt(BIG_INT_ZERO) && poolMember.units.equals(BIG_INT_ZERO)
    if (didPoolMemberBecomeInactive) {
        pool.totalMembers = pool.totalMembers - 1;
        // if the member is connected with no units now, we subtract one from connected
        if (poolMember.isConnected) {
            pool.totalConnectedMembers = pool.totalConnectedMembers - 1;
        } else {
            // if the member is disconnected with no units now, we subtract one from disconnected
            pool.totalDisconnectedMembers = pool.totalDisconnectedMembers - 1;
        }

        updateAggregateDistributionAgreementData(
            event.params.member,
            event.params.token,
            false, // has units
            poolMember.isConnected,
            false, // don't increment memberWithUnits
            false, // not disconnecting membership
            true, // only place we decrement membershipWithUnits IF member has memberShipWithUnits
            false, // not connecting
            event.block,
            false // isIDA
        );
    }

    poolMember.save();
    pool.save();

    // Create Event Entity
    _createMemberUnitsUpdatedEntity(event, poolMember.id, pool.totalUnits);

    // Other entity updates
    const eventName = "MemberUnitsUpdated";
    updateTokenStatsStreamedUntilUpdatedAt(event.params.token, event.block);
    _createTokenStatisticLogEntity(event, event.params.token, eventName);

    updateATSStreamedAndBalanceUntilUpdatedAt(event.params.member, event.params.token, event.block, null);
    _createAccountTokenSnapshotLogEntity(event, event.params.member, event.params.token, eventName);
}

function _createDistributionClaimedEntity(event: DistributionClaimed, poolMemberId: string): DistributionClaimedEvent {
    const ev = new DistributionClaimedEvent(createEventID("DistributionClaimed", event));
    initializeEventEntity(ev, event, [event.params.token, event.address, event.params.member]);

    ev.token = event.params.token;
    ev.claimedAmount = event.params.claimedAmount;
    ev.totalClaimed = event.params.totalClaimed;
    ev.pool = event.address.toHex();
    ev.poolMember = poolMemberId;
    ev.save();

    return ev;
}

function _createMemberUnitsUpdatedEntity(
    event: MemberUnitsUpdated,
    poolMemberId: string,
    totalUnits: BigInt
): MemberUnitsUpdatedEvent {
    const ev = new MemberUnitsUpdatedEvent(createEventID("MemberUnitsUpdated", event));
    initializeEventEntity(ev, event, [event.params.token, event.address, event.params.member]);

    ev.token = event.params.token;
    ev.oldUnits = event.params.oldUnits;
    ev.units = event.params.newUnits;
    ev.totalUnits = totalUnits;
    ev.pool = event.address.toHex();
    ev.poolMember = poolMemberId;
    ev.save();

    return ev;
}<|MERGE_RESOLUTION|>--- conflicted
+++ resolved
@@ -8,12 +8,8 @@
     _createAccountTokenSnapshotLogEntity,
     _createTokenStatisticLogEntity,
     getOrInitPool,
-<<<<<<< HEAD
-    getOrInitPoolMember,
+    getOrInitOrUpdatePoolMember,
     settlePDPoolMemberMU,
-=======
-    getOrInitOrUpdatePoolMember,
->>>>>>> 76a333af
     updateATSStreamedAndBalanceUntilUpdatedAt,
     updateAggregateDistributionAgreementData,
     updatePoolTotalAmountFlowedAndDistributed,
@@ -28,17 +24,14 @@
 
     // Update Pool
     let pool = getOrInitPool(event, event.address.toHex());
-    let poolMember = getOrInitPoolMember(event, event.address, event.params.member);
+    let poolMember = getOrInitOrUpdatePoolMember(event, event.address, event.params.member);
+    poolMember.totalAmountClaimed = event.params.totalClaimed;
 
     // settle pool and pool member
     settlePDPoolMemberMU(pool, poolMember, event.block);
     pool = updatePoolTotalAmountFlowedAndDistributed(event, pool);
     
     // Update PoolMember
-<<<<<<< HEAD
-=======
-    let poolMember = getOrInitOrUpdatePoolMember(event, event.address, event.params.member);
->>>>>>> 76a333af
     poolMember.totalAmountClaimed = event.params.totalClaimed;
     
     pool.save();
@@ -59,18 +52,14 @@
 
 export function handleMemberUnitsUpdated(event: MemberUnitsUpdated): void {
     let pool = getOrInitPool(event, event.address.toHex());
-<<<<<<< HEAD
+    let poolMember = getOrInitOrUpdatePoolMember(event, event.address, event.params.member);
 
     const previousUnits = poolMember.units;
     const unitsDelta = event.params.newUnits.minus(previousUnits);
     const newTotalUnits = pool.totalUnits.plus(unitsDelta);
-=======
-    let poolMember = getOrInitOrUpdatePoolMember(event, event.address, event.params.member);
->>>>>>> 76a333af
 
     settlePDPoolMemberMU(pool, poolMember, event.block);
     pool = updatePoolTotalAmountFlowedAndDistributed(event, pool);
-<<<<<<< HEAD
 
     // @note TODO update the pool.perUnitFlowRate
     // @note TODO update the poolMember.perUnitFlowRate
@@ -88,12 +77,6 @@
     pool.totalUnits = newTotalUnits;
 
     poolMember.syncedPerUnitFlowRate = poolMember.syncedPerUnitFlowRate.plus(remainderRate);
-=======
-    poolMember = updatePoolMemberTotalAmountUntilUpdatedAtFields(pool, poolMember);
-    
-    const previousUnits = poolMember.units;
-    const unitsDelta = event.params.newUnits.minus(previousUnits);
->>>>>>> 76a333af
     poolMember.units = event.params.newUnits;
 
     if (poolMember.isConnected) {
