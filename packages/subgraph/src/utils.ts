import {
    Address,
    BigInt,
    Bytes,
    crypto,
    Entity,
    ethereum,
    log,
    Value,
} from "@graphprotocol/graph-ts";
import { ISuperToken as SuperToken } from "../generated/templates/SuperToken/ISuperToken";
import { Resolver } from "../generated/ResolverV1/Resolver";
<<<<<<< HEAD
import { IndexSubscription, PoolMember, Token, TokenStatistic } from "../generated/schema";
import { getIsLocalIntegrationTesting } from "./addresses";
=======
import {
    IndexSubscription,
    Token,
    TokenStatistic,
} from "../generated/schema";
>>>>>>> 566fce84

/**************************************************************************
 * Constants
 *************************************************************************/
export const BIG_INT_ZERO = BigInt.fromI32(0);
export const BIG_INT_ONE = BigInt.fromI32(1);
export const ZERO_ADDRESS = Address.zero();
export const MAX_FLOW_RATE = BigInt.fromI32(2).pow(95).minus(BigInt.fromI32(1));
export const ORDER_MULTIPLIER = BigInt.fromI32(10000);
export const MAX_SAFE_SECONDS = BigInt.fromI64(8640000000000); //In seconds, https://developer.mozilla.org/en-US/docs/Web/JavaScript/Reference/Global_Objects/Date#the_ecmascript_epoch_and_timestamps

/**************************************************************************
 * Convenience Conversions
 *************************************************************************/
export function bytesToAddress(bytes: Bytes): Address {
    return Address.fromBytes(bytes);
}

/**
 * Take an array of ethereum values and return the encoded bytes.
 * @param values
 * @returns the encoded bytes
 */
export function encode(values: Array<ethereum.Value>): Bytes {
    return ethereum.encode(
        // forcefully cast Value[] -> Tuple
        ethereum.Value.fromTuple(changetype<ethereum.Tuple>(values))
    )!;
}

/**************************************************************************
 * Event entities util functions
 *************************************************************************/

export function createEventID(
    eventName: string,
    event: ethereum.Event
): string {
    return (
        eventName +
        "-" +
        event.transaction.hash.toHexString() +
        "-" +
        event.logIndex.toString()
    );
}

/**
 * Initialize event and its base properties on Event interface.
 * @param event the ethereum.Event object
 * @param addresses the addresses array
 * @returns Entity to be casted as original Event type
 */
export function initializeEventEntity(
    entity: Entity,
    event: ethereum.Event,
    addresses: Bytes[]
): Entity {
    const idValue = entity.get("id");
    if (!idValue) return entity;

    const stringId = idValue.toString();
    const name = stringId.split("-")[0];

    entity.set("blockNumber", Value.fromBigInt(event.block.number));
    entity.set("logIndex", Value.fromBigInt(event.logIndex));
    entity.set(
        "order",
        Value.fromBigInt(getOrder(event.block.number, event.logIndex))
    );
    entity.set("name", Value.fromString(name));
    entity.set("addresses", Value.fromBytesArray(addresses));
    entity.set("timestamp", Value.fromBigInt(event.block.timestamp));
    entity.set("transactionHash", Value.fromBytes(event.transaction.hash));
    entity.set("gasPrice", Value.fromBigInt(event.transaction.gasPrice));
    const receipt = event.receipt;
    if (receipt) {
        entity.set("gasUsed", Value.fromBigInt(receipt.gasUsed));
    } else {
        // @note `gasUsed` is a non-nullable property in our `schema.graphql` file, so when we attempt to save
        // the entity with a null field, it will halt the subgraph indexing.
        // Nonetheless, we explicitly throw if receipt is null, as this can arise due forgetting to include
        // `receipt: true` under `eventHandlers` in our manifest (`subgraph.template.yaml`) file.
        log.critical("receipt MUST NOT be null", []);
    }

    return entity;
}

/**************************************************************************
 * HOL entities util functions
 *************************************************************************/

export function handleTokenRPCCalls(
    token: Token,
    resolverAddress: Address
): Token {
    // we must handle the case when the native token hasn't been initialized
    // there is no name/symbol, but this may occur later
    if (token.name.length == 0 || token.symbol.length == 0) {
        token = getTokenInfoAndReturn(token);
    }
<<<<<<< HEAD

    // we do getIsListedToken after getTokenInfoAndReturn because it requires the token symbol
    token = getIsListedToken(token, resolverAddress);
=======
>>>>>>> 566fce84
    return token;
}

export function getTokenInfoAndReturn(token: Token): Token {
    const tokenAddress = Address.fromString(token.id);
    const tokenContract = SuperToken.bind(tokenAddress);
    const underlyingAddressResult = tokenContract.try_getUnderlyingToken();
    const nameResult = tokenContract.try_name();
    const symbolResult = tokenContract.try_symbol();
    const decimalsResult = tokenContract.try_decimals();
    token.underlyingAddress = underlyingAddressResult.reverted
        ? ZERO_ADDRESS
        : underlyingAddressResult.value;
    token.name = nameResult.reverted ? "" : nameResult.value;
    token.symbol = symbolResult.reverted ? "" : symbolResult.value;
    token.decimals = decimalsResult.reverted ? 0 : decimalsResult.value;

    return token;
}

/**
 * Gets and sets the total supply for TokenStatistic of a SuperToken upon initial creation
 * @param tokenStatistic
 * @param tokenAddress
 * @returns TokenStatistic
 */
export function getInitialTotalSupplyForSuperToken(
    tokenStatistic: TokenStatistic,
    tokenAddress: Address
): TokenStatistic {
    const tokenContract = SuperToken.bind(tokenAddress);
    const totalSupplyResult = tokenContract.try_totalSupply();
    if (totalSupplyResult.reverted) {
        return tokenStatistic;
    }
    tokenStatistic.totalSupply = totalSupplyResult.value;
    return tokenStatistic;
}

/**
 * Helper function which finds out whether a token has a valid host address.
 * If it does not, we should not create any HOL/events related to the token.
 * @param hostAddress
 * @param tokenAddress
 * @returns
 */
export function tokenHasValidHost(
    hostAddress: Address,
    tokenAddress: Address
): boolean {
    const tokenId = tokenAddress.toHex();
    if (Token.load(tokenId) == null) {
        const tokenContract = SuperToken.bind(tokenAddress);
        const tokenHostAddressResult = tokenContract.try_getHost();

        if (tokenHostAddressResult.reverted) {
            log.error("REVERTED GET HOST = {}", [tokenId]);
            return false;
        }

        return tokenHostAddressResult.value.toHex() == hostAddress.toHex();
    }

    return true;
}

// Get Higher Order Entity ID functions
// CFA Higher Order Entity
export function getStreamRevisionID(
    senderAddress: Address,
    receiverAddress: Address,
    tokenAddress: Address
): string {
    const values: Array<ethereum.Value> = [
        ethereum.Value.fromAddress(senderAddress),
        ethereum.Value.fromAddress(receiverAddress),
    ];
    const flowId = crypto.keccak256(encode(values));
    return flowId.toHex() + "-" + tokenAddress.toHex();
}

export function getStreamID(
    senderAddress: Address,
    receiverAddress: Address,
    tokenAddress: Address,
    revisionIndex: number
): string {
    return (
        senderAddress.toHex() +
        "-" +
        receiverAddress.toHex() +
        "-" +
        tokenAddress.toHex() +
        "-" +
        revisionIndex.toString()
    );
}

export function getStreamPeriodID(
    streamId: string,
    periodRevisionIndex: number
): string {
    return streamId + "-" + periodRevisionIndex.toString();
}

export function getFlowOperatorID(
    flowOperatorAddress: Address,
    tokenAddress: Address,
    senderAddress: Address
): string {
    return (
        flowOperatorAddress.toHex() +
        "-" +
        tokenAddress.toHex() +
        "-" +
        senderAddress.toHex()
    );
}

// IDA Higher Order Entity
export function getSubscriptionID(
    subscriberAddress: Address,
    publisherAddress: Address,
    tokenAddress: Address,
    indexId: BigInt
): string {
    return (
        subscriberAddress.toHex() +
        "-" +
        publisherAddress.toHex() +
        "-" +
        tokenAddress.toHex() +
        "-" +
        indexId.toString()
    );
}

export function getIndexID(
    publisherAddress: Address,
    tokenAddress: Address,
    indexId: BigInt
): string {
    return (
        publisherAddress.toHex() +
        "-" +
        tokenAddress.toHex() +
        "-" +
        indexId.toString()
    );
}

export function getPoolMemberID(
    poolAddress: Address,
    poolMemberAddress: Address
): string {
    return (
        "poolMember-" + poolAddress.toHex() + "-" + poolMemberAddress.toHex()
    );
}

export function getPoolDistributorID(
    poolAddress: Address,
    poolDistributorAddress: Address
): string {
    return (
        "poolDistributor-" +
        poolAddress.toHex() +
        "-" +
        poolDistributorAddress.toHex()
    );
}

// Get Aggregate ID functions
export function getAccountTokenSnapshotID(
    accountAddress: Address,
    tokenAddress: Address
): string {
    return accountAddress.toHex() + "-" + tokenAddress.toHex();
}

// Get HOL Exists Functions

/**
 * If your units get set to 0, you will still have a subscription
 * entity, but your subscription technically no longer exists.
 * Similarly, you may be approved, but the subscription by this
 * definition does not exist.
 * @param id
 * @returns
 */
export function subscriptionWithUnitsExists(id: string): boolean {
    const subscription = IndexSubscription.load(id);
    return subscription != null && subscription.units.gt(BIG_INT_ZERO);
}

/**
 * If your units get set to 0, you will still have a pool member
 * entity, but your pool member technically no longer exists.
 * Similarly, you may be approved, but the pool member by this
 * definition does not exist.
 * @param id
 * @returns
 */
export function membershipWithUnitsExists(id: string): boolean {
    const poolMembership = PoolMember.load(id);
    return poolMembership != null && poolMembership.units.gt(BIG_INT_ZERO);
}

export function getAmountStreamedSinceLastUpdatedAt(
    currentTime: BigInt,
    lastUpdatedTime: BigInt,
    flowRate: BigInt
): BigInt {
    const timeDelta = currentTime.minus(lastUpdatedTime);
    return timeDelta.times(flowRate);
}

export function getActiveStreamsDelta(
    isCreate: boolean,
    isDelete: boolean
): i32 {
    return isCreate ? 1 : isDelete ? -1 : 0;
}

export function getClosedStreamsDelta(isDelete: boolean): i32 {
    return isDelete ? 1 : 0;
}

/**
 * calculateMaybeCriticalAtTimestamp will return optimistic date based on updatedAtTimestamp, balanceUntilUpdatedAt and totalNetFlowRate.
 * @param updatedAtTimestamp
 * @param balanceUntilUpdatedAt
 * @param totalNetFlowRate
 * @param previousMaybeCriticalAtTimestamp
 */

export function calculateMaybeCriticalAtTimestamp(
    updatedAtTimestamp: BigInt,
    balanceUntilUpdatedAt: BigInt,
    totalNetFlowRate: BigInt,
    previousMaybeCriticalAtTimestamp: BigInt | null
): BigInt | null {
    // When the flow rate is not negative then there's no way to have a critical balance timestamp anymore.
    if (totalNetFlowRate.ge(BIG_INT_ZERO)) return null;

    // When there's no balance then that either means:
    // 1. account is already critical, and we keep the existing timestamp when the liquidations supposedly started
    // 2. it's a new account without a critical balance timestamp to begin with
    if (balanceUntilUpdatedAt.le(BIG_INT_ZERO))
        return previousMaybeCriticalAtTimestamp;

    const secondsUntilCritical = balanceUntilUpdatedAt.div(
        totalNetFlowRate.abs()
    );
    const calculatedCriticalTimestamp =
        updatedAtTimestamp.plus(secondsUntilCritical);
    if (calculatedCriticalTimestamp.gt(MAX_SAFE_SECONDS)) {
        return MAX_SAFE_SECONDS;
    }
    return calculatedCriticalTimestamp;
}

/**
 * getOrder calculate order based on {blockNumber.times(10000).plus(logIndex)}.
 * @param blockNumber
 * @param logIndex
 */
export function getOrder(blockNumber: BigInt, logIndex: BigInt): BigInt {
    return blockNumber.times(ORDER_MULTIPLIER).plus(logIndex);
}

/**************************************************************************
 * Log entities util functions
 *************************************************************************/

export function createLogID(
    logPrefix: string,
    accountTokenSnapshotId: string,
    event: ethereum.Event
): string {
    return (
        logPrefix +
        "-" +
        accountTokenSnapshotId +
        "-" +
        event.transaction.hash.toHexString() +
        "-" +
        event.logIndex.toString()
    );
}<|MERGE_RESOLUTION|>--- conflicted
+++ resolved
@@ -9,17 +9,11 @@
     Value,
 } from "@graphprotocol/graph-ts";
 import { ISuperToken as SuperToken } from "../generated/templates/SuperToken/ISuperToken";
-import { Resolver } from "../generated/ResolverV1/Resolver";
-<<<<<<< HEAD
-import { IndexSubscription, PoolMember, Token, TokenStatistic } from "../generated/schema";
-import { getIsLocalIntegrationTesting } from "./addresses";
-=======
 import {
     IndexSubscription,
     Token,
     TokenStatistic,
 } from "../generated/schema";
->>>>>>> 566fce84
 
 /**************************************************************************
  * Constants
@@ -122,12 +116,6 @@
     if (token.name.length == 0 || token.symbol.length == 0) {
         token = getTokenInfoAndReturn(token);
     }
-<<<<<<< HEAD
-
-    // we do getIsListedToken after getTokenInfoAndReturn because it requires the token symbol
-    token = getIsListedToken(token, resolverAddress);
-=======
->>>>>>> 566fce84
     return token;
 }
 
