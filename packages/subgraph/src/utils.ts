--- conflicted
+++ resolved
@@ -242,7 +242,6 @@
 }
 
 /**
-<<<<<<< HEAD
  *
  * @param updatedAtTimestamp
  * @param balanceUntilUpdatedAt
@@ -264,7 +263,8 @@
 
     return calculatedDelta.plus(updatedAtTimestamp);
 }
-=======
+
+/**
  * getOrder calculate order based on {blockNumber.times(10000).plus(logIndex)}.
  * @param blockNumber
  * @param logIndex
@@ -275,4 +275,3 @@
 ): BigInt {
     return blockNumber.times(ORDER_MULTIPLIER).plus(logIndex);
 }
->>>>>>> 8fbfacaf
