import { BigInt, Bytes, ethereum, Address, log } from "@graphprotocol/graph-ts";
import { ISuperToken as SuperToken } from "../generated/templates/SuperToken/ISuperToken";
import { ISuperfluid as Superfluid } from "../generated/Host/ISuperfluid";
import {
    Account,
    Index,
    AccountTokenSnapshot,
    Stream,
    StreamRevision,
    Subscriber,
    TokenStatistic,
    Token,
} from "../generated/schema";

/**************************************************************************
 * Constants
 *************************************************************************/

export let BIG_INT_ZERO = BigInt.fromI32(0);
export let BIG_INT_ONE = BigInt.fromI32(1);

export let GOERLI_HOST_ADDRESS = "0x22ff293e14F1EC3A09B137e9e06084AFd63adDF9";
export let KOVAN_HOST_ADDRESS = "0xF0d7d1D47109bA426B9D8A3Cde1941327af1eea3";
export let MATIC_HOST_ADDRESS = "0x3E14dC1b13c488a8d5D310918780c983bD5982E7";
export let MUMBAI_HOST_ADDRESS = "0xEB796bdb90fFA0f28255275e16936D25d3418603";
export let RINKEBY_HOST_ADDRESS = "0xeD5B5b32110c3Ded02a07c8b8e97513FAfb883B6";
export let ROPSTEN_HOST_ADDRESS = "0xF2B4E81ba39F5215Db2e05B2F66f482BB8e87FD2";
export let XDAI_HOST_ADDRESS = "0x2dFe937cD98Ab92e59cF3139138f18c823a4efE7";

/**************************************************************************
 * Event entities util functions
 *************************************************************************/

export function createEventID(event: ethereum.Event): string {
    return event.transaction.hash
        .toHexString()
        .concat("-")
        .concat(event.logIndex.toString());
}

/**************************************************************************
 * HOL entities util functions
 *************************************************************************/

/**
 * Gets the Account entity with id or creates one with it. updatedAt is
 * updated each time any data associated with the user is updated.
 * @param hostAddress
 * @param accountAddress
 * @param lastModified
 * @returns
 */
export function getOrInitAccount(
    hostAddress: Address,
    accountAddress: Address,
    lastModified: BigInt
): Account {
    let account = Account.load(accountAddress.toHex());
    if (account == null) {
        let hostContract = Superfluid.bind(hostAddress);
        let appManifestResult = hostContract.try_getAppManifest(accountAddress);
        account = new Account(accountAddress.toHex());
        account.createdAt = lastModified;
        account.updatedAt = lastModified;
        if (appManifestResult.reverted) {
            account.isSuperApp = false;
        } else {
            account.isSuperApp = appManifestResult.value.value0;
        }
        account.save();
    }
    return account as Account;
}

export function getTokenInfoAndReturn(
    token: Token,
    tokenAddress: Address
): Token {
    let tokenContract = SuperToken.bind(tokenAddress);
    let underlyingAddressResult = tokenContract.try_getUnderlyingToken();
    let nameResult = tokenContract.try_name();
    let symbolResult = tokenContract.try_symbol();
    token.underlyingAddress = underlyingAddressResult.reverted
        ? new Address(0)
        : underlyingAddressResult.value;
    token.name = nameResult.reverted ? "" : nameResult.value;
    token.symbol = symbolResult.reverted ? "" : symbolResult.value;
    return token;
}

/**
 * Creates a HOL Token (SuperToken) entity if non exists.
 * We also create token stats in here if it doesn't exist yet.
 * @param hostAddress
 * @param tokenAddress
 * @param lastModified
 * @returns Token
 */
export function getOrInitToken(
    tokenAddress: Address,
    lastModified: BigInt
): Token {
    let tokenId = tokenAddress.toHex();
    let token = Token.load(tokenId);

    if (token == null) {
        token = new Token(tokenId);
        token.createdAt = lastModified;
        token.updatedAt = lastModified;
<<<<<<< HEAD
        token.name = nameResult.reverted ? "" : nameResult.value;
        token.symbol = symbolResult.reverted ? "" : symbolResult.value;
        token.underlyingAddress = underlyingAddressResult.reverted
            ? new Address(0)
            : underlyingAddressResult.value;
=======
        token = getTokenInfoAndReturn(token as Token, tokenAddress);
>>>>>>> 828095b8
        token.save();

        // Note: we initalize and create tokenStatistic whenever we create a
        // token as well.
        let tokenStatistic = getOrInitTokenStatistic(tokenId, lastModified);
        tokenStatistic.save();
        return token as Token;
    }

    // // we must handle the case when the native token hasn't been initialized
    // // there is no name/symbol, but this may occur later
    if (token.name.length == 0 || token.symbol.length == 0) {
        token = getTokenInfoAndReturn(token as Token, tokenAddress);
        token.save();
    }

    return token as Token;
}

/**
 * Gets or initializes the Stream Revision helper entity.
 * @param senderId
 * @param recipientId
 * @param tokenId
 * @returns [StreamRevision, boolean: whether the streamRevision existed]
 */
export function getOrInitStreamRevision(
    senderId: string,
    recipientId: string,
    tokenId: string
): StreamRevision {
    let streamRevisionId = getStreamRevisionPrefix(
        senderId,
        recipientId,
        tokenId
    );
    let streamRevision = StreamRevision.load(streamRevisionId);
    if (streamRevision == null) {
        streamRevision = new StreamRevision(streamRevisionId);
        streamRevision.revisionIndex = 0;
    }
    return streamRevision as StreamRevision;
}

/**
 * Gets or initializes a Stream, always sets the updatedAt.
 * @param hostAddress
 * @param senderAddress
 * @param receiverAddress
 * @param tokenAddress
 * @param lastModified
 * @returns Stream
 */
export function getOrInitStream(
    hostAddress: Address,
    senderAddress: Address,
    receiverAddress: Address,
    tokenAddress: Address,
    lastModified: BigInt
): Stream {
    // Create accounts if they do not exist
    getOrInitAccount(hostAddress, senderAddress, lastModified);
    getOrInitAccount(hostAddress, receiverAddress, lastModified);

    // Create a streamRevision entity for this stream if one doesn't exist.
    let streamRevision = getOrInitStreamRevision(
        senderAddress.toHex(),
        receiverAddress.toHex(),
        tokenAddress.toHex()
    );
    if (
        !streamRevisionExists(
            getStreamRevisionPrefix(
                senderAddress.toHex(),
                receiverAddress.toHex(),
                tokenAddress.toHex()
            )
        )
    ) {
        streamRevision.save();
    }
    let id = getStreamID(
        senderAddress.toHex(),
        receiverAddress.toHex(),
        tokenAddress.toHex(),
        streamRevision.revisionIndex
    );
    let stream = Stream.load(id);
    if (stream == null) {
        stream = new Stream(id);
        stream.createdAt = lastModified;
        stream.token = tokenAddress.toHex();
        stream.sender = senderAddress.toHex();
        stream.receiver = receiverAddress.toHex();
        stream.currentFlowRate = BigInt.fromI32(0);
        stream.streamedUntilUpdatedAt = BigInt.fromI32(0);

        // Check if token exists and create here if not.
        // handles chain "native" tokens (e.g. ETH, MATIC, xDAI)
        // also handles the fact that custom super tokens are
        // initialized after event is first initialized
        getOrInitToken(tokenAddress, lastModified);
    }
    stream.updatedAt = lastModified;
    return stream as Stream;
}

/**
 * Gets or initializes an Index, always sets the updatedAt.
 * @param hostAddress
 * @param publisherAddress
 * @param tokenAddress
 * @param indexId
 * @param lastModified
 * @returns Index
 */
export function getOrInitIndex(
    hostAddress: Address,
    publisherAddress: Address,
    tokenAddress: Address,
    indexId: BigInt,
    lastModified: BigInt
): Index {
    let indexEntityId = getIndexID(publisherAddress, tokenAddress, indexId);
    let index = Index.load(indexEntityId);
    if (index == null) {
        let publisherId = publisherAddress.toHex();
        let tokenId = tokenAddress.toHex();
        index = new Index(indexEntityId);
        index.createdAt = lastModified;
        index.indexId = indexId;
        index.userData = new Bytes(0);
        index.oldIndexValue = BIG_INT_ZERO;
        index.newIndexValue = BIG_INT_ZERO;
        index.totalSubscribers = 0;
        index.totalUnitsPending = BIG_INT_ZERO;
        index.totalUnitsApproved = BIG_INT_ZERO;
        index.totalUnits = BIG_INT_ZERO;
        index.totalAmountDistributed = BIG_INT_ZERO;
        index.token = tokenId;
        index.publisher = publisherId;

        getOrInitAccount(hostAddress, publisherAddress, lastModified);

        // NOTE: we must check if token exists and create here
        // if not. for SETH tokens (e.g. ETH, MATIC, xDAI)
        getOrInitToken(tokenAddress, lastModified);
    }
    index.updatedAt = lastModified;
    return index as Index;
}

/**
 * Gets or initializes a Subscriber, always sets the updatedAt.
 * @param hostAddress
 * @param subscriberAddress
 * @param publisherAddress
 * @param tokenAddress
 * @param indexId
 * @param lastModified
 * @returns Subscriber
 */
export function getOrInitSubscriber(
    hostAddress: Address,
    subscriberAddress: Address,
    publisherAddress: Address,
    tokenAddress: Address,
    indexId: BigInt,
    lastModified: BigInt
): Subscriber {
    let subscriberEntityId = getSubscriberID(
        subscriberAddress,
        publisherAddress,
        tokenAddress,
        indexId
    );
    let subscriber = Subscriber.load(subscriberEntityId);
    let indexEntityId = getIndexID(publisherAddress, tokenAddress, indexId);

    if (subscriber == null) {
        let index = getOrInitIndex(
            hostAddress,
            publisherAddress,
            tokenAddress,
            indexId,
            lastModified
        );
        index.totalSubscribers = index.totalSubscribers + 1;
        index.save();

        let subscriberId = subscriberAddress.toHex();
        subscriber = new Subscriber(subscriberEntityId);
        subscriber.createdAt = lastModified;
        subscriber.token = tokenAddress.toHex();
        subscriber.subscriber = subscriberId;
        subscriber.publisher = publisherAddress.toHex();
        subscriber.indexId = indexId;
        subscriber.userData = new Bytes(0);
        subscriber.approved = false;
        subscriber.units = BIG_INT_ZERO;
        subscriber.totalAmountReceivedUntilUpdatedAt = BIG_INT_ZERO;
        subscriber.lastIndexValue = index.newIndexValue;
        subscriber.index = indexEntityId;

        getOrInitAccount(hostAddress, subscriberAddress, lastModified);
    }
    subscriber.updatedAt = lastModified;
    return subscriber as Subscriber;
}

/**
 * Helper function which finds out whether a token has a valid host address.
 * If it does not, we should not create any HOL/events related to the token.
 * @param hostAddress
 * @param tokenAddress
 * @returns
 */
export function tokenHasValidHost(
    hostAddress: Address,
    tokenAddress: Address
): boolean {
    let tokenId = tokenAddress.toHex();
    let token = Token.load(tokenId);
    if (token == null) {
        let tokenContract = SuperToken.bind(tokenAddress);
        let tokenHostAddressResult = tokenContract.try_getHost();

        if (tokenHostAddressResult.reverted) {
            log.error("REVERTED GET HOST = {}", [tokenAddress.toHex()]);
            return false;
        }

        return tokenHostAddressResult.value.toHex() == hostAddress.toHex();
    }

    return true;
}

/**
 * Updates the Account entities updatedAt property.
 * @param hostAddress
 * @param accountAddress
 * @param lastModified
 */
export function updateAccountUpdatedAt(
    hostAddress: Address,
    accountAddress: Address,
    lastModified: BigInt
): void {
    let account = getOrInitAccount(hostAddress, accountAddress, lastModified);
    account.updatedAt = lastModified;
    account.save();
}

// Get HOL ID functions
function getStreamRevisionPrefix(
    senderId: string,
    receiverId: string,
    tokenId: string
): string {
    return senderId.concat("-").concat(receiverId).concat("-").concat(tokenId);
}

function getStreamID(
    senderId: string,
    receiverId: string,
    tokenId: string,
    revisionIndex: number
): string {
    return getStreamRevisionPrefix(senderId, receiverId, tokenId)
        .concat("-")
        .concat(revisionIndex.toString());
}

export function getSubscriberID(
    subscriberAddress: Bytes,
    publisherAddress: Bytes,
    tokenAddress: Bytes,
    indexId: BigInt
): string {
    return (
        subscriberAddress.toHex() +
        "-" +
        publisherAddress.toHex() +
        "-" +
        tokenAddress.toHex() +
        "-" +
        indexId.toString()
    );
}

export function getIndexID(
    publisherAddress: Bytes,
    tokenAddress: Bytes,
    indexId: BigInt
): string {
    return (
        publisherAddress.toHex() +
        "-" +
        tokenAddress.toHex() +
        "-" +
        indexId.toString()
    );
}

// Get HOL Exists Functions

export function streamRevisionExists(id: string): boolean {
    return StreamRevision.load(id) != null;
}

export function subscriptionExists(id: string): boolean {
    return Subscriber.load(id) != null;
}

/**************************************************************************
 * Aggregate Entities Helper Functions
 *************************************************************************/

export function getOrInitAccountTokenSnapshot(
    accountId: string,
    tokenId: string,
    lastModified: BigInt
): AccountTokenSnapshot {
    let atsId = getAccountTokenSnapshotID(accountId, tokenId);
    let accountTokenSnapshot = AccountTokenSnapshot.load(atsId);
    if (accountTokenSnapshot == null) {
        accountTokenSnapshot = new AccountTokenSnapshot(atsId);
        accountTokenSnapshot.updatedAt = lastModified;
        accountTokenSnapshot.totalNumberOfActiveStreams = 0;
        accountTokenSnapshot.totalNumberOfClosedStreams = 0;
        accountTokenSnapshot.totalSubscriptions = 0;
        accountTokenSnapshot.totalApprovedSubscriptions = 0;
        accountTokenSnapshot.balance = BIG_INT_ZERO;
        accountTokenSnapshot.totalNetFlowRate = BIG_INT_ZERO;
        accountTokenSnapshot.totalInflowRate = BIG_INT_ZERO;
        accountTokenSnapshot.totalOutflowRate = BIG_INT_ZERO;
        accountTokenSnapshot.totalAmountStreamedUntilUpdatedAt = BIG_INT_ZERO;
        accountTokenSnapshot.totalAmountTransferred = BIG_INT_ZERO;
        accountTokenSnapshot.account = accountId;
        accountTokenSnapshot.token = tokenId;
    }
    return accountTokenSnapshot as AccountTokenSnapshot;
}

export function getOrInitTokenStatistic(
    tokenId: string,
    lastModified: BigInt
): TokenStatistic {
    let tokenStatistic = TokenStatistic.load(tokenId);
    if (tokenStatistic == null) {
        tokenStatistic = new TokenStatistic(tokenId);
        tokenStatistic.updatedAt = lastModified;
        tokenStatistic.totalNumberOfActiveStreams = 0;
        tokenStatistic.totalNumberOfClosedStreams = 0;
        tokenStatistic.totalNumberOfIndexes = 0;
        tokenStatistic.totalNumberOfActiveIndexes = 0;
        tokenStatistic.totalSubscriptions = 0;
        tokenStatistic.totalApprovedSubscriptions = 0;
        tokenStatistic.totalOutflowRate = BIG_INT_ZERO;
        tokenStatistic.totalAmountStreamedUntilUpdatedAt = BIG_INT_ZERO;
        tokenStatistic.totalAmountTransferred = BIG_INT_ZERO;
        tokenStatistic.totalAmountDistributed = BIG_INT_ZERO;
        tokenStatistic.token = tokenId;
    }
    return tokenStatistic as TokenStatistic;
}

export function updateAggregateIDASubscriptionsData(
    accountId: string,
    tokenId: string,
    subscriptionExists: boolean,
    isDeletingSubscription: boolean,
    isApproving: boolean,
    lastModified: BigInt
): void {
    let accountTokenSnapshot = getOrInitAccountTokenSnapshot(
        accountId,
        tokenId,
        lastModified
    );
    let tokenStatistic = getOrInitTokenStatistic(tokenId, lastModified);
    let totalSubscriptionsDelta = isDeletingSubscription
        ? -1
        : subscriptionExists
        ? 0
        : 1;
    let totalApprovedSubscriptionsDelta = isApproving
        ? 1
        : subscriptionExists
        ? -1
        : 0;

    // update ATS Subscriber data
    accountTokenSnapshot.totalSubscriptions =
        accountTokenSnapshot.totalSubscriptions + totalSubscriptionsDelta;
    accountTokenSnapshot.totalApprovedSubscriptions =
        accountTokenSnapshot.totalApprovedSubscriptions +
        totalApprovedSubscriptionsDelta;
    accountTokenSnapshot.updatedAt = lastModified;

    // update tokenStatistic Subscriber data
    tokenStatistic.totalSubscriptions =
        tokenStatistic.totalSubscriptions + totalSubscriptionsDelta;
    tokenStatistic.totalApprovedSubscriptions =
        tokenStatistic.totalApprovedSubscriptions +
        totalApprovedSubscriptionsDelta;
    tokenStatistic.updatedAt = lastModified;

    accountTokenSnapshot.save();
    tokenStatistic.save();
}

/**
 * Updates the balance property on the ATS entity.
 * Note: ATS = AccountTokenSnapshot
 * @param accountId
 * @param tokenId
 * @param lastModified
 */
export function updateATSBalance(
    accountId: string,
    tokenId: string,
    lastModified: BigInt
): void {
    let accountTokenSnapshot = getOrInitAccountTokenSnapshot(
        accountId,
        tokenId,
        lastModified
    );
    log.info("Token updateBalance: {}", [tokenId]);
    let superTokenContract = SuperToken.bind(Address.fromString(tokenId));
    let newBalance = superTokenContract.balanceOf(
        Address.fromString(accountId)
    );
    accountTokenSnapshot.balance = newBalance;
    accountTokenSnapshot.updatedAt = lastModified;
    accountTokenSnapshot.save();
}

/**
 * Updates the net flow rates of the sender and receiver on their respective
 * ATS entities.
 * Note: ATS = AccountTokenSnapshot
 * @param senderId
 * @param receiverId
 * @param tokenId
 * @param flowRateDelta
 * @param lastModified
 */
export function updateATSFlowRates(
    senderId: string,
    receiverId: string,
    tokenId: string,
    flowRateDelta: BigInt,
    lastModified: BigInt
): void {
    let senderATS = getOrInitAccountTokenSnapshot(
        senderId,
        tokenId,
        lastModified
    );
    let receiverATS = getOrInitAccountTokenSnapshot(
        receiverId,
        tokenId,
        lastModified
    );

    senderATS.totalNetFlowRate =
        senderATS.totalNetFlowRate.minus(flowRateDelta);
    senderATS.totalOutflowRate = senderATS.totalOutflowRate.plus(flowRateDelta);
    senderATS.updatedAt = lastModified;
    receiverATS.totalNetFlowRate =
        receiverATS.totalNetFlowRate.plus(flowRateDelta);
    receiverATS.totalInflowRate =
        receiverATS.totalInflowRate.plus(flowRateDelta);
    receiverATS.updatedAt = lastModified;

    senderATS.save();
    receiverATS.save();
}

export function updateAggregateEntitiesStreamData(
    senderId: string,
    receiverId: string,
    tokenId: string,
    flowRateDelta: BigInt,
    isCreate: boolean,
    isDelete: boolean,
    lastModified: BigInt,
    amountStreamedSinceLastUpdate: BigInt
): void {
    let tokenStatistic = getOrInitTokenStatistic(tokenId, lastModified);
    let totalNumberOfStreamsDelta = isCreate ? 1 : isDelete ? -1 : 0;
    tokenStatistic.totalOutflowRate =
        tokenStatistic.totalOutflowRate.plus(flowRateDelta);
    tokenStatistic.totalNumberOfActiveStreams =
        tokenStatistic.totalNumberOfActiveStreams + totalNumberOfStreamsDelta;
    tokenStatistic.totalAmountStreamedUntilUpdatedAt =
        tokenStatistic.totalAmountStreamedUntilUpdatedAt.plus(
            amountStreamedSinceLastUpdate
        );
    tokenStatistic.updatedAt = lastModified;

    let senderATS = getOrInitAccountTokenSnapshot(
        senderId,
        tokenId,
        lastModified
    );
    let receiverATS = getOrInitAccountTokenSnapshot(
        receiverId,
        tokenId,
        lastModified
    );
    senderATS.totalNumberOfActiveStreams =
        senderATS.totalNumberOfActiveStreams + totalNumberOfStreamsDelta;
    senderATS.updatedAt = lastModified;
    senderATS.totalAmountStreamedUntilUpdatedAt =
        senderATS.totalAmountStreamedUntilUpdatedAt.plus(
            amountStreamedSinceLastUpdate
        );
    receiverATS.totalNumberOfActiveStreams =
        receiverATS.totalNumberOfActiveStreams + totalNumberOfStreamsDelta;
    receiverATS.updatedAt = lastModified;

    if (isDelete) {
        tokenStatistic.totalNumberOfClosedStreams =
            tokenStatistic.totalNumberOfClosedStreams + 1;

        senderATS.totalNumberOfClosedStreams =
            senderATS.totalNumberOfClosedStreams + 1;
        receiverATS.totalNumberOfClosedStreams =
            receiverATS.totalNumberOfClosedStreams + 1;
    }

    tokenStatistic.save();
    senderATS.save();
    receiverATS.save();
}

// Get Aggregate ID functions
function getAccountTokenSnapshotID(accountId: string, tokenId: string): string {
    return accountId.concat("-").concat(tokenId);
}

export function updateAggregateEntitiesTransferData(
    transferAccountId: string,
    tokenId: string,
    currentTimestamp: BigInt,
    value: BigInt
): void {
    let fromAccountTokenSnapshot = getOrInitAccountTokenSnapshot(
        transferAccountId,
        tokenId,
        currentTimestamp
    );
    fromAccountTokenSnapshot.totalAmountTransferred =
        fromAccountTokenSnapshot.totalAmountTransferred.plus(value);
    fromAccountTokenSnapshot.updatedAt = currentTimestamp;
    fromAccountTokenSnapshot.save();

    let tokenStatistic = getOrInitTokenStatistic(tokenId, currentTimestamp);
    tokenStatistic.totalAmountTransferred =
        tokenStatistic.totalAmountTransferred.plus(value);
    tokenStatistic.save();
}<|MERGE_RESOLUTION|>--- conflicted
+++ resolved
@@ -107,15 +107,7 @@
         token = new Token(tokenId);
         token.createdAt = lastModified;
         token.updatedAt = lastModified;
-<<<<<<< HEAD
-        token.name = nameResult.reverted ? "" : nameResult.value;
-        token.symbol = symbolResult.reverted ? "" : symbolResult.value;
-        token.underlyingAddress = underlyingAddressResult.reverted
-            ? new Address(0)
-            : underlyingAddressResult.value;
-=======
         token = getTokenInfoAndReturn(token as Token, tokenAddress);
->>>>>>> 828095b8
         token.save();
 
         // Note: we initalize and create tokenStatistic whenever we create a
