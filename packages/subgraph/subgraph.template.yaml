specVersion: 0.0.2
description: Super Tokens and Agreements (CFA, IDA) on the {{network}} network.
repository: https://github.com/superfluid-finance/protocol-monorepo
schema:
    file: ./schema.graphql
dataSources:
    - kind: ethereum/contract
      name: SuperTokenFactory
      network: {{ network }}
      source:
          abi: ISuperTokenFactory
          address: "{{ superTokenFactoryAddress }}"
          startBlock: {{ hostStartBlock }}
      mapping:
          kind: ethereum/events
          apiVersion: 0.0.4
          language: wasm/assemblyscript
          file: ./src/mappings/superTokenFactory/{{network}}SuperTokenFactory.ts
          entities:
              - CustomSuperTokenCreated
              - SuperTokenCreated
              - SuperTokenLogicCreated
              - Token
              - TokenStatistic
              - Transaction
          abis:
              - name: ISuperTokenFactory
                file: ./abis/ISuperTokenFactory.json
              - name: ISuperToken
                file: ./abis/ISuperToken.json
<<<<<<< HEAD
=======
              - name: ISuperfluid
                file: ./abis/ISuperfluid.json
>>>>>>> b7a58384
          eventHandlers:
              - event: SuperTokenCreated(indexed address)
                handler: {{network}}HandleSuperTokenCreated
              - event: CustomSuperTokenCreated(indexed address)
<<<<<<< HEAD
                handler: handleCustomSuperTokenCreated
              - event: SuperTokenLogicCreated(indexed address)
                handler: handleSuperTokenLogicCreated
=======
                handler: {{network}}HandleCustomSuperTokenCreated
              - event: SuperTokenLogicCreated(indexed address)
                handler: {{network}}HandleSuperTokenLogicCreated
>>>>>>> b7a58384
    - kind: ethereum/contract
      name: Host
      network: {{ network }}
      source:
          abi: ISuperfluid
          address: "{{ hostAddress }}"
          startBlock: {{ hostStartBlock }}
      mapping:
          kind: ethereum/events
          apiVersion: 0.0.4
          language: wasm/assemblyscript
          file: ./src/mappings/host.ts
          entities:
              - Transaction
              - GovernanceReplaced
              - AgreementClassRegistered
              - AgreementClassUpdated
              - SuperTokenFactoryUpdated
              - SuperTokenLogicUpdated
              - AppRegistered
              - Jail
          abis:
              - name: ISuperfluid
                file: ./abis/ISuperfluid.json
          eventHandlers:
              - event: GovernanceReplaced(address,address)
                handler: handleGovernanceReplaced
              - event: AgreementClassRegistered(bytes32,address)
                handler: handleAgreementClassRegistered
              - event: AgreementClassUpdated(bytes32,address)
                handler: handleAgreementClassUpdated
              - event: SuperTokenFactoryUpdated(address)
                handler: handleSuperTokenFactoryUpdated
              - event: SuperTokenLogicUpdated(indexed address,address)
                handler: handleSuperTokenLogicUpdated
              - event: AppRegistered(indexed address)
                handler: handleAppRegistered
              - event: Jail(indexed address,uint256)
                handler: handleJail
    - kind: ethereum/contract
      name: ConstantFlowAgreementV1
      network: {{ network }}
      source:
          abi: IConstantFlowAgreementV1
          address: "{{ cfaAddress }}"
          startBlock: {{ hostStartBlock }}
      mapping:
          kind: ethereum/events
          apiVersion: 0.0.4
          language: wasm/assemblyscript
          file: ./src/mappings/cfav1/{{ network }}CFAv1.ts
          entities:
              - Account
              - AccountTokenSnapshot
              - FlowUpdated
              - Stream
              - StreamRevision
              - TokenStatistic
              - Transaction
          abis:
              - name: IConstantFlowAgreementV1
                file: ./abis/IConstantFlowAgreementV1.json
              - name: ISuperToken
                file: ./abis/ISuperToken.json
              - name: ISuperfluid
                file: ./abis/ISuperfluid.json
          eventHandlers:
              - event: FlowUpdated(indexed address,indexed address,indexed address,int96,int256,int256,bytes)
<<<<<<< HEAD
                handler: handleStreamUpdated
=======
                handler: {{ network }}HandleStreamUpdated
>>>>>>> b7a58384
    - kind: ethereum/contract
      name: InstantDistributionAgreementV1
      network: {{ network }}
      source:
        address: "{{ idaAddress }}"
        abi: IInstantDistributionAgreementV1
        startBlock: {{ hostStartBlock }}
      mapping:
        kind: ethereum/events
        apiVersion: 0.0.4
        language: wasm/assemblyscript
        file: ./src/mappings/idav1/{{ network }}IDAv1.ts
        entities:
          - Account
          - AccountTokenSnapshot
          - Index
          - IndexCreated
          - IndexUpdated
          - Token
          - TokenStatistic
          - Transaction
          - Subscriber
          - SubscriptionApproved
          - SubscriptionRevoked
          - SubscriptionUnitsUpdated
        abis:
          - name: IInstantDistributionAgreementV1
            file: ./abis/IInstantDistributionAgreementV1.json
          - name: ISuperToken
            file: ./abis/ISuperToken.json
<<<<<<< HEAD
        eventHandlers:
          - event: IndexCreated(indexed address,indexed address,indexed uint32,bytes)
            handler: handleIndexCreated
=======
          - name: ISuperfluid
            file: ./abis/ISuperfluid.json
        eventHandlers:
          - event: IndexCreated(indexed address,indexed address,indexed uint32,bytes)
            handler: {{network}}HandleIndexCreated
>>>>>>> b7a58384
          - event: IndexUpdated(indexed address,indexed address,indexed uint32,uint128,uint128,uint128,uint128,bytes)
            handler: {{network}}HandleIndexUpdated
          - event: SubscriptionApproved(indexed address,indexed address,address,uint32,bytes)
            handler: {{network}}HandleSubscriptionApproved
          - event: SubscriptionRevoked(indexed address,indexed address,address,uint32,bytes)
            handler: {{network}}HandleSubscriptionRevoked
          - event: SubscriptionUnitsUpdated(indexed address,indexed address,address,uint32,uint128,bytes)
<<<<<<< HEAD
            handler: handleSubscriptionUnitsUpdated
=======
            handler: {{network}}HandleSubscriptionUnitsUpdated
>>>>>>> b7a58384
    - kind: ethereum/contract
      name: SuperfluidGovernance
      network: {{ network }}
      source:
        address: "{{ superfluidGovernanceAddress }}"
        abi: SuperfluidGovernanceBase
        startBlock: {{ hostStartBlock }}
      mapping:
        kind: ethereum/events
        apiVersion: 0.0.4
        language: wasm/assemblyscript
        file: ./src/mappings/superfluidGovernance.ts
        entities:
          - Transaction
          - ConfigChanged
          - RewardAddressChanged
          - CFAv1LiquidationPeriodChanged
          - TrustedForwarderChanged
        abis:
          - name: SuperfluidGovernanceBase
            file: ./abis/SuperfluidGovernanceBase.json
        eventHandlers:
          - event: ConfigChanged(indexed address,indexed address,bytes32,bool,uint256)
            handler: handleConfigChanged
          - event: RewardAddressChanged(indexed address,indexed address,bool,address)
            handler: handleRewardAddressChanged
          - event: CFAv1LiquidationPeriodChanged(indexed address,indexed address,bool,uint256)
            handler: handleCFAv1LiquidationPeriodChanged
          - event: TrustedForwarderChanged(indexed address,indexed address,bool,address,bool)
            handler: handleTrustedForwarderChanged
templates:
  - name: SuperToken
    kind: ethereum/contract
    network: {{ network }}
    source:
      abi: ISuperToken
    mapping:
      kind: ethereum/events
      apiVersion: 0.0.4
      language: wasm/assemblyscript
      file: ./src/mappings/superToken/{{network}}SuperToken.ts
      entities:
        - Account
        - AccountTokenSnapshot
        - AgreementLiquidatedBy
        - TokenDowngraded
        - TokenUpgraded
        - Transaction
        - Transfer
      abis:
        - name: ISuperToken
          file: ./abis/ISuperToken.json
        - name: ISuperfluid
          file: ./abis/ISuperfluid.json
      eventHandlers:
        - event: AgreementLiquidatedBy(address,indexed address,bytes32,indexed address,indexed address,uint256,uint256)
<<<<<<< HEAD
          handler: handleAgreementLiquidatedBy
=======
          handler: {{network}}HandleAgreementLiquidatedBy
>>>>>>> b7a58384
        - event: TokenUpgraded(indexed address,uint256)
          handler: {{network}}HandleTokenUpgraded
        - event: TokenDowngraded(indexed address,uint256)
          handler: {{network}}HandleTokenDowngraded
        - event: Transfer(indexed address,indexed address,uint256)
          handler: {{network}}HandleTransfer<|MERGE_RESOLUTION|>--- conflicted
+++ resolved
@@ -28,24 +28,15 @@
                 file: ./abis/ISuperTokenFactory.json
               - name: ISuperToken
                 file: ./abis/ISuperToken.json
-<<<<<<< HEAD
-=======
               - name: ISuperfluid
                 file: ./abis/ISuperfluid.json
->>>>>>> b7a58384
           eventHandlers:
               - event: SuperTokenCreated(indexed address)
                 handler: {{network}}HandleSuperTokenCreated
               - event: CustomSuperTokenCreated(indexed address)
-<<<<<<< HEAD
-                handler: handleCustomSuperTokenCreated
-              - event: SuperTokenLogicCreated(indexed address)
-                handler: handleSuperTokenLogicCreated
-=======
                 handler: {{network}}HandleCustomSuperTokenCreated
               - event: SuperTokenLogicCreated(indexed address)
                 handler: {{network}}HandleSuperTokenLogicCreated
->>>>>>> b7a58384
     - kind: ethereum/contract
       name: Host
       network: {{ network }}
@@ -114,11 +105,7 @@
                 file: ./abis/ISuperfluid.json
           eventHandlers:
               - event: FlowUpdated(indexed address,indexed address,indexed address,int96,int256,int256,bytes)
-<<<<<<< HEAD
-                handler: handleStreamUpdated
-=======
                 handler: {{ network }}HandleStreamUpdated
->>>>>>> b7a58384
     - kind: ethereum/contract
       name: InstantDistributionAgreementV1
       network: {{ network }}
@@ -149,17 +136,11 @@
             file: ./abis/IInstantDistributionAgreementV1.json
           - name: ISuperToken
             file: ./abis/ISuperToken.json
-<<<<<<< HEAD
-        eventHandlers:
-          - event: IndexCreated(indexed address,indexed address,indexed uint32,bytes)
-            handler: handleIndexCreated
-=======
           - name: ISuperfluid
             file: ./abis/ISuperfluid.json
         eventHandlers:
           - event: IndexCreated(indexed address,indexed address,indexed uint32,bytes)
             handler: {{network}}HandleIndexCreated
->>>>>>> b7a58384
           - event: IndexUpdated(indexed address,indexed address,indexed uint32,uint128,uint128,uint128,uint128,bytes)
             handler: {{network}}HandleIndexUpdated
           - event: SubscriptionApproved(indexed address,indexed address,address,uint32,bytes)
@@ -167,11 +148,7 @@
           - event: SubscriptionRevoked(indexed address,indexed address,address,uint32,bytes)
             handler: {{network}}HandleSubscriptionRevoked
           - event: SubscriptionUnitsUpdated(indexed address,indexed address,address,uint32,uint128,bytes)
-<<<<<<< HEAD
-            handler: handleSubscriptionUnitsUpdated
-=======
             handler: {{network}}HandleSubscriptionUnitsUpdated
->>>>>>> b7a58384
     - kind: ethereum/contract
       name: SuperfluidGovernance
       network: {{ network }}
@@ -228,11 +205,7 @@
           file: ./abis/ISuperfluid.json
       eventHandlers:
         - event: AgreementLiquidatedBy(address,indexed address,bytes32,indexed address,indexed address,uint256,uint256)
-<<<<<<< HEAD
-          handler: handleAgreementLiquidatedBy
-=======
           handler: {{network}}HandleAgreementLiquidatedBy
->>>>>>> b7a58384
         - event: TokenUpgraded(indexed address,uint256)
           handler: {{network}}HandleTokenUpgraded
         - event: TokenDowngraded(indexed address,uint256)
