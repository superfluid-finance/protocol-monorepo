--- conflicted
+++ resolved
@@ -322,7 +322,7 @@
           receipt: true
         - event: TrustedForwarderChanged(indexed address,indexed address,bool,address,bool)
           handler: handleTrustedForwarderChanged
-<<<<<<< HEAD
+          receipt: true
   - kind: ethereum/contract
     name: TOGA
     network: {{ network }}
@@ -343,10 +343,10 @@
       eventHandlers:
         - event: NewPIC(indexed address,address,uint256,int96)
           handler: handleNewPIC
+          receipt: true
         - event: ExitRateChanged(indexed address,int96)
           handler: handleExitRateChanged
+          receipt: true
         - event: BondIncreased(indexed address,uint256)
           handler: handleBondIncreased
-=======
-          receipt: true
->>>>>>> 1f84a8fe
+          receipt: true