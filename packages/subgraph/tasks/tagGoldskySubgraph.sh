#!/bin/bash

# Default subgraph type
subgraph_type="protocol-v1"

# Default tag
tag="prod"

# Function to display usage instructions
usage() {
    echo "Usage: $0 --token <API_KEY> --version <version> [--network <network>|all] [--subgraph-type <subgraph-type>] [--tag <tag>]"
    exit 1
}

# Parse command-line arguments
while [[ "$#" -gt 0 ]]; do
    case $1 in
        --token) API_KEY="$2"; shift ;;
        --version) version="$2"; shift ;;
        --network) network="$2"; shift ;;
        --subgraph-type) subgraph_type="$2"; shift ;;
        --tag) tag="$2"; shift ;;
        *) echo "Unknown parameter passed: $1"; usage ;;
    esac
    shift
done

# Ensure required arguments are provided
if [ -z "$API_KEY" ] || [ -z "$version" ]; then
    usage
fi

# List of networks (modify this list as needed)
networks=("polygon-mainnet" "xdai-mainnet" "eth-mainnet" "base-mainnet" "optimism-mainnet" "arbitrum-one" "bsc-mainnet" "avalanche-c" "optimism-sepolia" "scroll-sepolia" "scroll-mainnet" "eth-sepolia" "avalanche-fuji" "base-sepolia")

# Function to generate goldsky commands for each network
generate_goldsky_commands() {
    local commands=""
    for net in "${networks[@]}"; do
        commands+="
        if ! goldsky subgraph tag create $subgraph_type-$net/$version --tag $tag; then
            echo 'Error: Failed to create subgraph tag for network: $net' >&2
            exit 1
        fi"
    done
    echo "$commands"
}

# Function to run the goldsky commands in Docker
run_goldsky_commands_in_docker() {
    local commands=$1
    if ! docker run --platform linux/x86_64 -it goldsky/indexed.xyz:latest /bin/bash -c "
        if ! goldsky login --token $API_KEY; then
            echo 'Error: Failed to login to Goldsky' >&2
            exit 1
        fi
        $commands
<<<<<<< HEAD
    "
    # shellcheck disable=SC2181
    if [ $? -ne 0 ]; then
=======
    "; then
>>>>>>> 73705c7f
        echo "Error: Command execution failed"
        exit 1
    fi
}

# Check if the network argument is 'all'
if [ "$network" == "all" ]; then
    goldsky_commands=$(generate_goldsky_commands)
    run_goldsky_commands_in_docker "$goldsky_commands"
elif [ -n "$network" ]; then
    run_goldsky_commands_in_docker "if ! goldsky subgraph tag create $subgraph_type-$network/$version --tag $tag; then
            echo 'Error: Failed to create subgraph tag for network: $network' >&2
            exit 1
        fi"
else
    usage
fi<|MERGE_RESOLUTION|>--- conflicted
+++ resolved
@@ -55,13 +55,7 @@
             exit 1
         fi
         $commands
-<<<<<<< HEAD
-    "
-    # shellcheck disable=SC2181
-    if [ $? -ne 0 ]; then
-=======
     "; then
->>>>>>> 73705c7f
         echo "Error: Command execution failed"
         exit 1
     fi
