#!/bin/bash

# make sure that if any step fails, the script fails
set -xe

CMD=$1

if [ "$CMD" == "start" ];then
    # Generate Typechain files and move to subgraph directory
    cd ../ethereum-contracts
    # Install contract dependencies and build contracts
<<<<<<< HEAD
    yarn install
=======
    yarn install --frozen-lockfile
>>>>>>> 1a3caa39
    if [ "$BUILT" == "" ];then
        yarn run build:contracts
    fi
    # Get ABIs and generate typechain in subgraph folder based on ABIs
    cd ../subgraph
    yarn getAbi
    yarn run generate-ethers-types
    cd ../js-sdk
    # Get abi.js file for js-sdk to deploy locally
    chmod +x ./tasks/build-abi-js.sh
    ./tasks/build-abi-js.sh
    cd ../sdk-core
    # build sdk-core because of auto linking to dependency
    yarn build
    cd ../subgraph
    # Install subgraph dependencies
    yarn install --frozen-lockfile
    # Deploy contracts and token locally
    yarn deploy-contracts-local
    # Prepare, set network, build and deploy subgraph locally
    yarn build-and-deploy-local
elif [ "$CMD" == "stop" ];then
    cd ../sdk-core
    ./tasks/startHardhatNode.sh $CMD
fi<|MERGE_RESOLUTION|>--- conflicted
+++ resolved
@@ -9,11 +9,7 @@
     # Generate Typechain files and move to subgraph directory
     cd ../ethereum-contracts
     # Install contract dependencies and build contracts
-<<<<<<< HEAD
-    yarn install
-=======
     yarn install --frozen-lockfile
->>>>>>> 1a3caa39
     if [ "$BUILT" == "" ];then
         yarn run build:contracts
     fi
