import { ethers } from "ethers";
import { IEventQueryData } from "../interfaces";
import {
    getIndexCreatedEvents,
    getIndexDistributionClaimedEvents,
    getIndexSubscribedEvents,
    getIndexUnitsUpdatedEvents,
    getIndexUnsubscribedEvents,
    getIndexUpdatedEvents,
    getSubscriptionApprovedEvents,
    getSubscriptionDistributionClaimedEvents,
    getSubscriptionRevokedEvents,
    getSubscriptionUnitsUpdatedEvents,
} from "../queries/eventQueries";
import { toBN } from "./helpers";

export const enum FlowActionType {
    Create,
    Update,
    Delete,
}

export const enum IDAEventType {
    IndexCreated,
    IndexDistributionClaimed,
    IndexUpdated,
    IndexSubscribed,
    IndexUnitsUpdated,
    IndexUnsubscribed,
    SubscriptionApproved,
    SubscriptionDistributionClaimed,
    SubscriptionUnitsUpdated,
    SubscriptionRevoked,

    // There isn't an event for this, but we need to test for this case.
}

export const actionTypeToActiveStreamsDeltaMap = new Map([
    [FlowActionType.Create, 1],
    [FlowActionType.Update, 0],
    [FlowActionType.Delete, -1],
]);

export const actionTypeToClosedStreamsDeltaMap = new Map([
    [FlowActionType.Create, 0],
    [FlowActionType.Update, 0],
    [FlowActionType.Delete, 1],
]);

export const actionTypeToPeriodRevisionIndexDeltaMap = new Map([
    [FlowActionType.Create, 0],
    [FlowActionType.Update, 1],
    [FlowActionType.Delete, 1],
]);

export const subscriptionEventTypeToIndexEventType = new Map([
    [IDAEventType.SubscriptionApproved, IDAEventType.IndexSubscribed],
    [IDAEventType.SubscriptionUnitsUpdated, IDAEventType.IndexUnitsUpdated],
    [IDAEventType.SubscriptionRevoked, IDAEventType.IndexUnsubscribed],
    [
        IDAEventType.SubscriptionDistributionClaimed,
        IDAEventType.IndexDistributionClaimed,
    ],
]);

export const idaEventTypeToEventQueryDataMap = new Map<
    IDAEventType,
    IEventQueryData
>([
    [
        IDAEventType.IndexCreated,
        {
            query: getIndexCreatedEvents,
            queryName: "IndexCreatedEvent",
        },
    ],
    [
        IDAEventType.IndexDistributionClaimed,
        {
            query: getIndexDistributionClaimedEvents,
            queryName: "IndexDistributionClaimedEvent",
        },
    ],
    [
        IDAEventType.IndexUpdated,
        {
            query: getIndexUpdatedEvents,
            queryName: "IndexUpdatedEvent",
        },
    ],
    [
        IDAEventType.IndexSubscribed,
        {
            query: getIndexSubscribedEvents,
            queryName: "IndexSubscribedEvent",
        },
    ],
    [
        IDAEventType.IndexUnitsUpdated,
        {
            query: getIndexUnitsUpdatedEvents,
            queryName: "IndexUnitsUpdatedEvent",
        },
    ],
    [
        IDAEventType.IndexUnsubscribed,
        {
            query: getIndexUnsubscribedEvents,
            queryName: "IndexUnsubscribedEvent",
        },
    ],
    [
        IDAEventType.SubscriptionApproved,
        {
            query: getSubscriptionApprovedEvents,
            queryName: "SubscriptionApprovedEvent",
        },
    ],
    [
        IDAEventType.SubscriptionDistributionClaimed,
        {
            query: getSubscriptionDistributionClaimedEvents,
            queryName: "SubscriptionDistributionClaimedEvent",
        },
    ],
    [
        IDAEventType.SubscriptionRevoked,
        {
            query: getSubscriptionRevokedEvents,
            queryName: "SubscriptionRevokedEvent",
        },
    ],
    [
        IDAEventType.SubscriptionUnitsUpdated,
        {
            query: getSubscriptionUnitsUpdatedEvents,
            queryName: "SubscriptionUnitsUpdatedEvent",
        },
    ],
]);

<<<<<<< HEAD
export const KECCAK_256_DASH = ethers.utils
    .keccak256(ethers.utils.toUtf8Bytes("-"))
    .split("0x")[1];
=======
export const ALLOW_CREATE = 1 << 0;
export const ALLOW_UPDATE = 1 << 1;
export const ALLOW_DELETE = 1 << 2;
export const FULL_CONTROL = ALLOW_CREATE | ALLOW_UPDATE | ALLOW_DELETE;

export const MAX_FLOW_RATE = toBN(2).pow(toBN(95)).sub(toBN(1));
>>>>>>> 76a7c685
<|MERGE_RESOLUTION|>--- conflicted
+++ resolved
@@ -139,15 +139,12 @@
     ],
 ]);
 
-<<<<<<< HEAD
 export const KECCAK_256_DASH = ethers.utils
     .keccak256(ethers.utils.toUtf8Bytes("-"))
     .split("0x")[1];
-=======
 export const ALLOW_CREATE = 1 << 0;
 export const ALLOW_UPDATE = 1 << 1;
 export const ALLOW_DELETE = 1 << 2;
 export const FULL_CONTROL = ALLOW_CREATE | ALLOW_UPDATE | ALLOW_DELETE;
 
-export const MAX_FLOW_RATE = toBN(2).pow(toBN(95)).sub(toBN(1));
->>>>>>> 76a7c685
+export const MAX_FLOW_RATE = toBN(2).pow(toBN(95)).sub(toBN(1));