import { ethers } from "hardhat";
import { BaseProvider, TransactionResponse } from "@ethersproject/providers";
import { request, gql } from "graphql-request";
import { Framework } from "@superfluid-finance/sdk-core";
<<<<<<< HEAD
import { IMeta, IIndexSubscription } from "../interfaces";
import { FlowActionType, KECCAK_256_DASH } from "./constants";
=======
import {
    IMeta,
    IIndexSubscription,
    ITestUpdateFlowOperatorData,
    ITestModifyFlowData,
} from "../interfaces";
import { FlowActionType } from "./constants";
>>>>>>> 76a7c685
import IResolverABI from "../../abis/IResolver.json";
import TestTokenABI from "../../abis/TestToken.json";
import { Resolver, TestToken } from "../../typechain";
import { SignerWithAddress } from "@nomiclabs/hardhat-ethers/signers";
import { BigNumber } from "ethers";

// the resolver address should be consistent as long as you use the
// first account retrieved by hardhat's ethers.getSigners():
// 0xf39fd6e51aad88f6f4ce6ab8827279cfffb92266 and the nonce is 0
const RESOLVER_ADDRESS = "0xe7f1725E7734CE288F8367e1Bb143E90bb3F0512";

/**************************************************************************
 * Test Helper Functions
 *************************************************************************/
/**
 * Before setup function - deploy the framework, get signers, deploy test tokens,
 * initialize framework.
 * @param tokenAmount
 * @returns
 */
export const beforeSetup = async (tokenAmount: number) => {
    const [Deployer, Alpha, Bravo, Charlie] = await ethers.getSigners();
    const signers = [Deployer, Alpha, Bravo, Charlie];
    const signerDict: { [address: string]: SignerWithAddress } = signers.reduce(
        (x, y) => ({ ...x, [y.address]: y }),
        {}
    );
    const users = signers.map((x) => x.address);
    let totalSupply = 0;
    // names[Bob] = "Bob";
    const sf = await Framework.create({
        networkName: "custom",
        dataMode: "WEB3_ONLY",
        protocolReleaseVersion: "test",
        provider: Deployer.provider!,
        resolverAddress: RESOLVER_ADDRESS,
    });

    const resolver = (await ethers.getContractAt(
        IResolverABI,
        RESOLVER_ADDRESS
    )) as Resolver;

    console.log("\n");
    const fDAIxAddress = await resolver.get("supertokens.test.fDAIx");
    const fDAIx = await sf.loadSuperToken(fDAIxAddress);

    // types not properly handling this case
    const fDAI = new ethers.Contract(
        fDAIx.underlyingToken.address,
        TestTokenABI
    ) as TestToken;

    console.log(
        "Mint fDAI, approve fDAIx allowance and upgrade fDAI to fDAIx for users..."
    );
    const amount = tokenAmount.toFixed(0);

    for (let i = 0; i < signers.length; i++) {
        const stringBigIntAmount = ethers.utils.parseUnits(amount).toString();
        await fDAI
            .connect(signers[0])
            .mint(signers[i].address, stringBigIntAmount);
        await fDAI
            .connect(signers[i])
            .approve(fDAIx.address, stringBigIntAmount);
        await fDAIx
            .upgrade({
                amount: stringBigIntAmount,
            })
            .exec(signers[i]);
        totalSupply += Number(stringBigIntAmount);
    }

    // NOTE: although we already set this in initialization, we need to reset it here to ensure
    // we wait for the indexer to catch up before the tests start
    const txn = await resolver.set("supertokens.test.fDAIx", fDAIx.address);
    const receipt = await txn.wait();
    await waitUntilBlockIndexed(receipt.blockNumber);
    const resolverFDAIxAddress = await resolver.get("supertokens.test.fDAIx");

    if (resolverFDAIxAddress !== fDAIx.address) {
        throw new Error("fDAIx not set properly in resolver.");
    }

    console.log(
        "\n************** Superfluid Framework Setup Complete **************\n"
    );

    return {
        users,
        sf,
        fDAI,
        fDAIx,
        signerDict,
        totalSupply: totalSupply.toString(),
    };
};

export const monthlyToSecondRate = (monthlyRate: number) => {
    const days = 30;
    const hours = days * 24;
    const minutes = hours * 60;
    const seconds = minutes * 60;
    return Math.round((monthlyRate / seconds) * 10 ** 18);
};

// NOTE: + 1 ensures that the flow rate is never 0
export const getRandomFlowRate = (max: number) =>
    Math.floor(Math.random() * max) + 1;

export const getCurrentBlockNumber = async () => {
    const query = gql`
        query {
            _meta {
                block {
                    number
                }
            }
        }
    `;
    const data = await subgraphRequest<IMeta>(query);
    if (!data) return 0;

    return data._meta.block.number;
};

export const subgraphRequest = async <T>(
    query: string,
    variables?: { [key: string]: any }
): Promise<T> => {
    try {
        const response = await request<T>(
            "http://localhost:8000/subgraphs/name/superfluid-test",
            query,
            variables
        );
        return response;
    } catch (err) {
        throw new Error(
            `Failed call to subgraph with query ${query} and error ${err}`
        );
    }
};

export const fetchEntityAndEnsureExistence = async <T>(
    query: string,
    id: string,
    entityName: string
) => {
    const vars = {
        id,
    };
    const data = await subgraphRequest<{ response: T }>(query, vars);

    if (data.response == null) {
        throw new Error(entityName + " entity not found.");
    }

    return data.response;
};

export const fetchEventAndEnsureExistence = async <T>(
    query: string,
    transactionHash: string,
    eventName: string
) => {
    const vars = {
        transactionHash,
    };
    const data = await subgraphRequest<{
        response: T[];
    }>(query, vars);
    const event = data.response[0];

    if (!event) {
        throw new Error(eventName + " entity not found.");
    }

    return event;
};

export function toBN(num: any) {
    return ethers.BigNumber.from(num);
}

export function asleep(ms: number) {
    return new Promise((resolve) => setTimeout(resolve, ms));
}

export const waitUntilBlockIndexed = async (txnBlockNumber: number) => {
    let currentBlock: number;
    do {
        currentBlock = await getCurrentBlockNumber();
        await asleep(50);
    } while (txnBlockNumber > currentBlock);
};

export const getCurrentTotalAmountStreamed = (
    streamedSoFar: string,
    currentTime: string,
    lastUpdatedAtTime: string,
    outflowRate: string
) => {
    return toBN(streamedSoFar).add(
        toBN(outflowRate).mul(toBN(currentTime).sub(toBN(lastUpdatedAtTime)))
    );
};

/**************************************************************************
 * Entity ID Getters
 *************************************************************************/

export const getStreamId = (
    sender: string,
    receiver: string,
    token: string,
    revisionIndex: string
) =>
    [sender, receiver, token, revisionIndex + ".0"]
        .map((x) => x.toLowerCase())
        .join("-");

export const getFlowOperatorId = ({
    flowOperator,
    token,
    sender,
}: {
    flowOperator: string;
    token: string;
    sender: string;
}) => [flowOperator, token, sender].map((x) => x.toLowerCase()).join("-");

export const getRevisionIndexId = (
    sender: string,
    receiver: string,
    token: string
) => [sender, receiver, token].map((x) => x.toLowerCase()).join("-");

export const getIndexId = (publisher: string, token: string, indexId: string) =>
    [publisher, token, indexId].map((x) => x.toLowerCase()).join("-");

export const getSubscriptionId = (
    subscriber: string,
    publisher: string,
    token: string,
    indexId: string
) =>
    [subscriber, publisher, token, indexId]
        .map((x) => x.toLowerCase())
        .join("-");

export const getATSId = (accountId: string, tokenId: string) => {
    return accountId + KECCAK_256_DASH + getFormattedBytesAddress(tokenId);
};

/**************************************************************************
 * Modifier Functions
 *************************************************************************/

/**
 * Create/Update/Delete a flow between a sender and receiver.
 * Also waits for the graph to index and also returns the receipt
 * of the txn and data from the blockchain.
 * @param provider
 * @param sf
 * @param actionType
 * @param superToken
 * @param sender
 * @param receiver
 * @param newFlowRate
 * @returns txnReceipt, flow updatedAt (on-chain), flowRate (current on-chain)
 */
export const modifyFlowAndReturnCreatedFlowData = async (
    data: ITestModifyFlowData
) => {
    const actionToTypeStringMap = new Map([
        [FlowActionType.Create, "Create"],
        [FlowActionType.Update, "Update"],
        [FlowActionType.Delete, "Delete"],
    ]);
    console.log(
        `********************** ${actionToTypeStringMap.get(
            data.actionType
        )} a flow **********************`
    );

    let signer = data.liquidator
        ? await ethers.getSigner(data.liquidator)
        : await ethers.getSigner(data.sender);
    const baseData = {
        superToken: data.superToken.address,
        receiver: data.receiver,
        userData: "0x",
    };
    let txnResponse: TransactionResponse;
    if (data.sender === data.flowOperator || data.liquidator) {
        txnResponse =
            data.actionType === FlowActionType.Create
                ? await data.framework.cfaV1
                      .createFlow({
                          ...baseData,
                          flowRate: data.newFlowRate.toString(),
                      })
                      .exec(signer)
                : data.actionType === FlowActionType.Update
                ? await data.framework.cfaV1
                      .updateFlow({
                          ...baseData,
                          flowRate: data.newFlowRate.toString(),
                      })
                      .exec(signer)
                : await data.framework.cfaV1
                      .deleteFlow({
                          ...baseData,
                          sender: data.sender,
                      })
                      .exec(signer);
    } else {
        // flowOperator is the signer here
        signer = await ethers.getSigner(data.flowOperator);
        txnResponse =
            data.actionType === FlowActionType.Create
                ? await data.framework.cfaV1
                      .createFlowByOperator({
                          ...baseData,
                          flowRate: data.newFlowRate.toString(),
                          sender: data.sender,
                      })
                      .exec(signer)
                : data.actionType === FlowActionType.Update
                ? await data.framework.cfaV1
                      .updateFlowByOperator({
                          ...baseData,
                          flowRate: data.newFlowRate.toString(),
                          sender: data.sender,
                      })
                      .exec(signer)
                : await data.framework.cfaV1
                      .deleteFlowByOperator({
                          ...baseData,
                          sender: data.sender,
                      })
                      .exec(signer);
    }

    if (!txnResponse.blockNumber) {
        throw new Error("No block number");
    }

    const block = await data.provider.getBlock(txnResponse.blockNumber);
    const timestamp = block.timestamp;
    await waitUntilBlockIndexed(txnResponse.blockNumber);

    const { flowRate, deposit } = await data.framework.cfaV1.getFlow({
        superToken: data.superToken.address,
        sender: data.sender,
        receiver: data.receiver,
        providerOrSigner: data.provider,
    });

    return {
        txnResponse,
        timestamp,
        flowRate: toBN(flowRate),
        deposit
    };
};

export const updateFlowOperatorPermissions = async (
    data: ITestUpdateFlowOperatorData
) => {
    const signer = await ethers.getSigner(data.sender);
    let txnResponse: TransactionResponse;

    const baseData = {
        superToken: data.superToken.address,
        sender: data.sender,
        flowOperator: data.flowOperator,
        userData: "0x",
    };

    // update flowOperator data
    if (data.isFullControl) {
        txnResponse = await data.framework.cfaV1
            .authorizeFlowOperatorWithFullControl(baseData)
            .exec(signer);
    } else if (data.isFullControlRevoke) {
        txnResponse = await data.framework.cfaV1
            .revokeFlowOperatorWithFullControl(baseData)
            .exec(signer);
    } else {
        txnResponse = await data.framework.cfaV1
            .updateFlowOperatorPermissions({
                ...baseData,
                permissions: data.permissions,
                flowRateAllowance: data.flowRateAllowance,
            })
            .exec(signer);
    }

    if (!txnResponse.blockNumber) {
        throw new Error("No block number");
    }

    const block = await data.provider.getBlock(txnResponse.blockNumber);
    const timestamp = block.timestamp;
    await waitUntilBlockIndexed(txnResponse.blockNumber);
    return { timestamp, txnResponse };
};

export const hasSubscriptionWithUnits = (
    subscriptions: { [id: string]: IIndexSubscription | undefined },
    id: string
) => {
    const subscription = subscriptions[id];
    return subscription != null && toBN(subscription.units).gt(toBN(0));
};

<<<<<<< HEAD
/** Takes 0x1234 and returns 1234 */
export const getFormattedBytesAddress = (address: string) => {
    return address.split("0x")[1];
}
=======
/**
 * See ConstantFlowAgreementV1.sol for more details about deposit clipping.
 * @param deposit 
 * @param roundingDown 
 * @returns 
 */
export const clipDepositNumber = (deposit: BigNumber, roundingDown = false) => {
    // last 32 bits of the deposit (96 bits) is clipped off
    const rounding = roundingDown
        ? 0
        : deposit.and(toBN(0xffffffff)).isZero()
        ? 0
        : 1;
    return deposit.shr(32).add(toBN(rounding)).shl(32);
};
>>>>>>> 76a7c685
<|MERGE_RESOLUTION|>--- conflicted
+++ resolved
@@ -2,18 +2,13 @@
 import { BaseProvider, TransactionResponse } from "@ethersproject/providers";
 import { request, gql } from "graphql-request";
 import { Framework } from "@superfluid-finance/sdk-core";
-<<<<<<< HEAD
-import { IMeta, IIndexSubscription } from "../interfaces";
-import { FlowActionType, KECCAK_256_DASH } from "./constants";
-=======
 import {
     IMeta,
     IIndexSubscription,
     ITestUpdateFlowOperatorData,
     ITestModifyFlowData,
 } from "../interfaces";
-import { FlowActionType } from "./constants";
->>>>>>> 76a7c685
+import { FlowActionType, KECCAK_256_DASH } from "./constants";
 import IResolverABI from "../../abis/IResolver.json";
 import TestTokenABI from "../../abis/TestToken.json";
 import { Resolver, TestToken } from "../../typechain";
@@ -379,7 +374,7 @@
         txnResponse,
         timestamp,
         flowRate: toBN(flowRate),
-        deposit
+        deposit,
     };
 };
 
@@ -433,17 +428,15 @@
     return subscription != null && toBN(subscription.units).gt(toBN(0));
 };
 
-<<<<<<< HEAD
 /** Takes 0x1234 and returns 1234 */
 export const getFormattedBytesAddress = (address: string) => {
     return address.split("0x")[1];
-}
-=======
+};
 /**
  * See ConstantFlowAgreementV1.sol for more details about deposit clipping.
- * @param deposit 
- * @param roundingDown 
- * @returns 
+ * @param deposit
+ * @param roundingDown
+ * @returns
  */
 export const clipDepositNumber = (deposit: BigNumber, roundingDown = false) => {
     // last 32 bits of the deposit (96 bits) is clipped off
@@ -453,5 +446,4 @@
         ? 0
         : 1;
     return deposit.shr(32).add(toBN(rounding)).shl(32);
-};
->>>>>>> 76a7c685
+};