import { ethers } from "hardhat";
import { BaseProvider, TransactionResponse } from "@ethersproject/providers";
import { request, gql } from "graphql-request";
import { Framework } from "@superfluid-finance/sdk-core";
import {
    IMeta,
    IIndexSubscription,
    ITestUpdateFlowOperatorData,
    ITestModifyFlowData,
} from "../interfaces";
import { FlowActionType } from "./constants";
import IResolverABI from "../../abis/IResolver.json";
import TestTokenABI from "../../abis/TestToken.json";
import { Resolver, TestToken } from "../../typechain";
import { SignerWithAddress } from "@nomiclabs/hardhat-ethers/signers";
import { BigNumber } from "ethers";

// the resolver address should be consistent as long as you use the
// first account retrieved by hardhat's ethers.getSigners():
// 0xf39fd6e51aad88f6f4ce6ab8827279cfffb92266 and the nonce is 0
const RESOLVER_ADDRESS = "0xe7f1725E7734CE288F8367e1Bb143E90bb3F0512";

/**************************************************************************
 * Test Helper Functions
 *************************************************************************/
/**
 * Before setup function - deploy the framework, get signers, deploy test tokens,
 * initialize framework.
 * @param tokenAmount
 * @returns
 */
export const beforeSetup = async (tokenAmount: number) => {
    const [Deployer, Alpha, Bravo, Charlie] = await ethers.getSigners();
    const signers = [Deployer, Alpha, Bravo, Charlie];
    const signerDict: { [address: string]: SignerWithAddress } = signers.reduce(
        (x, y) => ({ ...x, [y.address]: y }),
        {}
    );
    const users = signers.map((x) => x.address);
    let totalSupply = 0;
    // names[Bob] = "Bob";
    const sf = await Framework.create({
        networkName: "custom",
        dataMode: "WEB3_ONLY",
        protocolReleaseVersion: "test",
        provider: Deployer.provider!,
        resolverAddress: RESOLVER_ADDRESS,
    });

    const resolver = (await ethers.getContractAt(
        IResolverABI,
        RESOLVER_ADDRESS
    )) as Resolver;

    console.log("\n");
    const fDAIxAddress = await resolver.get("supertokens.test.fDAIx");
    const fDAIx = await sf.loadSuperToken(fDAIxAddress);

    // types not properly handling this case
    const fDAI = new ethers.Contract(
        fDAIx.underlyingToken.address,
        TestTokenABI
    ) as TestToken;

    console.log(
        "Mint fDAI, approve fDAIx allowance and upgrade fDAI to fDAIx for users..."
    );
    const amount = tokenAmount.toFixed(0);

    for (let i = 0; i < signers.length; i++) {
        const stringBigIntAmount = ethers.utils.parseUnits(amount).toString();
        await fDAI
            .connect(signers[0])
            .mint(signers[i].address, stringBigIntAmount);
        await fDAI
            .connect(signers[i])
            .approve(fDAIx.address, stringBigIntAmount);
        await fDAIx
            .upgrade({
                amount: stringBigIntAmount,
            })
            .exec(signers[i]);
        totalSupply += Number(stringBigIntAmount);
    }

    // NOTE: although we already set this in initialization, we need to reset it here to ensure
    // we wait for the indexer to catch up before the tests start
    const txn = await resolver.set("supertokens.test.fDAIx", fDAIx.address);
    const receipt = await txn.wait();
    await waitUntilBlockIndexed(receipt.blockNumber);
    const resolverFDAIxAddress = await resolver.get("supertokens.test.fDAIx");

    if (resolverFDAIxAddress !== fDAIx.address) {
        throw new Error("fDAIx not set properly in resolver.");
    }

    console.log(
        "\n************** Superfluid Framework Setup Complete **************\n"
    );

    return {
        users,
        sf,
        fDAI,
        fDAIx,
        signerDict,
        totalSupply: totalSupply.toString(),
    };
};

export const monthlyToSecondRate = (monthlyRate: number) => {
    const days = 30;
    const hours = days * 24;
    const minutes = hours * 60;
    const seconds = minutes * 60;
    return Math.round((monthlyRate / seconds) * 10 ** 18);
};

// NOTE: + 1 ensures that the flow rate is never 0
export const getRandomFlowRate = (max: number) =>
    Math.floor(Math.random() * max) + 1;

export const getCurrentBlockNumber = async () => {
    const query = gql`
        query {
            _meta {
                block {
                    number
                }
            }
        }
    `;
    const data = await subgraphRequest<IMeta>(query);
    if (!data) return 0;

    return data._meta.block.number;
};

export const subgraphRequest = async <T>(
    query: string,
    variables?: { [key: string]: any }
): Promise<T> => {
    try {
        const response = await request<T>(
            "http://localhost:8000/subgraphs/name/superfluid-test",
            query,
            variables
        );
        return response;
    } catch (err) {
        throw new Error(
            `Failed call to subgraph with query ${query} and error ${err}`
        );
    }
};

export const fetchEntityAndEnsureExistence = async <T>(
    query: string,
    id: string,
    entityName: string
) => {
    const vars = {
        id,
    };
    const data = await subgraphRequest<{ response: T }>(query, vars);

    if (data.response == null) {
        throw new Error(entityName + " entity not found.");
    }

    return data.response;
};

export const fetchEventAndEnsureExistence = async <T>(
    query: string,
    transactionHash: string,
    eventName: string
) => {
    const vars = {
        transactionHash,
    };
    const data = await subgraphRequest<{
        response: T[];
    }>(query, vars);
    const event = data.response[0];

    if (!event) {
        throw new Error(eventName + " entity not found.");
    }

    return event;
};

export function toBN(num: any) {
    return ethers.BigNumber.from(num);
}

export function asleep(ms: number) {
    return new Promise((resolve) => setTimeout(resolve, ms));
}

export const waitUntilBlockIndexed = async (txnBlockNumber: number) => {
    let currentBlock: number;
    do {
        currentBlock = await getCurrentBlockNumber();
        await asleep(50);
    } while (txnBlockNumber > currentBlock);
};

export const getCurrentTotalAmountStreamed = (
    streamedSoFar: string,
    currentTime: string,
    lastUpdatedAtTime: string,
    outflowRate: string
) => {
    return toBN(streamedSoFar).add(
        toBN(outflowRate).mul(toBN(currentTime).sub(toBN(lastUpdatedAtTime)))
    );
};

/**************************************************************************
 * Entity ID Getters
 *************************************************************************/

export const getStreamId = (
    sender: string,
    receiver: string,
    token: string,
    revisionIndex: string
) =>
    [sender, receiver, token, revisionIndex + ".0"]
        .map((x) => x.toLowerCase())
        .join("-");

export const getFlowOperatorId = ({
    flowOperator,
    token,
    sender,
}: {
    flowOperator: string;
    token: string;
    sender: string;
}) => [flowOperator, token, sender].map((x) => x.toLowerCase()).join("-");

export const getRevisionIndexId = (
    sender: string,
    receiver: string,
    token: string
) => [sender, receiver, token].map((x) => x.toLowerCase()).join("-");

export const getIndexId = (publisher: string, token: string, indexId: string) =>
    [publisher, token, indexId].map((x) => x.toLowerCase()).join("-");

export const getSubscriptionId = (
    subscriber: string,
    publisher: string,
    token: string,
    indexId: string
) =>
    [subscriber, publisher, token, indexId]
        .map((x) => x.toLowerCase())
        .join("-");

/**************************************************************************
 * Modifier Functions
 *************************************************************************/

/**
 * Create/Update/Delete a flow between a sender and receiver.
 * Also waits for the graph to index and also returns the receipt
 * of the txn and data from the blockchain.
 * @param provider
 * @param sf
 * @param actionType
 * @param superToken
 * @param sender
 * @param receiver
 * @param newFlowRate
 * @returns txnReceipt, flow updatedAt (on-chain), flowRate (current on-chain)
 */
export const modifyFlowAndReturnCreatedFlowData = async (
    data: ITestModifyFlowData
) => {
    const actionToTypeStringMap = new Map([
        [FlowActionType.Create, "Create"],
        [FlowActionType.Update, "Update"],
        [FlowActionType.Delete, "Delete"],
    ]);
    console.log(
        `********************** ${actionToTypeStringMap.get(
            data.actionType
        )} a flow **********************`
    );

    let signer = data.liquidator
        ? await ethers.getSigner(data.liquidator)
        : await ethers.getSigner(data.sender);
    const baseData = {
        superToken: data.superToken.address,
        receiver: data.receiver,
        userData: "0x",
    };
    let txnResponse: TransactionResponse;
    if (data.sender === data.flowOperator || data.liquidator) {
        txnResponse =
            data.actionType === FlowActionType.Create
                ? await data.framework.cfaV1
                      .createFlow({
                          ...baseData,
                          flowRate: data.newFlowRate.toString(),
                      })
                      .exec(signer)
                : data.actionType === FlowActionType.Update
                ? await data.framework.cfaV1
                      .updateFlow({
                          ...baseData,
                          flowRate: data.newFlowRate.toString(),
                      })
                      .exec(signer)
                : await data.framework.cfaV1
                      .deleteFlow({
                          ...baseData,
                          sender: data.sender,
                      })
                      .exec(signer);
    } else {
        // flowOperator is the signer here
        signer = await ethers.getSigner(data.flowOperator);
        txnResponse =
            data.actionType === FlowActionType.Create
                ? await data.framework.cfaV1
                      .createFlowByOperator({
                          ...baseData,
                          flowRate: data.newFlowRate.toString(),
                          sender: data.sender,
                      })
                      .exec(signer)
                : data.actionType === FlowActionType.Update
                ? await data.framework.cfaV1
                      .updateFlowByOperator({
                          ...baseData,
                          flowRate: data.newFlowRate.toString(),
                          sender: data.sender,
                      })
                      .exec(signer)
                : await data.framework.cfaV1
                      .deleteFlowByOperator({
                          ...baseData,
                          sender: data.sender,
                      })
                      .exec(signer);
    }

    if (!txnResponse.blockNumber) {
        throw new Error("No block number");
    }

    const block = await data.provider.getBlock(txnResponse.blockNumber);
    const timestamp = block.timestamp;
    await waitUntilBlockIndexed(txnResponse.blockNumber);

    const { flowRate, deposit } = await data.framework.cfaV1.getFlow({
        superToken: data.superToken.address,
        sender: data.sender,
        receiver: data.receiver,
        providerOrSigner: data.provider,
    });

    return {
        txnResponse,
        timestamp,
        flowRate: toBN(flowRate),
        deposit
    };
};

export const updateFlowOperatorPermissions = async (
    data: ITestUpdateFlowOperatorData
) => {
    const signer = await ethers.getSigner(data.sender);
    let txnResponse: TransactionResponse;

    const baseData = {
        superToken: data.superToken.address,
        sender: data.sender,
        flowOperator: data.flowOperator,
        userData: "0x",
    };

    // update flowOperator data
    if (data.isFullControl) {
        txnResponse = await data.framework.cfaV1
            .authorizeFlowOperatorWithFullControl(baseData)
            .exec(signer);
    } else if (data.isFullControlRevoke) {
        txnResponse = await data.framework.cfaV1
            .revokeFlowOperatorWithFullControl(baseData)
            .exec(signer);
    } else {
        txnResponse = await data.framework.cfaV1
            .updateFlowOperatorPermissions({
                ...baseData,
                permissions: data.permissions,
                flowRateAllowance: data.flowRateAllowance,
            })
            .exec(signer);
    }

    if (!txnResponse.blockNumber) {
        throw new Error("No block number");
    }

    const block = await data.provider.getBlock(txnResponse.blockNumber);
    const timestamp = block.timestamp;
    await waitUntilBlockIndexed(txnResponse.blockNumber);
    return { timestamp, txnResponse };
};

export const hasSubscriptionWithUnits = (
    subscriptions: { [id: string]: IIndexSubscription | undefined },
    id: string
) => {
    const subscription = subscriptions[id];
    return subscription != null && toBN(subscription.units).gt(toBN(0));
};

<<<<<<< HEAD
=======
/**
 * See ConstantFlowAgreementV1.sol for more details about deposit clipping.
 * @param deposit 
 * @param roundingDown 
 * @returns 
 */
>>>>>>> 908c413b
export const clipDepositNumber = (deposit: BigNumber, roundingDown = false) => {
    // last 32 bits of the deposit (96 bits) is clipped off
    const rounding = roundingDown
        ? 0
        : deposit.and(toBN(0xffffffff)).isZero()
        ? 0
        : 1;
    return deposit.shr(32).add(toBN(rounding)).shl(32);
};<|MERGE_RESOLUTION|>--- conflicted
+++ resolved
@@ -424,15 +424,12 @@
     return subscription != null && toBN(subscription.units).gt(toBN(0));
 };
 
-<<<<<<< HEAD
-=======
 /**
  * See ConstantFlowAgreementV1.sol for more details about deposit clipping.
  * @param deposit 
  * @param roundingDown 
  * @returns 
  */
->>>>>>> 908c413b
 export const clipDepositNumber = (deposit: BigNumber, roundingDown = false) => {
     // last 32 bits of the deposit (96 bits) is clipped off
     const rounding = roundingDown
