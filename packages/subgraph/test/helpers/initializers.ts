/**************************************************************************
 * Entity Initializers
 *
 * This file contains all the getter functions for the different HOL and
 * Aggregate entities which we need to maintain a record of expected
 * values for testing. We initialize the entity when it doesn't exist and
 * retrieve it from the global object if it does.
 *************************************************************************/

import {
    IAccountTokenSnapshot,
    IFlowUpdatedInitTestData,
    IIndex,
    IInstantDistributionTestData,
    IStreamData,
    IIndexSubscription,
    ITokenStatistic,
    IFlowOperatorUpdatedInitTestData,
    IFlowOperator,
} from "../interfaces";
import {
<<<<<<< HEAD
    getATSId,
=======
    getFlowOperatorId,
>>>>>>> 76a7c685
    getIndexId,
    getRevisionIndexId,
    getStreamId,
    getSubscriptionId,
} from "./helpers";

export const getOrInitRevisionIndex = (
    revisionIndexes: { [id: string]: number | undefined },
    revisionIndexId: string
): number => {
    return revisionIndexes[revisionIndexId] || 0;
};
export const getOrInitPeriodRevisionIndex = (
    periodRevisionIndexes: { [id: string]: number | undefined },
    revisionIndexId: string
): number => {
    return periodRevisionIndexes[revisionIndexId] || 0;
};

export const getOrInitStreamData = (
    streamData: { [id: string]: IStreamData | undefined },
    revisionIndex: string,
    periodRevisionIndex: string,
    streamId: string,
    updatedAtTimestamp: string
): IStreamData => {
    const existingStreamData = streamData[streamId];
    if (existingStreamData == null) {
        return {
            id: streamId,
            revisionIndex,
            periodRevisionIndex,
            oldFlowRate: "0",
            deposit: "0",
            streamedUntilUpdatedAt: "0",
            updatedAtTimestamp,
        };
    }
    return existingStreamData;
};

export const getOrInitFlowOperator = (
    flowOperators: {
        [id: string]: IFlowOperator | undefined;
    },
    flowOperatorId: string,
    updatedAtBlockNumber: string,
    updatedAtTimestamp: string
): IFlowOperator => {
    const existingFlowOperator = flowOperators[flowOperatorId];
    if (existingFlowOperator == null) {
        const [flowOperator, token, sender] = flowOperatorId.split("-");
        return {
            id: flowOperatorId,
            createdAtTimestamp: updatedAtTimestamp,
            createdAtBlockNumber: updatedAtBlockNumber,
            updatedAtTimestamp,
            updatedAtBlockNumber,
            permissions: 0,
            flowRateAllowanceGranted: "0",
            flowRateAllowanceRemaining: "0",
            flowOperatorUpdatedEvents: [],
            sender: { id: sender },
            token: { id: token },
            flowOperator,
            accountTokenSnapshot: { id: sender + "-" + token },
        };
    }
    return existingFlowOperator;
};

export const getOrInitIndex = (
    indexes: { [id: string]: IIndex | undefined },
    indexEntityId: string,
    updatedAtBlockNumber: string,
    updatedAtTimestamp: string
): IIndex => {
    const existingIndex = indexes[indexEntityId];
    if (existingIndex == null) {
        const [publisher, token, indexId] = indexEntityId.split("-");
        return {
            id: indexEntityId,
            createdAtTimestamp: updatedAtTimestamp,
            createdAtBlockNumber: updatedAtBlockNumber,
            updatedAtBlockNumber,
            updatedAtTimestamp,
            indexId,
            publisher: { id: publisher },
            token: { id: token },
            indexValue: "0",
            totalSubscriptionsWithUnits: 0,
            totalUnits: "0",
            totalUnitsApproved: "0",
            totalAmountDistributedUntilUpdatedAt: "0",
            totalUnitsPending: "0",
        };
    }
    return existingIndex;
};

export const getOrInitSubscription = (
    subscription: { [id: string]: IIndexSubscription | undefined },
    subscriptionId: string,
    updatedAtBlockNumber: string,
    updatedAtTimestamp: string
): IIndexSubscription => {
    const existingSubscription = subscription[subscriptionId];
    if (existingSubscription == null) {
        const [subscriber, publisher, token, indexId] =
            subscriptionId.split("-");
        const indexEntityId = getIndexId(publisher, token, indexId);
        return {
            id: subscriptionId,
            createdAtTimestamp: updatedAtTimestamp,
            createdAtBlockNumber: updatedAtBlockNumber,
            updatedAtBlockNumber,
            updatedAtTimestamp: updatedAtTimestamp,
            subscriber: { id: subscriber },
            approved: false,
            units: "0",
            totalAmountReceivedUntilUpdatedAt: "0",
            indexValueUntilUpdatedAt: "0",
            index: {
                id: indexEntityId,
                publisher: { id: publisher },
                indexId,
                token: { id: token },
            },
        };
    }
    return existingSubscription;
};

export const getOrInitAccountTokenSnapshot = (
    accountTokenSnapshots: {
        [id: string]: IAccountTokenSnapshot | undefined;
    },
    accountId: string,
    tokenId: string,
    updatedAtBlockNumber: string,
    updatedAtTimestamp: string
): IAccountTokenSnapshot => {
    const atsId = getATSId(accountId, tokenId);
    const existingATS = accountTokenSnapshots[atsId];
    if (existingATS == null) {
        return {
            id: atsId,
            updatedAtBlockNumber,
            updatedAtTimestamp,
            totalNumberOfActiveStreams: 0,
            totalNumberOfClosedStreams: 0,
            totalSubscriptionsWithUnits: 0,
            totalApprovedSubscriptions: 0,
            balanceUntilUpdatedAt: "0",
            totalAmountStreamedUntilUpdatedAt: "0",
            totalAmountTransferredUntilUpdatedAt: "0",
            totalDeposit: "0",
            totalNetFlowRate: "0",
            totalInflowRate: "0",
            totalOutflowRate: "0",
            account: { id: accountId },
            token: { id: tokenId },
            flowOperators: [],
        };
    }
    return existingATS;
};

export const getOrInitTokenStatistics = (
    tokenStatistics: { [id: string]: ITokenStatistic | undefined },
    tokenId: string,
    updatedAtBlockNumber: string,
    updatedAtTimestamp: string,
    totalSupply?: string
): ITokenStatistic => {
    const existingTokenStats = tokenStatistics[tokenId];
    if (existingTokenStats == null) {
        return {
            id: tokenId,
            updatedAtBlockNumber,
            updatedAtTimestamp,
            totalNumberOfActiveStreams: 0,
            totalNumberOfClosedStreams: 0,
            totalNumberOfIndexes: 0,
            totalNumberOfActiveIndexes: 0,
            totalSubscriptionsWithUnits: 0,
            totalApprovedSubscriptions: 0,
            totalOutflowRate: "0",
            totalAmountStreamedUntilUpdatedAt: "0",
            totalAmountTransferredUntilUpdatedAt: "0",
            totalAmountDistributedUntilUpdatedAt: "0",
            totalDeposit: "0",
            totalSupply: totalSupply || "0",
            token: { id: tokenId },
        };
    }
    return existingTokenStats;
};

/**
 * Gets/Initializes all data for the FlowUpdated event
 * @param initTestData
 * @returns
 */
export function getOrInitializeDataForFlowUpdated(
    initTestData: IFlowUpdatedInitTestData
) {
    const data = initTestData.data;
    const localData = initTestData.data.localData;
    const tokenAddress = data.superToken.address;

    const revisionIndexId = getRevisionIndexId(
        data.sender,
        data.receiver,
        tokenAddress
    );
    const flowOperatorId = getFlowOperatorId({
        flowOperator: data.flowOperator,
        token: tokenAddress,
        sender: data.sender,
    });
    const tokenId = tokenAddress.toLowerCase();
    const currentRevisionIndex = getOrInitRevisionIndex(
        localData.revisionIndexes,
        revisionIndexId
    );
    const currentPeriodRevisionIndex = getOrInitPeriodRevisionIndex(
        localData.periodRevisionIndexes,
        revisionIndexId
    );
    const streamId = getStreamId(
        data.sender,
        data.receiver,
        tokenAddress,
        currentRevisionIndex.toString()
    );
    const pastStreamData = getOrInitStreamData(
        localData.streamData,
        currentRevisionIndex.toString(),
        currentPeriodRevisionIndex.toString(),
        streamId,
        initTestData.updatedAtTimestamp
    );
    const currentSenderATS = getOrInitAccountTokenSnapshot(
        localData.accountTokenSnapshots,
        data.sender.toLowerCase(),
        tokenId,
        initTestData.updatedAtBlockNumber,
        initTestData.updatedAtTimestamp
    );
    const currentReceiverATS = getOrInitAccountTokenSnapshot(
        localData.accountTokenSnapshots,
        data.receiver.toLowerCase(),
        tokenId,
        initTestData.updatedAtBlockNumber,
        initTestData.updatedAtTimestamp
    );
    const currentTokenStats = getOrInitTokenStatistics(
        localData.tokenStatistics,
        tokenId,
        initTestData.updatedAtBlockNumber,
        initTestData.updatedAtTimestamp,
        data.totalSupply
    );
    const currentFlowOperator = getOrInitFlowOperator(
        localData.flowOperators,
        flowOperatorId,
        initTestData.updatedAtBlockNumber,
        initTestData.updatedAtTimestamp
    );

    return {
        currentFlowOperator,
        currentReceiverATS,
        currentSenderATS,
        currentTokenStats,
        pastStreamData,
        revisionIndexId,
    };
}

export function getOrInitializeDataForFlowOperatorUpdated(
    testData: IFlowOperatorUpdatedInitTestData
) {
    const flowOperator = getOrInitFlowOperator(
        testData.flowOperators,
        testData.flowOperatorId,
        testData.updatedAtBlockNumber,
        testData.updatedAtTimestamp
    );

    const senderATS = getOrInitAccountTokenSnapshot(
        testData.accountTokenSnapshots,
        flowOperator.sender.id,
        testData.token,
        testData.updatedAtBlockNumber,
        testData.updatedAtTimestamp
    );

    return {
        flowOperator,
        senderATS,
    };
}

/**
 * Gets/Initializes all data for the different IDA events
 * @param testData
 * @returns
 */
export function getOrInitializeDataForIDA(
    testData: IInstantDistributionTestData
) {
    const {
        accountTokenSnapshots,
        indexes,
        indexId,
        updatedAtTimestamp,
        updatedAtBlockNumber,
        publisher,
        subscriber,
        subscriptions,
        token,
        tokenStatistics,
    } = testData;
    let subscriberAddress = subscriber || "";
    const subscriptionId = getSubscriptionId(
        subscriberAddress,
        publisher,
        token,
        indexId
    );
    const indexEntityId = getIndexId(publisher, token, indexId);
    const currentIndex = getOrInitIndex(
        indexes,
        indexEntityId,
        updatedAtBlockNumber,
        updatedAtTimestamp
    );

    const currentSubscription = getOrInitSubscription(
        subscriptions,
        subscriptionId,
        updatedAtBlockNumber,
        updatedAtTimestamp
    );

    const currentPublisherATS = getOrInitAccountTokenSnapshot(
        accountTokenSnapshots,
        publisher.toLowerCase(),
        token.toLowerCase(),
        updatedAtBlockNumber,
        updatedAtTimestamp
    );
    const currentSubscriberATS = getOrInitAccountTokenSnapshot(
        accountTokenSnapshots,
        subscriberAddress.toLowerCase(),
        token.toLowerCase(),
        updatedAtBlockNumber,
        updatedAtTimestamp
    );

    const currentTokenStats = getOrInitTokenStatistics(
        tokenStatistics,
        token.toLowerCase(),
        updatedAtBlockNumber,
        updatedAtTimestamp
    );
    return {
        subscriptionId,
        indexEntityId,
        currentIndex,
        currentSubscription,
        currentPublisherATS,
        currentSubscriberATS,
        currentTokenStats,
    };
}<|MERGE_RESOLUTION|>--- conflicted
+++ resolved
@@ -19,11 +19,8 @@
     IFlowOperator,
 } from "../interfaces";
 import {
-<<<<<<< HEAD
     getATSId,
-=======
     getFlowOperatorId,
->>>>>>> 76a7c685
     getIndexId,
     getRevisionIndexId,
     getStreamId,
