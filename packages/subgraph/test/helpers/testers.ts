/**************************************************************************
 * Testers
 *
 * This file contains all the tester functions for the different
 * events that are emitted as a result of some user action. The functions
 * are responsible for:
 * - modifying the state of the blockchain
 * - getting the initial data
 * - modifying data to get expected data for comparison
 * - query the graph to get the data to be validated
 * - validate the event based on the expected data
 * - valiate HOL/aggregate entities based on the expected data
 *************************************************************************/
import {
    IExpectedFlowUpdateEvent,
    IExtraEventData,
    IExtraExpectedData,
    IFlowUpdatedEvent,
    IGetExpectedIDADataParams as IGetExpectedIDADataParams,
    IIDAEvents,
    IIndexSubscription,
    ISubscriberDistributionTesterParams,
    ITestModifyFlowData,
    ITestModifyIDAData,
} from "../interfaces";
import {getFlowUpdatedEvents} from "../queries/eventQueries";
import {fetchEventAndValidate} from "../validation/eventValidators";
import {validateFlowUpdated, validateModifyIDA} from "../validation/validators";
import {
    fetchEntityAndEnsureExistence,
    getIndexId,
    getSubscriptionId,
    modifyFlowAndReturnCreatedFlowData,
    monthlyToSecondRate,
    toBN,
    waitUntilBlockIndexed,
} from "./helpers";
import {
    getOrInitializeDataForFlowUpdated,
    getOrInitializeDataForIDA,
} from "./initializers";
import {
    getExpectedDataForFlowUpdated,
    getExpectedDataForIndexCreated,
    getExpectedDataForIndexUpdated,
    getExpectedDataForRevokeOrDeleteSubscription,
    getExpectedDataForSubscriptionApproved,
    getExpectedDataForSubscriptionDistributionClaimed,
    getExpectedDataForSubscriptionUnitsUpdated,
    getExpectedStreamData,
} from "./updaters";
import {
    IDAEventType,
    idaEventTypeToEventQueryDataMap,
    subscriptionEventTypeToIndexEventType,
} from "./constants";
import {Framework} from "@superfluid-finance/sdk-core";
import {BigNumber} from "@ethersproject/bignumber";
import {BaseProvider, TransactionResponse} from "@ethersproject/providers";
import {getSubscription} from "../queries/holQueries";
import {ethers} from "hardhat";
import {expect} from "chai";
import { SignerWithAddress } from "@nomiclabs/hardhat-ethers/signers";

/**
 * A "God" function used to test modify flow events.
 * It modifies a flow (create, update, delete) and returns
 * data obtained from a web3 call. Gets the expected data
 * and validates the FlowUpdatedEvent and all the entities
 * that are updated and need to be validated as well.
 * It then returns the updated (expected) data to be
 * used in future tests.
 * @param data
 * @returns
 */
export async function testFlowUpdated(data: ITestModifyFlowData) {
    // create/update/delete a flow
    const {txnResponse, timestamp, flowRate} =
        await modifyFlowAndReturnCreatedFlowData(
<<<<<<< HEAD
            provider,
            framework,
            actionType,
            superToken.address,
            sender,
            receiver,
            monthlyToSecondRate(newFlowRate)
=======
            data.provider,
            data.framework,
            data.actionType,
            data.superToken.address,
            data.sender,
            data.receiver,
            monthlyToSecondRate(data.newFlowRate)
>>>>>>> 2ea02527
        );
    const lastUpdatedAtTimestamp = timestamp.toString();

    // we know blockNumber is not null as we throw an error if it is
    const lastUpdatedBlockNumber = txnResponse.blockNumber!.toString();
    const tokenId = data.tokenAddress.toLowerCase();

    // get or initialize the data
    const initData = getOrInitializeDataForFlowUpdated({
        updatedAtTimestamp: lastUpdatedAtTimestamp,
        updatedAtBlockNumber: lastUpdatedBlockNumber,
        sender: data.sender,
        receiver: data.receiver,
        token: data.superToken.address,
        accountTokenSnapshots: data.localData.accountTokenSnapshots,
        revisionIndexes: data.localData.revisionIndexes,
        periodRevisionIndexes: data.localData.periodRevisionIndexes,
        streamData: data.localData.streamData,
        tokenStatistics: data.localData.tokenStatistics,
    });

    // update and return updated (expected) data
    const expectedData = await getExpectedDataForFlowUpdated({
        actionType: data.actionType,
        lastUpdatedBlockNumber,
        lastUpdatedAtTimestamp,
        accountTokenSnapshots: data.atsArray,
        flowRate,
        superToken: data.superToken,
        pastStreamData: initData.pastStreamData,
        currentSenderATS: initData.currentSenderATS,
        currentReceiverATS: initData.currentReceiverATS,
        currentTokenStats: initData.currentTokenStats,
        provider: data.provider,
    });

    const streamedAmountSinceUpdatedAt = toBN(
        initData.pastStreamData.oldFlowRate
    ).mul(
        toBN(lastUpdatedAtTimestamp).sub(
            toBN(initData.pastStreamData.updatedAtTimestamp)
        )
    );

    const senderNetFlow = await data.framework.cfaV1.getNetFlow({
        superToken: data.tokenAddress,
        account: data.sender,
        providerOrSigner: data.provider,
    });
    const receiverNetFlow = await data.framework.cfaV1.getNetFlow({
        superToken: data.tokenAddress,
        account: data.receiver,
        providerOrSigner: data.provider,
    });
    // validate FlowUpdatedEvent
    const streamedAmountUntilTimestamp = toBN(
        initData.pastStreamData.streamedUntilUpdatedAt
    ).add(streamedAmountSinceUpdatedAt);
    const event = await fetchEventAndValidate<
        IFlowUpdatedEvent,
        IExpectedFlowUpdateEvent
    >(
        txnResponse,
        {
            flowRate: flowRate.toString(),
            oldFlowRate: initData.pastStreamData.oldFlowRate,
            addresses: [
                data.tokenAddress.toLowerCase(),
                data.sender.toLowerCase(),
                data.receiver.toLowerCase(),
            ],
            sender: data.sender.toLowerCase(),
            receiver: data.receiver.toLowerCase(),
            token: data.tokenAddress.toLowerCase(),
            totalAmountStreamedUntilTimestamp:
                streamedAmountUntilTimestamp.toString(),
            totalReceiverFlowRate: receiverNetFlow,
            totalSenderFlowRate: senderNetFlow,
            type: data.actionType,
        },
        getFlowUpdatedEvents,
        "FlowUpdatedEvents"
    );

    await validateFlowUpdated(
        initData.pastStreamData,
        streamedAmountUntilTimestamp,
        flowRate,
        tokenId,
        expectedData.updatedSenderATS,
        expectedData.updatedReceiverATS,
        expectedData.updatedTokenStats,
        event,
        data.actionType
    );

    let updatedStreamData = getExpectedStreamData(
        initData.pastStreamData,
        data.actionType,
        flowRate.toString(),
        lastUpdatedAtTimestamp,
        streamedAmountSinceUpdatedAt
    );

    return {
        revisionIndexId: initData.revisionIndexId,
        updatedStreamData,
        updatedReceiverATS: expectedData.updatedReceiverATS,
        updatedSenderATS: expectedData.updatedSenderATS,
        updatedTokenStats: expectedData.updatedTokenStats,
    };
}

/**
 * A "God" function used to test IDA events.
 * It handles all the IDA actions and validates that the
 * data on the subgraph is as expected and compares it
 * with web3 data where possible.
 * It also returns the updated (expected) data to be
 * used in future tests.
 * @param data
 * @returns
 */
export async function testModifyIDA(data: ITestModifyIDAData) {
    const {
        baseParams,
        framework,
        superToken,
        eventType,
        localData,
        units,
        isRevoke,
        sender,
        isDistribute,
        amountOrIndexValue,
        provider,
        atsArray,
    } = data;
    let indexTotalUnitsApproved = toBN(0);
    let indexTotalUnitsPending = toBN(0);
    let newIndexValue = toBN(0);
    let totalUnits = toBN(0);

    const {accountTokenSnapshots, indexes, subscriptions, tokenStatistics} =
        localData;
    const {token, publisher, indexId, subscriber} = baseParams;
    const {txnResponse, timestamp, updatedAtBlockNumber} =
        await executeIDATransactionByTypeAndWaitForIndexer(
            framework,
            provider,
            eventType,
            baseParams,
            units,
            isRevoke,
            sender,
            isDistribute,
            amountOrIndexValue
        );

    let initData = getOrInitializeDataForIDA({
        accountTokenSnapshots,
        indexes,
        indexId: indexId.toString(),
        updatedAtTimestamp: timestamp,
        updatedAtBlockNumber,
        publisher,
        subscriptions,
        subscriber,
        token,
        tokenStatistics,
    });

    const hasExistingSubscription = subscriptions[initData.subscriptionId] != null;

    if (eventType === IDAEventType.IndexUpdated) {
        if (amountOrIndexValue == null) {
            throw new Error(
                "amountOrIndexValue must be passed for IndexUpdated."
            );
        }
        const index = await framework.idaV1.getIndex({
            superToken: token,
            publisher,
            indexId: indexId.toString(),
            providerOrSigner: provider,
        });
        indexTotalUnitsApproved = toBN(index.totalUnitsApproved);
        indexTotalUnitsPending = toBN(index.totalUnitsPending);
        totalUnits = toBN(initData.currentIndex.totalUnitsApproved).add(
            toBN(initData.currentIndex.totalUnitsPending)
        );

        const indexDelta = totalUnits.gt(toBN(0))
            ? toBN(amountOrIndexValue.toString()).div(totalUnits)
            : toBN(0);
        newIndexValue =
            isDistribute === true
                ? toBN(initData.currentIndex.indexValue).add(indexDelta)
                : toBN(amountOrIndexValue.toString());
    }

    let distributionDelta = toBN(initData.currentSubscription.units).mul(
        toBN(initData.currentIndex.indexValue).sub(
            toBN(initData.currentSubscription.indexValueUntilUpdatedAt)
        )
    );

    const extraEventData: IExtraEventData = {
        units,
        oldIndexValue: initData.currentIndex.indexValue,
        newIndexValue,
        totalUnitsApproved: indexTotalUnitsApproved,
        totalUnitsPending: indexTotalUnitsPending,
        distributionDelta,
    };

    // Claim is tested quite differently as no event is emitted for it (currently)
    // in the future we can write some logic which handles the event in this block
    // as it will require special logic to accurately do so.
    // NOTE: we are keeping this here too cause right now claim event isn't being
    // mapped.
    if (eventType === IDAEventType.SubscriptionDistributionClaimed) {
        const indexSubscription =
            await fetchEntityAndEnsureExistence<IIndexSubscription>(
                getSubscription,
                initData.currentSubscription.id,
                "Subscription"
            );

        const subscriberAddress = ethers.utils.getAddress(
            indexSubscription.subscriber.id
        );

        const subscription = await framework.idaV1.getSubscription({
            superToken: token,
            publisher,
            indexId: indexSubscription.index.indexId,
            subscriber: subscriberAddress,
            providerOrSigner: provider,
        });

        expect(subscription.pendingDistribution).to.equal("0");

        return {
            updatedIndex: initData.currentIndex,
            updatedSubscription: initData.currentSubscription,
            updatedPublisherATS: initData.currentPublisherATS,
            updatedSubscriberATS: initData.currentSubscriberATS,
            updatedTokenStats: initData.currentTokenStats,
        };
    }

    let events: IIDAEvents = await fetchIDAEventsAndValidate(
        eventType,
        txnResponse,
        baseParams,
        extraEventData
    );

    // handles IndexSubscribed, IndexDistributionClaimed, IndexUnitsUpdated, IndexUnsubscribed
    // which also occur on the three events below, respectively
    if (
        [
            IDAEventType.SubscriptionApproved,
            IDAEventType.SubscriptionUnitsUpdated,
            IDAEventType.SubscriptionRevoked,
            IDAEventType.SubscriptionDistributionClaimed,
        ].includes(eventType)
    ) {
        const otherEventType =
            subscriptionEventTypeToIndexEventType.get(eventType);
        if (!otherEventType) {
            throw new Error("Incorrect event type.");
        }

        events = {
            ...events,
            ...(await fetchIDAEventsAndValidate(
                otherEventType,
                txnResponse,
                baseParams,
                extraEventData
            )),
        };
    }

    const expectedDataParams = {
        token: superToken,
        currentIndex: initData.currentIndex,
        currentSubscription: initData.currentSubscription,
        atsArray,
        currentPublisherATS: initData.currentPublisherATS,
        currentSubscriberATS: initData.currentSubscriberATS,
        currentTokenStats: initData.currentTokenStats,
        updatedAtBlockNumber,
        timestamp,
        provider,
    };

    const extraData: IExtraExpectedData = {
        ...extraEventData,
        isRevoke,
        totalUnits,
    };
    const {
        updatedIndex,
        updatedPublisherATS,
        updatedSubscription,
        updatedSubscriberATS,
        updatedTokenStats,
    } = await getExpectedDataForIDA(eventType, expectedDataParams, extraData);

    await validateModifyIDA(
        framework,
        updatedIndex,
        updatedSubscription,
        updatedPublisherATS,
        updatedSubscriberATS,
        updatedTokenStats,
        token,
        publisher,
        subscriber,
        eventType,
        events,
        hasExistingSubscription
    );

    return {
        updatedIndex,
        updatedSubscription,
        updatedPublisherATS,
        updatedSubscriberATS,
        updatedTokenStats,
    };
}

async function executeIDATransactionByTypeAndWaitForIndexer(
    sf: Framework,
    provider: BaseProvider,
    type: IDAEventType,
    baseParams: ISubscriberDistributionTesterParams,
    units?: BigNumber,
    isRevoke?: boolean,
    sender?: string,
    isDistribute?: boolean,
    amountOrIndexValue?: BigNumber
) {
    let timestamp: string = "";
    let updatedAtBlockNumber: string = "";
    let txnResponse: TransactionResponse;
    const ida = sf.idaV1;

    const {token, publisher, indexId, userData, subscriber} = baseParams;
    const baseData = {
        superToken: token,
        publisher,
        indexId: indexId.toString(),
        userData,
    };
    const baseSubscriberData = {...baseData, subscriber};
    let signer: SignerWithAddress;

    if (type === IDAEventType.IndexCreated) {
        signer = await ethers.getSigner(publisher);
        txnResponse = await ida
            .createIndex({
                ...baseData,
            })
            .exec(signer);
    } else if (type === IDAEventType.IndexUpdated) {
        if (amountOrIndexValue == null || isDistribute == null) {
            throw new Error(
                "You must pass isDistribute and amountOrIndexValue for index updated."
            );
        }

        signer = await ethers.getSigner(publisher);

        if (isDistribute) {
            txnResponse = await ida
                .distribute({
                    ...baseData,
                    amount: amountOrIndexValue.toString(),
                })
                .exec(signer);
        } else {
            txnResponse = await ida
                .updateIndexValue({
                    ...baseData,
                    indexValue: amountOrIndexValue.toString(),
                })
                .exec(signer);
        }
    } else if (type === IDAEventType.SubscriptionApproved) {
        signer = await ethers.getSigner(subscriber);
        txnResponse = await ida
            .approveSubscription({
                ...baseSubscriberData,
            })
            .exec(signer);
    } else if (type === IDAEventType.SubscriptionRevoked) {
        if (isRevoke == null || sender == null) {
            throw new Error(
                "You must pass isRevoke and sender for subscription revoked."
            );
        }

        if (isRevoke) {
            signer = await ethers.getSigner(subscriber);
            txnResponse = await ida
                .revokeSubscription({
                    ...baseSubscriberData,
                })
                .exec(signer);
        } else {
            signer = await ethers.getSigner(sender);
            txnResponse = await ida
                .deleteSubscription({
                    ...baseSubscriberData,
                })
                .exec(signer);
        }
    } else if (type === IDAEventType.SubscriptionDistributionClaimed) {
        signer = await ethers.getSigner(subscriber);
        txnResponse = await ida
            .claim({
                ...baseSubscriberData,
            })
            .exec(signer);
    } else {
        // type === IDAEventType.SubscriptionUnitsUpdated
        if (units == null) {
            throw new Error(
                "You must pass units for SubscriptionUnitsUpdated."
            );
        }
        signer = await ethers.getSigner(publisher);

        txnResponse = await ida
            .updateSubscriptionUnits({
                ...baseSubscriberData,
                units: units.toString(),
            })
            .exec(signer);
    }

    if (!txnResponse.blockNumber) {
        throw new Error("No block number");
    }

    const block = await provider.getBlock(txnResponse.blockNumber);
    await waitUntilBlockIndexed(txnResponse.blockNumber);

    timestamp = block.timestamp.toString();
    updatedAtBlockNumber = txnResponse.blockNumber.toString();

    return {txnResponse, timestamp, updatedAtBlockNumber};
}

function getIDAEventDataForValidation(
    type: IDAEventType,
    baseParams: ISubscriberDistributionTesterParams,
    extraEventData: IExtraEventData
) {
    const {token, publisher, indexId, userData, subscriber} = baseParams;

    const subscriptionId = getSubscriptionId(
        subscriber,
        publisher,
        token,
        indexId.toString()
    );
    const indexEntityId = getIndexId(publisher, token, indexId.toString());
    const baseAddresses = [token.toLowerCase(), publisher.toLowerCase()];
    const baseEventData = {
        token: token.toLowerCase(),
        publisher: publisher.toLowerCase(),
        indexId: indexId.toString(),
        userData,
        addresses: baseAddresses,
    };
    const baseSubscriptionEventData = {
        ...baseEventData,
        subscription: {id: subscriptionId},
        subscriber: subscriber.toLowerCase(),
        addresses: [...baseAddresses, subscriber.toLowerCase()],
    };
    const baseIndexEventData = {
        ...baseEventData,
        index: {id: indexEntityId},
        subscriber: subscriber.toLowerCase(),
        addresses: [...baseAddresses, subscriber.toLowerCase()],
    };

    if (type === IDAEventType.IndexCreated) {
        return {...baseEventData, index: {id: indexEntityId}};
    } else if (type === IDAEventType.IndexUpdated) {
        if (
            extraEventData.newIndexValue == null ||
            extraEventData.totalUnitsApproved == null ||
            extraEventData.totalUnitsPending == null
        ) {
            throw new Error(
                "newIndexValue, totalUnitsApproved and totalUnitsPending are required for IndexUpdated"
            );
        }
        return {
            ...baseEventData,
            index: {id: indexEntityId},
            oldIndexValue: extraEventData.oldIndexValue,
            newIndexValue: extraEventData.newIndexValue.toString(),
            totalUnitsApproved: extraEventData.totalUnitsApproved.toString(),
            totalUnitsPending: extraEventData.totalUnitsPending.toString(),
        };
    } else if (
        [IDAEventType.IndexSubscribed, IDAEventType.IndexUnsubscribed].includes(
            type
        )
    ) {
        return baseIndexEventData;
    } else if (type === IDAEventType.IndexUnitsUpdated) {
        if (extraEventData.units == null) {
            throw new Error("You must pass units for IndexUnitsUpdated");
        }
        return {...baseIndexEventData, units: extraEventData.units.toString()};
    } else if (
        [
            IDAEventType.SubscriptionApproved,
            IDAEventType.SubscriptionRevoked,
        ].includes(type)
    ) {
        return baseSubscriptionEventData;
    } else if (type === IDAEventType.IndexDistributionClaimed) {
        if (extraEventData.distributionDelta == null) {
            throw new Error(
                "distributionDelta is required for IndexDistributionClaimed"
            );
        }
        const {userData, ...claimEventIndexData} = baseIndexEventData;
        return {
            ...claimEventIndexData,
            distributionDelta: extraEventData.distributionDelta.toString(),
        };
    } else if (type === IDAEventType.SubscriptionDistributionClaimed) {
        if (extraEventData.distributionDelta == null) {
            throw new Error(
                "distributionDelta is required for SubscriptionDistributionClaimed"
            );
        }
        const {userData, ...claimEventSubscriptionData} =
            baseSubscriptionEventData;
        return {
            ...claimEventSubscriptionData,
            distributionDelta: extraEventData.distributionDelta.toString(),
        };
    } else {
        // type === IDAEventType.SubscriptionUnitsUpdated
        if (extraEventData.units == null) {
            throw new Error("You must pass units for SubscriptionUnitsUpdated");
        }
        return {
            ...baseSubscriptionEventData,
            units: extraEventData.units.toString(),
        };
    }
}

async function fetchIDAEventsAndValidate(
    type: IDAEventType,
    txnResponse: TransactionResponse,
    baseParams: ISubscriberDistributionTesterParams,
    extraEventData: IExtraEventData
) {
    const eventQueryData = idaEventTypeToEventQueryDataMap.get(type);
    const eventDataToValidate = getIDAEventDataForValidation(
        type,
        baseParams,
        extraEventData
    );
    if (eventQueryData == null) {
        throw new Error("You have entered the wrong type.");
    }

    return {
        [eventQueryData.queryName]: await fetchEventAndValidate(
            txnResponse,
            eventDataToValidate,
            eventQueryData.query,
            eventQueryData.queryName
        ),
    };
}

async function getExpectedDataForIDA(
    type: IDAEventType,
    expectedDataParams: IGetExpectedIDADataParams,
    extraExpectedData: IExtraExpectedData
) {
    if (type === IDAEventType.IndexCreated) {
        return getExpectedDataForIndexCreated(expectedDataParams);
    } else if (type === IDAEventType.IndexUpdated) {
        if (
            extraExpectedData.totalUnits == null ||
            extraExpectedData.newIndexValue == null ||
            extraExpectedData.totalUnitsApproved == null ||
            extraExpectedData.totalUnitsPending == null
        ) {
            throw new Error(
                "totalUnits, newIndexValue, totalUnitsApproved, totalUnitsPending are required for IndexUpdated"
            );
        }
        return await getExpectedDataForIndexUpdated(
            expectedDataParams,
            extraExpectedData.totalUnits,
            extraExpectedData.newIndexValue,
            extraExpectedData.totalUnitsApproved,
            extraExpectedData.totalUnitsPending
        );
    } else if (type === IDAEventType.SubscriptionApproved) {
        return await getExpectedDataForSubscriptionApproved(expectedDataParams);
    } else if (type === IDAEventType.SubscriptionDistributionClaimed) {
        return await getExpectedDataForSubscriptionDistributionClaimed(
            expectedDataParams
        );
    } else if (type === IDAEventType.SubscriptionRevoked) {
        if (extraExpectedData.isRevoke == null) {
            throw new Error("isRevoke is required for SubscriptionRevoked");
        }
        return await getExpectedDataForRevokeOrDeleteSubscription(
            expectedDataParams,
            extraExpectedData.isRevoke
        );
    }

    if (extraExpectedData.units == null) {
        throw new Error("units is required for SubscriptionUnitsUpdated");
    }
    // type === IDAEventType.SubscriptionUnitsUpdated
    return await getExpectedDataForSubscriptionUnitsUpdated(
        expectedDataParams,
        extraExpectedData.units
    );
}<|MERGE_RESOLUTION|>--- conflicted
+++ resolved
@@ -77,15 +77,6 @@
     // create/update/delete a flow
     const {txnResponse, timestamp, flowRate} =
         await modifyFlowAndReturnCreatedFlowData(
-<<<<<<< HEAD
-            provider,
-            framework,
-            actionType,
-            superToken.address,
-            sender,
-            receiver,
-            monthlyToSecondRate(newFlowRate)
-=======
             data.provider,
             data.framework,
             data.actionType,
@@ -93,7 +84,6 @@
             data.sender,
             data.receiver,
             monthlyToSecondRate(data.newFlowRate)
->>>>>>> 2ea02527
         );
     const lastUpdatedAtTimestamp = timestamp.toString();
 
