/**************************************************************************
 * Testers
 *
 * This file contains all the tester functions for the different
 * events that are emitted as a result of some user action. The functions
 * are responsible for:
 * - modifying the state of the blockchain
 * - getting the initial data
 * - modifying data to get expected data for comparison
 * - query the graph to get the data to be validated
 * - validate the event based on the expected data
 * - valiate HOL/aggregate entities based on the expected data
 *************************************************************************/
import {
    IExpectedFlowOperatorUpdatedEvent,
    IExpectedFlowUpdateEvent,
    IExtraEventData,
    IExtraExpectedData,
    IFlowOperatorUpdatedEvent,
    IFlowUpdatedEvent,
    IGetExpectedIDADataParams as IGetExpectedIDADataParams,
    IIDAEvents,
    IIndexSubscription,
    ISubscriberDistributionTesterParams,
    ITestModifyFlowData,
    ITestModifyIDAData,
    ITestUpdateFlowOperatorData,
} from "../interfaces";
import {getFlowOperatorUpdatedEvents, getFlowUpdatedEvents,} from "../queries/eventQueries";
import {fetchEventAndValidate} from "../validation/eventValidators";
import {validateFlowUpdated, validateModifyIDA, validateUpdateFlowOperatorPermissions,} from "../validation/validators";
import {
    clipDepositNumber,
    fetchEntityAndEnsureExistence,
    getFlowOperatorId,
    getIndexId,
    getOrder,
    getSubscriptionId,
    modifyFlowAndReturnCreatedFlowData,
    toBN,
    updateFlowOperatorPermissions,
    waitUntilBlockIndexed,
} from "./helpers";
import {
    getOrInitAccountTokenSnapshot,
    getOrInitializeDataForFlowOperatorUpdated,
    getOrInitializeDataForFlowUpdated,
    getOrInitializeDataForIDA,
} from "./initializers";
import {
    getExpectedDataForFlowUpdated,
    getExpectedDataForIndexCreated,
    getExpectedDataForIndexUpdated,
    getExpectedDataForRevokeOrDeleteSubscription,
    getExpectedDataForSubscriptionApproved,
    getExpectedDataForSubscriptionDistributionClaimed,
    getExpectedDataForSubscriptionUnitsUpdated,
    getExpectedStreamData,
} from "./updaters";
import {
    FULL_CONTROL,
    IDAEventType,
    idaEventTypeToEventQueryDataMap,
    MAX_FLOW_RATE,
    subscriptionEventTypeToIndexEventType,
} from "./constants";
import {Framework} from "@superfluid-finance/sdk-core";
import {BigNumber} from "@ethersproject/bignumber";
import {BaseProvider, TransactionResponse} from "@ethersproject/providers";
import {getSubscription} from "../queries/holQueries";
import {ethers} from "hardhat";
import {expect} from "chai";
import {SignerWithAddress} from "@nomiclabs/hardhat-ethers/signers";

/**
 * A "God" function used to test modify flow events.
 * It modifies a flow (create, update, delete) and returns
 * data obtained from a web3 call. Gets the expected data
 * and validates the FlowUpdatedEvent and all the entities
 * that are updated and need to be validated as well.
 * It then returns the updated (expected) data to be
 * used in future tests.
 * @param data
 * @returns
 */
export async function testFlowUpdated(data: ITestModifyFlowData) {
    // create/update/delete a flow
    const {
        txnResponse,
        timestamp,
        flowRate: newFlowRate,
        deposit,
<<<<<<< HEAD
        logIndex
=======
        logIndex,
>>>>>>> f54cc8b4
    } = await modifyFlowAndReturnCreatedFlowData(data);
    const lastUpdatedAtTimestamp = timestamp.toString();

    // we know blockNumber is not null as we throw an error if it is
    const lastUpdatedBlockNumber = txnResponse.blockNumber!.toString();

    // get or initialize the data
    const initData = getOrInitializeDataForFlowUpdated({
        updatedAtTimestamp: lastUpdatedAtTimestamp,
        updatedAtBlockNumber: lastUpdatedBlockNumber,
        data,
    });
    const newDeposit = clipDepositNumber(newFlowRate.mul(toBN(3600)));
    if (!newDeposit.eq(toBN(deposit))) {
        throw new Error("DEPOSITS ARE NOT EQUAL");
    }
    const depositDelta = newDeposit.sub(toBN(initData.pastStreamData.deposit));
    // update and return updated (expected) data
    const expectedData = await getExpectedDataForFlowUpdated({
        lastUpdatedBlockNumber,
        lastUpdatedAtTimestamp,
        flowRate: newFlowRate,
        data,
        existingData: initData,
        depositDelta,
    });

    const streamedAmountSinceUpdatedAt = toBN(
        initData.pastStreamData.oldFlowRate
    ).mul(
        toBN(lastUpdatedAtTimestamp).sub(
            toBN(initData.pastStreamData.updatedAtTimestamp)
        )
    );

    const senderNetFlow = await data.framework.cfaV1.getNetFlow({
        superToken: data.tokenAddress,
        account: data.sender,
        providerOrSigner: data.provider,
    });
    const receiverNetFlow = await data.framework.cfaV1.getNetFlow({
        superToken: data.tokenAddress,
        account: data.receiver,
        providerOrSigner: data.provider,
    });

    // validate FlowUpdatedEvent
    const streamedAmountUntilTimestamp = toBN(
        initData.pastStreamData.streamedUntilUpdatedAt
    ).add(streamedAmountSinceUpdatedAt);

    const flowUpdatedEvent = await fetchEventAndValidate<
        IFlowUpdatedEvent,
        IExpectedFlowUpdateEvent
    >(
        txnResponse,
        {
            flowRate: newFlowRate.toString(),
            oldFlowRate: initData.pastStreamData.oldFlowRate,
            addresses: [
                data.tokenAddress.toLowerCase(),
                data.sender.toLowerCase(),
                data.receiver.toLowerCase(),
                data.flowOperator.toLowerCase(),
            ],
            sender: data.sender.toLowerCase(),
            receiver: data.receiver.toLowerCase(),
            flowOperator: data.flowOperator.toLowerCase(),
            token: data.tokenAddress.toLowerCase(),
            deposit: newDeposit.toString(),
            totalAmountStreamedUntilTimestamp:
                streamedAmountUntilTimestamp.toString(),
            totalReceiverFlowRate: receiverNetFlow,
            totalSenderFlowRate: senderNetFlow,
            type: data.actionType,
<<<<<<< HEAD
            order: getOrder(txnResponse?.blockNumber, logIndex),
=======
            logIndex: logIndex,
>>>>>>> f54cc8b4
        },
        getFlowUpdatedEvents,
        "FlowUpdatedEvents"
    );

    await validateFlowUpdated(
        initData.pastStreamData,
        streamedAmountUntilTimestamp,
        newFlowRate,
        expectedData.updatedSenderATS,
        expectedData.updatedReceiverATS,
        expectedData.updatedTokenStats,
        flowUpdatedEvent,
        data.actionType,
        newDeposit.toString()
    );

    let updatedStreamData = getExpectedStreamData(
        initData.pastStreamData,
        data.actionType,
        newFlowRate.toString(),
        newDeposit.toString(),
        lastUpdatedAtTimestamp,
        streamedAmountSinceUpdatedAt
    );

    return {
        revisionIndexId: initData.revisionIndexId,
        updatedStreamData,
        updatedFlowOperator: expectedData.updatedFlowOperator,
        updatedReceiverATS: expectedData.updatedReceiverATS,
        updatedSenderATS: expectedData.updatedSenderATS,
        updatedTokenStats: expectedData.updatedTokenStats,
    };
}

export async function testUpdateFlowOperatorPermissions(
    data: ITestUpdateFlowOperatorData
) {
    let {timestamp, txnResponse, logIndex} = await updateFlowOperatorPermissions(data);

    const lastUpdatedAtTimestamp = timestamp.toString();
    const lastUpdatedBlockNumber = txnResponse.blockNumber!.toString();
    const tokenId = data.superToken.address.toLowerCase();
    const senderId = data.sender.toLowerCase();
    const flowOperatorAddress = data.flowOperator.toLowerCase();
    const flowOperatorId = getFlowOperatorId({
        flowOperator: flowOperatorAddress,
        token: data.superToken.address,
        sender: senderId,
    });
    const initData = getOrInitializeDataForFlowOperatorUpdated({
        flowOperatorId,
        flowOperators: data.flowOperators,
        updatedAtBlockNumber: lastUpdatedBlockNumber,
        updatedAtTimestamp: lastUpdatedAtTimestamp,
        token: tokenId,
        accountTokenSnapshots: data.accountTokenSnapshots,
        senderId: senderId,
    });

    const expectedPermissions = data.isFullControl
        ? FULL_CONTROL
        : data.isFullControlRevoke
        ? 0
        : data.permissions;
    const expectedFlowRateAllowance = data.isFullControl
        ? MAX_FLOW_RATE.toString()
        : data.isFullControlRevoke
        ? "0"
        : data.flowRateAllowance;

    const expectedFlowOperatorData = {
        ...initData.flowOperator,
        permissions: expectedPermissions,
        flowRateAllowanceGranted: expectedFlowRateAllowance,
        flowRateAllowanceRemaining: expectedFlowRateAllowance,
    };

    const senderATS = getOrInitAccountTokenSnapshot(
        data.accountTokenSnapshots,
        data.sender,
        data.superToken.address,
        lastUpdatedBlockNumber,
        lastUpdatedAtTimestamp
    );
    const senderATSFlowOperators = senderATS.flowOperators
        .map((x) => x.id)
        .includes(flowOperatorId)
        ? senderATS.flowOperators
        : [...senderATS.flowOperators, { id: flowOperatorId }];
    const updatedSenderATS = {
        ...senderATS,
        flowOperators: senderATSFlowOperators,
    };

    const flowOperatorUpdatedEvent = await fetchEventAndValidate<
        IFlowOperatorUpdatedEvent,
        IExpectedFlowOperatorUpdatedEvent
    >(
        txnResponse,
        {
            addresses: [tokenId, senderId, flowOperatorAddress.toLowerCase()],
            token: tokenId,
            sender: senderId,
            permissions: expectedPermissions,
            flowRateAllowance: expectedFlowRateAllowance,
<<<<<<< HEAD
            order: getOrder(txnResponse?.blockNumber, logIndex),
=======
            logIndex: logIndex,
>>>>>>> f54cc8b4
        },
        getFlowOperatorUpdatedEvents,
        "FlowOperatorUpdatedEvents"
    );

    await validateUpdateFlowOperatorPermissions({
        event: flowOperatorUpdatedEvent,
        expectedFlowOperator: expectedFlowOperatorData,
        isCreate: data.isCreate,
    });

    return {
        updatedFlowOperatorData: expectedFlowOperatorData,
        updatedSenderATS,
    };
}

/**
 * A "God" function used to test IDA events.
 * It handles all the IDA actions and validates that the
 * data on the subgraph is as expected and compares it
 * with web3 data where possible.
 * It also returns the updated (expected) data to be
 * used in future tests.
 * @param data
 * @returns
 */
export async function testModifyIDA(data: ITestModifyIDAData) {
    const {
        baseParams,
        framework,
        superToken,
        eventType,
        localData,
        units,
        isRevoke,
        sender,
        isDistribute,
        amountOrIndexValue,
        provider,
        atsArray,
    } = data;
    let indexTotalUnitsApproved = toBN(0);
    let indexTotalUnitsPending = toBN(0);
    let newIndexValue = toBN(0);
    let totalUnits = toBN(0);

    const { accountTokenSnapshots, indexes, subscriptions, tokenStatistics } =
        localData;
<<<<<<< HEAD
    const { token, publisher, indexId, subscriber } = baseParams;
    const { txnResponse, timestamp, updatedAtBlockNumber, logIndex } =
=======
    const {token, publisher, indexId, subscriber} = baseParams;
    const {txnResponse, timestamp, updatedAtBlockNumber, logIndex} =
>>>>>>> f54cc8b4
        await executeIDATransactionByTypeAndWaitForIndexer(
            framework,
            provider,
            eventType,
            baseParams,
            units,
            isRevoke,
            sender,
            isDistribute,
            amountOrIndexValue
        );

    let initData = getOrInitializeDataForIDA({
        accountTokenSnapshots,
        indexes,
        indexId: indexId.toString(),
        updatedAtTimestamp: timestamp,
        updatedAtBlockNumber,
        publisher,
        subscriptions,
        subscriber,
        token,
        tokenStatistics,
    });

    const hasExistingSubscription =
        subscriptions[initData.subscriptionId] != null;

    if (eventType === IDAEventType.IndexUpdated) {
        if (amountOrIndexValue == null) {
            throw new Error(
                "amountOrIndexValue must be passed for IndexUpdated."
            );
        }
        const index = await framework.idaV1.getIndex({
            superToken: token,
            publisher,
            indexId: indexId.toString(),
            providerOrSigner: provider,
        });
        indexTotalUnitsApproved = toBN(index.totalUnitsApproved);
        indexTotalUnitsPending = toBN(index.totalUnitsPending);
        totalUnits = toBN(initData.currentIndex.totalUnitsApproved).add(
            toBN(initData.currentIndex.totalUnitsPending)
        );

        const indexDelta = totalUnits.gt(toBN(0))
            ? toBN(amountOrIndexValue.toString()).div(totalUnits)
            : toBN(0);
        newIndexValue =
            isDistribute === true
                ? toBN(initData.currentIndex.indexValue).add(indexDelta)
                : toBN(amountOrIndexValue.toString());
    }

    let distributionDelta = toBN(initData.currentSubscription.units).mul(
        toBN(initData.currentIndex.indexValue).sub(
            toBN(initData.currentSubscription.indexValueUntilUpdatedAt)
        )
    );

    const extraEventData: IExtraEventData = {
        units,
        oldIndexValue: initData.currentIndex.indexValue,
        newIndexValue,
        totalUnitsApproved: indexTotalUnitsApproved,
        totalUnitsPending: indexTotalUnitsPending,
        distributionDelta,
<<<<<<< HEAD
        order: getOrder(txnResponse?.blockNumber, logIndex),
=======
        logIndex: logIndex,
>>>>>>> f54cc8b4
    };

    // Claim is tested quite differently as no event is emitted for it (currently)
    // in the future we can write some logic which handles the event in this block
    // as it will require special logic to accurately do so.
    // NOTE: we are keeping this here too cause right now claim event isn't being
    // mapped.
    if (eventType === IDAEventType.SubscriptionDistributionClaimed) {
        const indexSubscription =
            await fetchEntityAndEnsureExistence<IIndexSubscription>(
                getSubscription,
                initData.currentSubscription.id,
                "Subscription"
            );

        const subscriberAddress = ethers.utils.getAddress(
            indexSubscription.subscriber.id
        );

        const subscription = await framework.idaV1.getSubscription({
            superToken: token,
            publisher,
            indexId: indexSubscription.index.indexId,
            subscriber: subscriberAddress,
            providerOrSigner: provider,
        });

        expect(subscription.pendingDistribution).to.equal("0");

        return {
            updatedIndex: initData.currentIndex,
            updatedSubscription: initData.currentSubscription,
            updatedPublisherATS: initData.currentPublisherATS,
            updatedSubscriberATS: initData.currentSubscriberATS,
            updatedTokenStats: initData.currentTokenStats,
        };
    }

    let events: IIDAEvents = await fetchIDAEventsAndValidate(
        eventType,
        txnResponse,
        baseParams,
        extraEventData
    );

    // handles IndexSubscribed, IndexDistributionClaimed, IndexUnitsUpdated, IndexUnsubscribed
    // which also occur on the three events below, respectively
    if (
        [
            IDAEventType.SubscriptionApproved,
            IDAEventType.SubscriptionUnitsUpdated,
            IDAEventType.SubscriptionRevoked,
            IDAEventType.SubscriptionDistributionClaimed,
        ].includes(eventType)
    ) {
        const otherEventType =
            subscriptionEventTypeToIndexEventType.get(eventType);
        if (!otherEventType) {
            throw new Error("Incorrect event type.");
        }

        events = {
            ...events,
            ...(await fetchIDAEventsAndValidate(
                otherEventType,
                txnResponse,
                baseParams,
                extraEventData
            )),
        };
    }

    const expectedDataParams = {
        token: superToken,
        currentIndex: initData.currentIndex,
        currentSubscription: initData.currentSubscription,
        atsArray,
        currentPublisherATS: initData.currentPublisherATS,
        currentSubscriberATS: initData.currentSubscriberATS,
        currentTokenStats: initData.currentTokenStats,
        updatedAtBlockNumber,
        timestamp,
        provider,
    };

    const extraData: IExtraExpectedData = {
        ...extraEventData,
        isRevoke,
        totalUnits,
    };
    const {
        updatedIndex,
        updatedPublisherATS,
        updatedSubscription,
        updatedSubscriberATS,
        updatedTokenStats,
    } = await getExpectedDataForIDA(eventType, expectedDataParams, extraData);

    await validateModifyIDA(
        framework,
        updatedIndex,
        updatedSubscription,
        updatedPublisherATS,
        updatedSubscriberATS,
        updatedTokenStats,
        subscriber,
        eventType,
        events,
        hasExistingSubscription
    );

    return {
        updatedIndex,
        updatedSubscription,
        updatedPublisherATS,
        updatedSubscriberATS,
        updatedTokenStats,
    };
}

async function executeIDATransactionByTypeAndWaitForIndexer(
    sf: Framework,
    provider: BaseProvider,
    type: IDAEventType,
    baseParams: ISubscriberDistributionTesterParams,
    units?: BigNumber,
    isRevoke?: boolean,
    sender?: string,
    isDistribute?: boolean,
    amountOrIndexValue?: BigNumber
) {
    let timestamp: string = "";
    let updatedAtBlockNumber: string = "";
    let txnResponse: TransactionResponse;
    const ida = sf.idaV1;
    let methodFilter;

    const { token, publisher, indexId, userData, subscriber } = baseParams;
    const baseData = {
        superToken: token,
        publisher,
        indexId: indexId.toString(),
        userData,
    };
    const baseSubscriberData = { ...baseData, subscriber };
    let signer: SignerWithAddress;

    if (type === IDAEventType.IndexCreated) {
        signer = await ethers.getSigner(publisher);
        txnResponse = await ida
            .createIndex({
                ...baseData,
            })
            .exec(signer);
        methodFilter = ida.contract.filters.IndexCreated();
    } else if (type === IDAEventType.IndexUpdated) {
        if (amountOrIndexValue == null || isDistribute == null) {
            throw new Error(
                "You must pass isDistribute and amountOrIndexValue for index updated."
            );
        }
        signer = await ethers.getSigner(publisher);
        if (isDistribute) {
            txnResponse = await ida
                .distribute({
                    ...baseData,
                    amount: amountOrIndexValue.toString(),
                })
                .exec(signer);
        } else {
            txnResponse = await ida
                .updateIndexValue({
                    ...baseData,
                    indexValue: amountOrIndexValue.toString(),
                })
                .exec(signer);
        }
<<<<<<< HEAD
        methodFilter = ida.contract.filters.IndexUpdated();
=======
        methodFilter = ida.contract.filters.IndexCreated();
>>>>>>> f54cc8b4
    } else if (type === IDAEventType.SubscriptionApproved) {
        signer = await ethers.getSigner(subscriber);
        txnResponse = await ida
            .approveSubscription({
                ...baseSubscriberData,
            })
            .exec(signer);
        methodFilter = ida.contract.filters.SubscriptionApproved();
    } else if (type === IDAEventType.SubscriptionRevoked) {
        if (isRevoke == null || sender == null) {
            throw new Error(
                "You must pass isRevoke and sender for subscription revoked."
            );
        }
        if (isRevoke) {
            signer = await ethers.getSigner(subscriber);
            txnResponse = await ida
                .revokeSubscription({
                    ...baseSubscriberData,
                })
                .exec(signer);
        } else {
            signer = await ethers.getSigner(sender);
            txnResponse = await ida
                .deleteSubscription({
                    ...baseSubscriberData,
                })
                .exec(signer);
        }
        methodFilter = ida.contract.filters.SubscriptionRevoked();
    } else if (type === IDAEventType.SubscriptionDistributionClaimed) {
        signer = await ethers.getSigner(subscriber);
        txnResponse = await ida
            .claim({
                ...baseSubscriberData,
            })
            .exec(signer);
        methodFilter = ida.contract.filters.SubscriptionDistributionClaimed();
    } else {
        // type === IDAEventType.SubscriptionUnitsUpdated
        if (units == null) {
            throw new Error(
                "You must pass units for SubscriptionUnitsUpdated."
            );
        }
        signer = await ethers.getSigner(publisher);
        txnResponse = await ida
            .updateSubscriptionUnits({
                ...baseSubscriberData,
                units: units.toString(),
            })
            .exec(signer);
        methodFilter = ida.contract.filters.SubscriptionUnitsUpdated();
    }
    if (!txnResponse.blockNumber) {
        throw new Error("No block number");
    }
    const block = await provider.getBlock(txnResponse.blockNumber);
    await waitUntilBlockIndexed(txnResponse.blockNumber);
    const transactionReceipt = await txnResponse.wait();
    const methodSignature = methodFilter?.topics?.pop();
    const transactionLog = transactionReceipt.logs.find(log => log.topics[0] === methodSignature)
    timestamp = block.timestamp.toString();
    updatedAtBlockNumber = txnResponse.blockNumber.toString();
<<<<<<< HEAD

=======
>>>>>>> f54cc8b4
    return {
        txnResponse,
        timestamp,
        updatedAtBlockNumber,
        logIndex: transactionLog?.logIndex
    };
}

function getIDAEventDataForValidation(
    type: IDAEventType,
    baseParams: ISubscriberDistributionTesterParams,
    extraEventData: IExtraEventData
) {
    const { token, publisher, indexId, userData, subscriber } = baseParams;

    const subscriptionId = getSubscriptionId(
        subscriber,
        publisher,
        token,
        indexId.toString()
    );
    const indexEntityId = getIndexId(publisher, token, indexId.toString());
    const baseAddresses = [token.toLowerCase(), publisher.toLowerCase()];
    const baseEventData = {
        token: token.toLowerCase(),
        publisher: publisher.toLowerCase(),
        indexId: indexId.toString(),
        userData,
        addresses: baseAddresses,
    };
    const baseSubscriptionEventData = {
        ...baseEventData,
        subscription: { id: subscriptionId },
        subscriber: subscriber.toLowerCase(),
        addresses: [...baseAddresses, subscriber.toLowerCase()],
    };
    const baseIndexEventData = {
        ...baseEventData,
        index: { id: indexEntityId },
        subscriber: subscriber.toLowerCase(),
        addresses: [...baseAddresses, subscriber.toLowerCase()],
    };

    if (type === IDAEventType.IndexCreated) {
        return { ...baseEventData, index: { id: indexEntityId } };
    } else if (type === IDAEventType.IndexUpdated) {
        if (
            extraEventData.newIndexValue == null ||
            extraEventData.totalUnitsApproved == null ||
            extraEventData.totalUnitsPending == null
        ) {
            throw new Error(
                "newIndexValue, totalUnitsApproved and totalUnitsPending are required for IndexUpdated"
            );
        }
        return {
            ...baseEventData,
            index: { id: indexEntityId },
            oldIndexValue: extraEventData.oldIndexValue,
            newIndexValue: extraEventData.newIndexValue.toString(),
            totalUnitsApproved: extraEventData.totalUnitsApproved.toString(),
            totalUnitsPending: extraEventData.totalUnitsPending.toString(),
        };
    } else if (
        [IDAEventType.IndexSubscribed, IDAEventType.IndexUnsubscribed].includes(
            type
        )
    ) {
        return baseIndexEventData;
    } else if (type === IDAEventType.IndexUnitsUpdated) {
        if (extraEventData.units == null) {
            throw new Error("You must pass units for IndexUnitsUpdated");
        }
        return {
            ...baseIndexEventData,
            units: extraEventData.units.toString(),
        };
    } else if (
        [
            IDAEventType.SubscriptionApproved,
            IDAEventType.SubscriptionRevoked,
        ].includes(type)
    ) {
        return baseSubscriptionEventData;
    } else if (type === IDAEventType.IndexDistributionClaimed) {
        if (extraEventData.distributionDelta == null) {
            throw new Error(
                "distributionDelta is required for IndexDistributionClaimed"
            );
        }
        const { userData, ...claimEventIndexData } = baseIndexEventData;
        return {
            ...claimEventIndexData,
            distributionDelta: extraEventData.distributionDelta.toString(),
        };
    } else if (type === IDAEventType.SubscriptionDistributionClaimed) {
        if (extraEventData.distributionDelta == null) {
            throw new Error(
                "distributionDelta is required for SubscriptionDistributionClaimed"
            );
        }
        const { userData, ...claimEventSubscriptionData } =
            baseSubscriptionEventData;
        return {
            ...claimEventSubscriptionData,
            distributionDelta: extraEventData.distributionDelta.toString(),
        };
    } else {
        // type === IDAEventType.SubscriptionUnitsUpdated
        if (extraEventData.units == null) {
            throw new Error("You must pass units for SubscriptionUnitsUpdated");
        }
        return {
            ...baseSubscriptionEventData,
            units: extraEventData.units.toString(),
        };
    }
}

async function fetchIDAEventsAndValidate(
    type: IDAEventType,
    txnResponse: TransactionResponse,
    baseParams: ISubscriberDistributionTesterParams,
    extraEventData: IExtraEventData
) {
    const eventQueryData = idaEventTypeToEventQueryDataMap.get(type);
    const eventDataToValidate = getIDAEventDataForValidation(
        type,
        baseParams,
        extraEventData
    );
    if (eventQueryData == null) {
        throw new Error("You have entered the wrong type.");
    }

    return {
        [eventQueryData.queryName]: await fetchEventAndValidate(
            txnResponse,
            eventDataToValidate,
            eventQueryData.query,
            eventQueryData.queryName
        ),
    };
}

async function getExpectedDataForIDA(
    type: IDAEventType,
    expectedDataParams: IGetExpectedIDADataParams,
    extraExpectedData: IExtraExpectedData
) {
    if (type === IDAEventType.IndexCreated) {
        return getExpectedDataForIndexCreated(expectedDataParams);
    } else if (type === IDAEventType.IndexUpdated) {
        if (
            extraExpectedData.totalUnits == null ||
            extraExpectedData.newIndexValue == null ||
            extraExpectedData.totalUnitsApproved == null ||
            extraExpectedData.totalUnitsPending == null
        ) {
            throw new Error(
                "totalUnits, newIndexValue, totalUnitsApproved, totalUnitsPending are required for IndexUpdated"
            );
        }
        return await getExpectedDataForIndexUpdated(
            expectedDataParams,
            extraExpectedData.totalUnits,
            extraExpectedData.newIndexValue,
            extraExpectedData.totalUnitsApproved,
            extraExpectedData.totalUnitsPending
        );
    } else if (type === IDAEventType.SubscriptionApproved) {
        return await getExpectedDataForSubscriptionApproved(expectedDataParams);
    } else if (type === IDAEventType.SubscriptionDistributionClaimed) {
        return await getExpectedDataForSubscriptionDistributionClaimed(
            expectedDataParams
        );
    } else if (type === IDAEventType.SubscriptionRevoked) {
        if (extraExpectedData.isRevoke == null) {
            throw new Error("isRevoke is required for SubscriptionRevoked");
        }
        return await getExpectedDataForRevokeOrDeleteSubscription(
            expectedDataParams,
            extraExpectedData.isRevoke
        );
    }

    if (extraExpectedData.units == null) {
        throw new Error("units is required for SubscriptionUnitsUpdated");
    }
    // type === IDAEventType.SubscriptionUnitsUpdated
    return await getExpectedDataForSubscriptionUnitsUpdated(
        expectedDataParams,
        extraExpectedData.units
    );
}<|MERGE_RESOLUTION|>--- conflicted
+++ resolved
@@ -90,11 +90,7 @@
         timestamp,
         flowRate: newFlowRate,
         deposit,
-<<<<<<< HEAD
-        logIndex
-=======
         logIndex,
->>>>>>> f54cc8b4
     } = await modifyFlowAndReturnCreatedFlowData(data);
     const lastUpdatedAtTimestamp = timestamp.toString();
 
@@ -170,11 +166,8 @@
             totalReceiverFlowRate: receiverNetFlow,
             totalSenderFlowRate: senderNetFlow,
             type: data.actionType,
-<<<<<<< HEAD
             order: getOrder(txnResponse?.blockNumber, logIndex),
-=======
             logIndex: logIndex,
->>>>>>> f54cc8b4
         },
         getFlowUpdatedEvents,
         "FlowUpdatedEvents"
@@ -282,11 +275,8 @@
             sender: senderId,
             permissions: expectedPermissions,
             flowRateAllowance: expectedFlowRateAllowance,
-<<<<<<< HEAD
+            logIndex: logIndex,
             order: getOrder(txnResponse?.blockNumber, logIndex),
-=======
-            logIndex: logIndex,
->>>>>>> f54cc8b4
         },
         getFlowOperatorUpdatedEvents,
         "FlowOperatorUpdatedEvents"
@@ -336,13 +326,8 @@
 
     const { accountTokenSnapshots, indexes, subscriptions, tokenStatistics } =
         localData;
-<<<<<<< HEAD
-    const { token, publisher, indexId, subscriber } = baseParams;
-    const { txnResponse, timestamp, updatedAtBlockNumber, logIndex } =
-=======
     const {token, publisher, indexId, subscriber} = baseParams;
     const {txnResponse, timestamp, updatedAtBlockNumber, logIndex} =
->>>>>>> f54cc8b4
         await executeIDATransactionByTypeAndWaitForIndexer(
             framework,
             provider,
@@ -411,11 +396,8 @@
         totalUnitsApproved: indexTotalUnitsApproved,
         totalUnitsPending: indexTotalUnitsPending,
         distributionDelta,
-<<<<<<< HEAD
+        logIndex: logIndex,
         order: getOrder(txnResponse?.blockNumber, logIndex),
-=======
-        logIndex: logIndex,
->>>>>>> f54cc8b4
     };
 
     // Claim is tested quite differently as no event is emitted for it (currently)
@@ -593,11 +575,7 @@
                 })
                 .exec(signer);
         }
-<<<<<<< HEAD
         methodFilter = ida.contract.filters.IndexUpdated();
-=======
-        methodFilter = ida.contract.filters.IndexCreated();
->>>>>>> f54cc8b4
     } else if (type === IDAEventType.SubscriptionApproved) {
         signer = await ethers.getSigner(subscriber);
         txnResponse = await ida
@@ -662,10 +640,6 @@
     const transactionLog = transactionReceipt.logs.find(log => log.topics[0] === methodSignature)
     timestamp = block.timestamp.toString();
     updatedAtBlockNumber = txnResponse.blockNumber.toString();
-<<<<<<< HEAD
-
-=======
->>>>>>> f54cc8b4
     return {
         txnResponse,
         timestamp,
