--- conflicted
+++ resolved
@@ -50,11 +50,8 @@
     readonly deposit: string;
     readonly oldFlowRate: string;
     readonly type: string;
-<<<<<<< HEAD
-    readonly order: string;
-=======
-    readonly logIndex: string;
->>>>>>> f54cc8b4
+    readonly logIndex: string;
+    readonly order: string;
 }
 
 export interface IFlowOperatorUpdatedEvent extends IEvent {
@@ -63,11 +60,8 @@
     readonly permissions: number;
     readonly flowRateAllowance: string;
     readonly flowOperator: ILightEntity;
-<<<<<<< HEAD
-    readonly order: string;
-=======
-    readonly logIndex: string;
->>>>>>> f54cc8b4
+    readonly order: string;
+    readonly logIndex: string;
 }
 
 // IDAV1
@@ -76,11 +70,8 @@
     readonly publisher: string;
     readonly indexId: string;
     readonly userData: string;
-<<<<<<< HEAD
-    readonly order: string;
-=======
-    readonly logIndex: string;
->>>>>>> f54cc8b4
+    readonly logIndex: string;
+    readonly order: string;
 }
 
 export interface IIndexUpdatedEvent extends IEvent {
@@ -92,11 +83,8 @@
     readonly totalUnitsPending: string;
     readonly totalUnitsApproved: string;
     readonly userData: string;
-<<<<<<< HEAD
-    readonly order: string;
-=======
-    readonly logIndex: string;
->>>>>>> f54cc8b4
+    readonly order: string;
+    readonly logIndex: string;
 }
 
 export interface IIndexSubscribedEvent extends IEvent {
@@ -105,11 +93,8 @@
     readonly indexId: string;
     readonly subscriber: string;
     readonly userData: string;
-<<<<<<< HEAD
-    readonly order: string;
-=======
-    readonly logIndex: string;
->>>>>>> f54cc8b4
+    readonly logIndex: string;
+    readonly order: string;
 }
 
 export interface IIndexUnitsUpdatedEvent extends IEvent {
@@ -119,11 +104,8 @@
     readonly subscriber: string;
     readonly units: string;
     readonly userData: string;
-<<<<<<< HEAD
-    readonly order: string;
-=======
-    readonly logIndex: string;
->>>>>>> f54cc8b4
+    readonly order: string;
+    readonly logIndex: string;
 }
 
 export interface IIndexUnsubscribedEvent extends IEvent {
@@ -132,11 +114,8 @@
     readonly indexId: string;
     readonly subscriber: string;
     readonly userData: string;
-<<<<<<< HEAD
-    readonly order: string;
-=======
-    readonly logIndex: string;
->>>>>>> f54cc8b4
+    readonly logIndex: string;
+    readonly order: string;
 }
 
 export interface ISubscriptionApprovedEvent extends IEvent {
@@ -146,11 +125,8 @@
     readonly publisher: string;
     readonly indexId: string;
     readonly userData: string;
-<<<<<<< HEAD
-    readonly order: string;
-=======
-    readonly logIndex: string;
->>>>>>> f54cc8b4
+    readonly logIndex: string;
+    readonly order: string;
 }
 
 export interface ISubscriptionRevokedEvent extends IEvent {
@@ -172,11 +148,8 @@
     readonly indexId: string;
     readonly units: string;
     readonly userData: string;
-<<<<<<< HEAD
-    readonly order: string;
-=======
-    readonly logIndex: string;
->>>>>>> f54cc8b4
+    readonly order: string;
+    readonly logIndex: string;
 }
 
 // SuperToken
@@ -188,11 +161,8 @@
     readonly blockNumber: string;
     readonly token: string;
     readonly amount: string;
-<<<<<<< HEAD
-    readonly order: string;
-=======
-    readonly logIndex: string;
->>>>>>> f54cc8b4
+    readonly logIndex: string;
+    readonly order: string;
 }
 
 export interface ITokenDowngradedEvent extends IEvent {
@@ -203,11 +173,8 @@
     readonly blockNumber: string;
     readonly token: string;
     readonly amount: string;
-<<<<<<< HEAD
-    readonly order: string;
-=======
-    readonly logIndex: string;
->>>>>>> f54cc8b4
+    readonly logIndex: string;
+    readonly order: string;
 }
 
 export interface ITransferEvent extends IEvent {
@@ -219,11 +186,8 @@
     readonly to: string;
     readonly value: string;
     readonly token: string;
-<<<<<<< HEAD
-    readonly order: string;
-=======
-    readonly logIndex: string;
->>>>>>> f54cc8b4
+    readonly logIndex: string;
+    readonly order: string;
 }
 
 /**
@@ -568,11 +532,8 @@
     readonly totalUnitsApproved?: BigNumber;
     readonly totalUnitsPending?: BigNumber;
     readonly distributionDelta?: BigNumber;
-<<<<<<< HEAD
+    readonly logIndex?: number;
     readonly order?: number;
-=======
-    readonly logIndex?: number;
->>>>>>> f54cc8b4
 }
 
 export interface IExtraExpectedData extends IExtraEventData {
@@ -642,11 +603,8 @@
     readonly deposit: string;
     readonly oldFlowRate: string;
     readonly type: FlowActionType;
-<<<<<<< HEAD
+    readonly logIndex?: number;
     readonly order?: number;
-=======
-    readonly logIndex?: number;
->>>>>>> f54cc8b4
 }
 
 export interface IExpectedFlowOperatorUpdatedEvent {
@@ -655,11 +613,8 @@
     readonly sender: string;
     readonly permissions: number;
     readonly flowRateAllowance: string;
-<<<<<<< HEAD
+    readonly logIndex?: number;
     readonly order?: number;
-=======
-    readonly logIndex?: number;
->>>>>>> f54cc8b4
 }
 
 export interface IGetExpectedIDADataParams {
