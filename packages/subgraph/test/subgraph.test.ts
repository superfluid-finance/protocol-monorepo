--- conflicted
+++ resolved
@@ -1,17 +1,14 @@
 import { ethers } from "hardhat";
 import { Framework, SFError, SuperToken } from "@superfluid-finance/sdk-core";
 import { TestToken } from "../typechain";
-<<<<<<< HEAD
-import { asleep, beforeSetup, getATSId, getRandomFlowRate, monthlyToSecondRate, toBN } from "./helpers/helpers";
-=======
 import {
     asleep,
     beforeSetup,
+    getATSId,
     getRandomFlowRate,
     monthlyToSecondRate,
     toBN,
 } from "./helpers/helpers";
->>>>>>> 76a7c685
 import {
     IAccountTokenSnapshot,
     IDistributionLocalData,
