--- conflicted
+++ resolved
@@ -1113,199 +1113,12 @@
             }
         });
 
-<<<<<<< HEAD
-        // it("Should properly make queries for all events with a LightEntity", async () => {
-=======
         it("Should properly make queries for all events with a LightEntity", async () => {
->>>>>>> 6bb15135
             // if any of the requests fails, it will return an object containing a property:
             // errors, and we check and throw inside subgraphRequest if this is the case
             // NOTE: it is possible to create an entity which points to another entity
             // but that other entity may not exist and the error will only arise once the
             // query is made
-<<<<<<< HEAD
-            // It should break when attempting to do a reverse lookup query if the reverse lookup
-            // entity is null, but it doesn't for whatever reason
-
-            // NOTE: the getEvents query doesn't catch the issue of c.block_range not existing
-            // as a column when there is a mix and match of immutable/mutable entities which
-            // implement an interface
-            // this is a bug: https://github.com/graphprotocol/graph-node/issues/3553
-            // for now, it is important to ensure that ALL Event entities are immutable before
-            // deploying
-            // let data: any = await subgraphRequest<{
-            //     response: ILightEntity[];
-            // }>(globalQueries.getEvents);
-            // console.log("getEvents", data);
-
-        //     let data: any = await subgraphRequest<{
-        //         response: { stream: ILightEntity }[];
-        //     }>(globalQueries.getFlowUpdatedEventsLightEntities);
-        //     console.log("getFlowUpdatedEventsLightEntities", data);
-
-        //     data = await subgraphRequest<{
-        //         response: { flowOperator: ILightEntity }[];
-        //     }>(globalQueries.getFlowOperatorUpdatedEventsLightEntities);
-        //     console.log("getFlowOperatorUpdatedEventsLightEntities", data);
-
-        //     data = await subgraphRequest<{
-        //         response: { index: ILightEntity }[];
-        //     }>(globalQueries.getIndexCreatedEventsLightEntities);
-        //     console.log("getIndexCreatedEventsLightEntities", data);
-
-        //     data = await subgraphRequest<{
-        //         response: { index: ILightEntity }[];
-        //     }>(globalQueries.getIndexDistributionClaimedEventsLightEntities);
-        //     console.log("getIndexDistributionClaimedEventsLightEntities", data);
-
-        //     data = await subgraphRequest<{
-        //         response: { index: ILightEntity }[];
-        //     }>(globalQueries.getIndexUpdatedEventsLightEntities);
-        //     console.log("getIndexUpdatedEventsLightEntities", data);
-
-        //     data = await subgraphRequest<{
-        //         response: { index: ILightEntity }[];
-        //     }>(globalQueries.getIndexSubscribedEventsLightEntities);
-        //     console.log("getIndexSubscribedEventsLightEntities", data);
-
-        //     data = await subgraphRequest<{
-        //         response: { index: ILightEntity }[];
-        //     }>(globalQueries.getIndexUnitsUpdatedEventsLightEntities);
-        //     console.log("getIndexUnitsUpdatedEventsLightEntities", data);
-
-        //     data = await subgraphRequest<{
-        //         response: { index: ILightEntity }[];
-        //     }>(globalQueries.getIndexUnsubscribedEventsLightEntities);
-        //     console.log("getIndexUnsubscribedEventsLightEntities", data);
-
-        //     data = await subgraphRequest<{
-        //         response: { subscription: ILightEntity }[];
-        //     }>(globalQueries.getSubscriptionApprovedEventsLightEntities);
-        //     console.log("getSubscriptionApprovedEventsLightEntities", data);
-
-        //     data = await subgraphRequest<{
-        //         response: { subscription: ILightEntity }[];
-        //     }>(
-        //         globalQueries.getSubscriptionDistributionClaimedEventsLightEntities
-        //     );
-        //     console.log(
-        //         "getSubscriptionDistributionClaimedEventsLightEntities",
-        //         data
-        //     );
-
-        //     data = await subgraphRequest<{
-        //         response: { subscription: ILightEntity }[];
-        //     }>(globalQueries.getSubscriptionRevokedEventsLightEntities);
-        //     console.log("getSubscriptionRevokedEventsLightEntities", data);
-
-        //     data = await subgraphRequest<{
-        //         response: { subscription: ILightEntity }[];
-        //     }>(globalQueries.getSubscriptionUnitsUpdatedEventsLightEntities);
-        //     console.log("getSubscriptionUnitsUpdatedEventsLightEntities", data);
-
-        //     data = await subgraphRequest<{
-        //         response: { from: ILightEntity; to: ILightEntity }[];
-        //     }>(globalQueries.getTransferEventsLightEntities);
-        //     console.log("getTransferEventsLightEntities", data);
-
-        //     data = await subgraphRequest<{
-        //         response: { account: ILightEntity }[];
-        //     }>(globalQueries.getTokenDowngradedEventsLightEntities);
-        //     console.log("getTokenDowngradedEventsLightEntities", data);
-
-        //     data = await subgraphRequest<{
-        //         response: { account: ILightEntity }[];
-        //     }>(globalQueries.getTokenUpgradedEventsLightEntities);
-        //     console.log("getTokenUpgradedEventsLightEntities", data);
-
-        //     data = await subgraphRequest<{
-        //         response: {
-        //             inflows: ILightEntity[];
-        //             outflows: ILightEntity[];
-        //             subscriptions: ILightEntity[];
-        //             publishedIndexes: ILightEntity[];
-        //             sentTransferEvents: ILightEntity[];
-        //             receivedTransferEvents: ILightEntity[];
-        //             tokenUpgradedEvents: ILightEntity[];
-        //             tokenDowngradedEvents: ILightEntity[];
-        //             accountTokenSnapshots: ILightEntity[];
-        //         }[];
-        //     }>(globalQueries.getAccountsLightEntities);
-        //     console.log("getAccountsLightEntities", data);
-
-        //     data = await subgraphRequest<{
-        //         response: {
-        //             token: ILightEntity;
-        //             publisher: ILightEntity;
-        //             subscriptions: ILightEntity[];
-        //             indexCreatedEvent: ILightEntity[];
-        //             indexDistributionClaimedEvents: ILightEntity[];
-        //             indexUpdatedEvents: ILightEntity[];
-        //             indexSubscribedEvents: ILightEntity[];
-        //             indexUnitsUpdatedEvents: ILightEntity[];
-        //             indexUnsubscribedEvents: ILightEntity[];
-        //         }[];
-        //     }>(globalQueries.getIndexesLightEntities);
-        //     console.log("getIndexesLightEntities", data);
-
-        //     data = await subgraphRequest<{
-        //         response: {
-        //             subscriber: ILightEntity;
-        //             index: ILightEntity;
-        //             subscriptionApprovedEvents: ILightEntity[];
-        //             subscriptionDistributionClaimedEvents: ILightEntity[];
-        //             subscriptionRevokedEvents: ILightEntity[];
-        //             subscriptionUnitsUpdatedEvents: ILightEntity[];
-        //         }[];
-        //     }>(globalQueries.getIndexSubscriptionsLightEntities);
-        //     console.log("getIndexSubscriptionsLightEntities", data);
-
-        //     data = await subgraphRequest<{
-        //         response: {
-        //             token: ILightEntity;
-        //             sender: ILightEntity;
-        //             receiver: ILightEntity;
-        //             flowUpdatedEvents: ILightEntity[];
-        //             streamPeriods: ILightEntity[];
-        //         }[];
-        //     }>(globalQueries.getStreamsLightEntities);
-        //     console.log("getStreamsLightEntities", data);
-
-        //     data = await subgraphRequest<{
-        //         response: {
-        //             token: ILightEntity;
-        //             sender: ILightEntity;
-        //             flowOperatorUpdatedEvents: ILightEntity[];
-        //         }[];
-        //     }>(globalQueries.getFlowOperatorsLightEntities);
-        //     console.log("getFlowOperatorsLightEntities", data);
-
-        //     data = await subgraphRequest<{
-        //         response: {
-        //             stream: ILightEntity;
-        //             sender: ILightEntity;
-        //             receiver: ILightEntity;
-        //             token: ILightEntity;
-        //             startedAtEvent: ILightEntity;
-        //         }[];
-        //     }>(globalQueries.getStreamPeriodsLightEntities);
-        //     console.log("getStreamPeriodsLightEntities", data);
-
-        //     data = await subgraphRequest<{
-        //         response: {
-        //             account: ILightEntity;
-        //             token: ILightEntity;
-        //             flowOperators: ILightEntity[];
-        //         }[];
-        //     }>(globalQueries.getAccountTokenSnapshotsLightEntities);
-        //     console.log("getAccountTokenSnapshotsLightEntities", data);
-
-        //     data = await subgraphRequest<{
-        //         response: { token: ILightEntity }[];
-        //     }>(globalQueries.getTokenStatisticsLightEntities);
-        //     console.log("getTokenStatisticsLightEntities", data);
-        // });
-=======
             let data: any = await subgraphRequest<{
                 response: ILightEntity[];
             }>(globalQueries.getEvents);
@@ -1478,6 +1291,5 @@
             }>(globalQueries.getTokenStatisticsLightEntities);
             console.log("getTokenStatisticsLightEntities", data);
         });
->>>>>>> 6bb15135
     });
 });