import { ethers } from "hardhat";
import { Framework, SuperToken } from "@superfluid-finance/sdk-core";
import { TestToken } from "../typechain";
<<<<<<< HEAD
import { asleep, beforeSetup, getRandomFlowRate, monthlyToSecondRate, toBN } from "./helpers/helpers";
=======
import { beforeSetup, getRandomFlowRate, toBN } from "./helpers/helpers";
>>>>>>> 2ea02527
import {
    IAccountTokenSnapshot,
    IDistributionLocalData,
    IIndex,
    IStreamData,
    IStreamLocalData,
    IIndexSubscription,
    ITokenStatistic,
    ISubscriberDistributionTesterParams,
    IUpdateGlobalObjects,
} from "./interfaces";
import { FlowActionType, IDAEventType } from "./helpers/constants";
import { testFlowUpdated, testModifyIDA } from "./helpers/testers";
import { BaseProvider } from "@ethersproject/providers";
import { fetchTokenAndValidate } from "./validation/hol/tokenValidator";
import { SignerWithAddress } from "@nomiclabs/hardhat-ethers/signers";

describe("Subgraph Tests", () => {
    let userAddresses: string[] = [];
    let framework: Framework;
    // TODO: Refactor by using the framework to get the tokens and contracts
    // no need to initialize w/ localAddresses for example
    // best to utilize framework fully
    let dai: TestToken;
    let daix: SuperToken;
    let provider = ethers.getDefaultProvider("http://0.0.0.0:8545");
    let initialTotalSupply: string;

    // A set of locally updated variables to compare with data from the Graph.
    // The data in here comes from
    let revisionIndexes: { [id: string]: number | undefined } = {}; // id is sender-recipient-token
    let periodRevisionIndexes: { [id: string]: number | undefined } = {}; // id is sender-recipient-token

    let streamData: { [id: string]: IStreamData | undefined } = {}; // id is stream id
    let indexes: { [id: string]: IIndex | undefined } = {}; // id is index id
    let subscriptions: { [id: string]: IIndexSubscription | undefined } = {}; // id is subscription id
    let accountTokenSnapshots: {
        [id: string]: IAccountTokenSnapshot | undefined;
    } = {}; // id is ats id
    let tokenStatistics: { [id: string]: ITokenStatistic | undefined } = {}; // id is tokenStats id

    function updateGlobalObjects(data: IUpdateGlobalObjects) {
        if (data.revisionIndexId && data.updatedStreamData) {
            revisionIndexes[data.revisionIndexId] = Number(
                data.updatedStreamData.revisionIndex
            );
            periodRevisionIndexes[data.revisionIndexId] = Number(
                data.updatedStreamData.periodRevisionIndex
            );
        }
        if (data.updatedStreamData) {
            streamData[data.updatedStreamData.id] = data.updatedStreamData;
        }
        if (data.updatedSenderATS) {
            accountTokenSnapshots[data.updatedSenderATS.id] =
                data.updatedSenderATS;
        }
        if (data.updatedReceiverATS) {
            accountTokenSnapshots[data.updatedReceiverATS.id] =
                data.updatedReceiverATS;
        }
        if (data.updatedIndex) {
            indexes[data.updatedIndex.id] = data.updatedIndex;
        }
        if (data.updatedSubscription) {
            subscriptions[data.updatedSubscription.id] =
                data.updatedSubscription;
        }
        if (data.updatedPublisherATS) {
            accountTokenSnapshots[data.updatedPublisherATS.id] =
                data.updatedPublisherATS;
        }
        if (data.updatedSubscriberATS) {
            accountTokenSnapshots[data.updatedSubscriberATS.id] =
                data.updatedSubscriberATS;
        }
<<<<<<< HEAD
    }

    async function transferAndUpdate(
        amount: string,
        sender: SignerWithAddress,
        receiver: string
    ) {
        let response = await daix
            .transfer({
                receiver,
                amount,
            })
            .exec(sender);
        await response.wait();

        if (!response.blockNumber) {
            throw new Error("No block number.");
        }

        let block = await provider.getBlock(response.blockNumber);
        // update transfer amount
        const senderATS =
            accountTokenSnapshots[
                sender.address.toLowerCase() + "-" + daix.address.toLowerCase()
            ];

        if (senderATS) {
            const updatedTransferAmount = toBN(
                senderATS.totalAmountTransferredUntilUpdatedAt
            ).add(toBN(amount));
            accountTokenSnapshots[
                sender.address.toLowerCase() + "-" + daix.address.toLowerCase()
            ] = {
                ...senderATS,
                totalAmountTransferredUntilUpdatedAt:
                    updatedTransferAmount.toString(),
            };
        }
        const tokenStats = tokenStatistics[daix.address.toLowerCase()];

        if (tokenStats) {
            const timeDelta = toBN(block.timestamp.toString()).sub(
                toBN(tokenStats.updatedAtTimestamp)
            );
            // TODO: This seems a little strange, I don't see why we need to
            // add the streamedAmountDiff into the amountStreamed total
            // investigate this further when we refactor these tests
            const amountStreamed = toBN(
                tokenStats.totalAmountStreamedUntilUpdatedAt
            ).add(toBN(tokenStats.totalOutflowRate).mul(timeDelta));
            const streamedAmountDiff = amountStreamed.sub(
                toBN(tokenStats.totalAmountStreamedUntilUpdatedAt)
            );
            tokenStatistics[daix.address.toLowerCase()] = {
                ...tokenStats,
                updatedAtBlockNumber: response.blockNumber!.toString(),
                updatedAtTimestamp: block.timestamp.toString(),
                totalAmountStreamedUntilUpdatedAt: amountStreamed
                    .add(streamedAmountDiff)
                    .toString(),
            };
        }
    }

    function getContracts(): IContracts {
        return {
            cfaV1,
            framework,
            superToken: daix,
            idaV1,
        };
=======
        tokenStatistics[data.updatedTokenStats.id] = data.updatedTokenStats;
>>>>>>> 2ea02527
    }

    function getStreamLocalData(): IStreamLocalData {
        return {
            accountTokenSnapshots,
            revisionIndexes,
            periodRevisionIndexes,
            streamData,
            tokenStatistics,
        };
    }

    /**
     * @dev if num is 100 it returns: "100000000000000000000" for BN
     * @param num
     * @returns
     */
    function to18DecimalNumString(num: number) {
        return (num * 10 ** 18).toString();
    }

    function getDistributionLocalData(): IDistributionLocalData {
        return {
            accountTokenSnapshots,
            tokenStatistics,
            indexes,
            subscriptions,
        };
    }

    function getAccountTokenSnapshotsArray() {
        return Object.values(accountTokenSnapshots).filter(
            (x) => x != undefined
        ) as IAccountTokenSnapshot[];
    }

    function getBaseIDAData(
        baseParams: ISubscriberDistributionTesterParams,
        provider: BaseProvider
    ) {
        return {
            framework,
            superToken: daix,
            localData: getDistributionLocalData(),
            baseParams,
            provider,
            atsArray: getAccountTokenSnapshotsArray(),
        };
    }
    function getBaseCFAData(provider: BaseProvider, tokenAddress: string) {
        return {
            framework,
            superToken: daix,
            localData: getStreamLocalData(),
            atsArray: getAccountTokenSnapshotsArray(),
            provider,
            tokenAddress,
        };
    }

    before(async () => {
        // NOTE: make the token symbol more customizable in the future
        let {users, sf, fDAI, fDAIx, totalSupply} = await beforeSetup(
            10000000
        );
        initialTotalSupply = totalSupply;
        userAddresses = users;
        framework = sf;
        dai = fDAI;
        daix = fDAIx;
    });

    describe("Token Tests", () => {
        it("Should return the correct data for the superToken", async () => {
            await fetchTokenAndValidate(
                daix.address.toLowerCase(),
                "Super fDAI Fake Token",
                "fDAIx",
                true,
                dai.address,
                18
            );
        });

        it("Should return the correct data for the regularToken", async () => {
            await fetchTokenAndValidate(
                dai.address.toLowerCase(),
                "fDAI Fake Token",
                "fDAI",
                false,
                "",
                18
            );
        });
    });

    describe("ConstantFlowAgreementV1 Tests", () => {
        /**
         * Flow Creation Tests
         */
        it("Should return correct data after creating multiple flows from one person to many.", async () => {
            // Deployer to All
            for (let i = 1; i < userAddresses.length; i++) {
                const randomFlowRate = getRandomFlowRate(1000);
                // update the global environment objects
                const data = await testFlowUpdated({
                    ...getBaseCFAData(provider, daix.address),
                    actionType: FlowActionType.Create,
                    newFlowRate: randomFlowRate,
                    sender: userAddresses[0],
                    receiver: userAddresses[i],
                    totalSupply: initialTotalSupply,
                });
                updateGlobalObjects(data);
            }
        });

        it("Should return correct data after creating multiple flows from many to one person.", async () => {
            // All to Deployer
            for (let i = 1; i < userAddresses.length; i++) {
                const randomFlowRate = getRandomFlowRate(1000);
                // update the global environment objects
                const data = await testFlowUpdated({
                    ...getBaseCFAData(provider, daix.address),
                    actionType: FlowActionType.Create,
                    newFlowRate: randomFlowRate,
                    sender: userAddresses[i],
                    receiver: userAddresses[0],
                });
                updateGlobalObjects(data);
            }
        });

        // /**
        //  * Flow Update Tests
        //  */
        it("Should return correct data after updating multiple flows from one person to many.", async () => {
            let randomFlowRate = getRandomFlowRate(1000) + 1000; // increased flowRate
            for (let i = 1; i < userAddresses.length; i++) {
                // update the global environment objects
                const data = await testFlowUpdated({
                    ...getBaseCFAData(provider, daix.address),
                    actionType: FlowActionType.Update,
                    newFlowRate: randomFlowRate,
                    sender: userAddresses[0],
                    receiver: userAddresses[i],
                });
                updateGlobalObjects(data);
            }

            for (let i = 1; i < userAddresses.length; i++) {
                randomFlowRate = getRandomFlowRate(1000); // decreased flowRate
                // update the global environment objects
                const data = await testFlowUpdated({
                    ...getBaseCFAData(provider, daix.address),
                    actionType: FlowActionType.Update,
                    newFlowRate: randomFlowRate,
                    sender: userAddresses[0],
                    receiver: userAddresses[i],
                });
                updateGlobalObjects(data);
            }
        });

        it("Should return correct data after updating multiple flows from many to one person.", async () => {
            let randomFlowRate = getRandomFlowRate(1000) + 1000; // increased flowRate
            for (let i = 1; i < userAddresses.length; i++) {
                // update the global environment objects
                const data = await testFlowUpdated({
                    ...getBaseCFAData(provider, daix.address),
                    actionType: FlowActionType.Update,
                    newFlowRate: randomFlowRate,
                    sender: userAddresses[i],
                    receiver: userAddresses[0],
                });
                updateGlobalObjects(data);
            }

            for (let i = 1; i < userAddresses.length; i++) {
                randomFlowRate = getRandomFlowRate(1000); // decreased flowRate

                // update the global environment objects
                const data = await testFlowUpdated({
                    ...getBaseCFAData(provider, daix.address),
                    actionType: FlowActionType.Update,
                    newFlowRate: randomFlowRate,
                    sender: userAddresses[i],
                    receiver: userAddresses[0],
                });
                updateGlobalObjects(data);
            }
        });

        /**
         * Flow Delete Tests
         */
        it("Should return correct data after deleting a created flow.", async () => {
            // delete the updated flows from all to deployer
            for (let i = userAddresses.length; i < userAddresses.length; i++) {
                // update the global environment objects
                const data = await testFlowUpdated({
                    ...getBaseCFAData(provider, daix.address),
                    actionType: FlowActionType.Delete,
                    newFlowRate: 0,
                    sender: userAddresses[i],
                    receiver: userAddresses[0],
                });
                updateGlobalObjects(data);
            }
        });

        it("Should return correct data after deleting an updated flow.", async () => {
            // delete the updated flows from deployer to all
            for (let i = 1; i < userAddresses.length; i++) {
                // update the global environment objects
                const data = await testFlowUpdated({
                    ...getBaseCFAData(provider, daix.address),
                    actionType: FlowActionType.Delete,
                    newFlowRate: 0,
                    sender: userAddresses[0],
                    receiver: userAddresses[i],
                });
                updateGlobalObjects(data);
            }
        });

        it("Should return correct data after creating a flow after deleting.", async () => {
            // recreate the deleted flows from deployer to all
            for (let i = 1; i < userAddresses.length; i++) {
                const randomFlowRate = getRandomFlowRate(1000);
                // update the global environment objects
                const data = await testFlowUpdated({
                    ...getBaseCFAData(provider, daix.address),
                    actionType: FlowActionType.Create,
                    newFlowRate: randomFlowRate,
                    sender: userAddresses[0],
                    receiver: userAddresses[i],
                });
                updateGlobalObjects(data);
            }
        });

        it("Should return correct data after updating a flow after deleting.", async () => {
            // update the recreated flows from deployer to all
            const randomFlowRate = getRandomFlowRate(1000);
            for (let i = 1; i < userAddresses.length; i++) {
                // update the global environment objects
                const data = await testFlowUpdated({
                    ...getBaseCFAData(provider, daix.address),
                    actionType: FlowActionType.Update,
                    newFlowRate: randomFlowRate,
                    sender: userAddresses[0],
                    receiver: userAddresses[i],
                });
                updateGlobalObjects(data);
            }
        });

        it("Should liquidate a stream", async () => {
            try {
                const flowRate = 5000;
                // update the global environment objects
                updateGlobalObjectsForFlowUpdated(
                    await testFlowUpdated({
                        ...getBaseCFAData(provider, daix.address),
                        actionType: FlowActionType.Update,
                        newFlowRate: flowRate,
                        sender: userAddresses[0],
                        receiver: userAddresses[1],
                    })
                );

                // get balance of sender
                let balanceOfSender = await daix.realtimeBalanceOf({
                    account: userAddresses[0],
                    providerOrSigner: provider,
                });
                const formattedFlowRate = monthlyToSecondRate(5000);
                const senderSigner = await ethers.getSigner(userAddresses[0]);
                const receiverSigner = await ethers.getSigner(userAddresses[2]);
                const transferAmount = toBN(balanceOfSender.availableBalance)
                    // transfer total - 5 seconds of flow
                    .sub(toBN((formattedFlowRate * 5).toString()))
                    .toString();

                await transferAndUpdate(
                    transferAmount,
                    senderSigner,
                    userAddresses[2]
                );
                // wait for flow to get drained
                // cannot use time traveler due to
                // subgraph constraints
                let balanceOf;
                do {
                    balanceOf = await daix.realtimeBalanceOf({
                        account: userAddresses[0],
                        providerOrSigner: provider,
                    });
                    await asleep(1000);
                } while (Number(balanceOf.availableBalance) >= 0);

                updateGlobalObjectsForFlowUpdated(
                    await testFlowUpdated({
                        ...getBaseCFAData(provider, daix.address),
                        actionType: FlowActionType.Delete,
                        newFlowRate: 0,
                        sender: userAddresses[0],
                        receiver: userAddresses[1],
                    })
                );

                // transfer balance back to sender
                await transferAndUpdate(
                    transferAmount,
                    receiverSigner,
                    userAddresses[0]
                );
            } catch (err) {
                console.error(err);
            }
        });
    });

    /**
     * Note: The goal of the IDA tests are to test out all of the mapping function logic
     * by not always following the happy path, but rather trying out some alternative paths
     * which are unlikely, but still possible.
     * Also, please use the Subscription event type for actions which contain both a subscription
     * and index event type.
     */
    describe("InstantDistributionAgreement Tests", () => {
        /**
         * Create Index Tests
         */
        it("Should return correct data after multiple users create an index", async () => {
            const token = daix.address;
            for (let i = 0; i < userAddresses.length; i++) {
                const baseParams: ISubscriberDistributionTesterParams = {
                    token,
                    publisher: userAddresses[i],
                    indexId: i,
                    userData: "0x",
                    subscriber: "",
                };
                const data = await testModifyIDA({
                    ...getBaseIDAData(baseParams, provider),
                    eventType: IDAEventType.IndexCreated,
                });
                updateGlobalObjects(data);
            }
        });

        /**
         * Case #0:
         * 0 units not approved => not approved with units => not approved with units (diff)
         * => distribute units to non-approved with units => delete subscriptions
         * => approve deleted subscriptions => update deleted subscription units to 0
         * => delete approved subscription => update units to great than 0
         * => update units to 0
         */
        it("Should return correct data after handling case #0.", async () => {
            const token = daix.address;
            // Testing half the users on the last created index.
            for (let i = 1; i < Math.floor(userAddresses.length / 2); i++) {
                const subscriber = userAddresses[i];
                const publisher = userAddresses[0];
                const baseParams: ISubscriberDistributionTesterParams = {
                    token,
                    publisher,
                    indexId: 0,
                    userData: "0x",
                    subscriber,
                };

                let units = toBN(to18DecimalNumString(100));

                // update sub units
                let data = await testModifyIDA({
                    ...getBaseIDAData(baseParams, provider),
                    eventType: IDAEventType.SubscriptionUnitsUpdated,
                    units,
                });
                updateGlobalObjects(data);

                units = toBN(to18DecimalNumString(150));

                // update sub units again
                data = await testModifyIDA({
                    ...getBaseIDAData(baseParams, provider),
                    eventType: IDAEventType.SubscriptionUnitsUpdated,
                    units,
                });
                updateGlobalObjects(data);

                // distribute units to non-approved subscribers
                const amountOrIndexValue = toBN((20).toString());

                data = await testModifyIDA({
                    ...getBaseIDAData(
                        {...baseParams, subscriber: ""},
                        provider
                    ),
                    eventType: IDAEventType.IndexUpdated,
                    amountOrIndexValue,
                    isDistribute: false,
                });
                updateGlobalObjects(data);

                // delete subscriptions
                data = await testModifyIDA({
                    ...getBaseIDAData(baseParams, provider),
                    eventType: IDAEventType.SubscriptionRevoked,
                    isRevoke: false,
                    sender: publisher,
                });
                updateGlobalObjects(data);

                // approve deleted sub
                data = await testModifyIDA({
                    ...getBaseIDAData(baseParams, provider),
                    eventType: IDAEventType.SubscriptionApproved,
                });
                updateGlobalObjects(data);

                // update sub units to 0
                data = await testModifyIDA({
                    ...getBaseIDAData(baseParams, provider),
                    eventType: IDAEventType.SubscriptionUnitsUpdated,
                    units: toBN((0).toString()),
                });
                updateGlobalObjects(data);

                // delete subscriptions
                data = await testModifyIDA({
                    ...getBaseIDAData(baseParams, provider),
                    eventType: IDAEventType.SubscriptionRevoked,
                    isRevoke: false,
                    sender: publisher,
                });
                updateGlobalObjects(data);

                // update sub units to > 0
                data = await testModifyIDA({
                    ...getBaseIDAData(baseParams, provider),
                    eventType: IDAEventType.SubscriptionUnitsUpdated,
                    units: toBN(to18DecimalNumString(100)),
                });
                updateGlobalObjects(data);

                // update sub units to 0
                data = await testModifyIDA({
                    ...getBaseIDAData(baseParams, provider),
                    eventType: IDAEventType.SubscriptionUnitsUpdated,
                    units: toBN((0).toString()),
                });
                updateGlobalObjects(data);
            }
        });

        /**
         * Case #1:
         * 0 units not approved => not approved with units => approved with units
         * => update approved subscription with units to 0
         * => update approved subscription without units to 0
         * => revoke approved subscription without units
         * => update revoked subscription units to greater than 0
         * => approve revoked subscription with units
         * => revoke approved subscription with units
         * => update subscription units on revoked subscription with units
         * => update revoke subscription units to 0
         * => update revoke subscription to 0 (again)
         */
        it("Should return correct data after handling case #1.", async () => {
            const token = daix.address;
            // Testing half the users on the last created index.
            for (
                let i = userAddresses.length / 2 + 1;
                i < userAddresses.length;
                i++
            ) {
                const subscriber = userAddresses[i];
                const baseParams: ISubscriberDistributionTesterParams = {
                    token,
                    publisher: userAddresses[1],
                    indexId: 1,
                    userData: "0x",
                    subscriber,
                };

                let units = toBN(to18DecimalNumString(100));

                // update sub units
                let data = await testModifyIDA({
                    ...getBaseIDAData(baseParams, provider),
                    eventType: IDAEventType.SubscriptionUnitsUpdated,
                    units,
                });
                updateGlobalObjects(data);

                // approve sub w/ units
                data = await testModifyIDA({
                    ...getBaseIDAData(baseParams, provider),
                    eventType: IDAEventType.SubscriptionApproved,
                });
                updateGlobalObjects(data);

                units = toBN((0).toString());

                // update approved sub units to 0
                data = await testModifyIDA({
                    ...getBaseIDAData(baseParams, provider),
                    eventType: IDAEventType.SubscriptionUnitsUpdated,
                    units,
                });
                updateGlobalObjects(data);

                // update sub units from 0 to 0 (we should be able to do this technically)
                data = await testModifyIDA({
                    ...getBaseIDAData(baseParams, provider),
                    eventType: IDAEventType.SubscriptionUnitsUpdated,
                    units,
                });
                updateGlobalObjects(data);

                // revoke approved sub w/o units
                data = await testModifyIDA({
                    ...getBaseIDAData(baseParams, provider),
                    eventType: IDAEventType.SubscriptionRevoked,
                    isRevoke: true,
                    sender: subscriber,
                });
                updateGlobalObjects(data);

                // update revoked sub units
                data = await testModifyIDA({
                    ...getBaseIDAData(baseParams, provider),
                    eventType: IDAEventType.SubscriptionUnitsUpdated,
                    units: toBN(to18DecimalNumString(150)),
                });
                updateGlobalObjects(data);

                // approve revoked sub w/ units
                data = await testModifyIDA({
                    ...getBaseIDAData(baseParams, provider),
                    eventType: IDAEventType.SubscriptionApproved,
                });
                updateGlobalObjects(data);

                // revoke approved sub w/ units
                data = await testModifyIDA({
                    ...getBaseIDAData(baseParams, provider),
                    eventType: IDAEventType.SubscriptionRevoked,
                    isRevoke: true,
                    sender: subscriber,
                });
                updateGlobalObjects(data);

                // update sub units on revoked sub w/ units
                data = await testModifyIDA({
                    ...getBaseIDAData(baseParams, provider),
                    eventType: IDAEventType.SubscriptionUnitsUpdated,
                    units: toBN(to18DecimalNumString(175)),
                });
                updateGlobalObjects(data);

                // update revoked sub w/ units to 0
                data = await testModifyIDA({
                    ...getBaseIDAData(baseParams, provider),
                    eventType: IDAEventType.SubscriptionUnitsUpdated,
                    units: toBN((0).toString()),
                });
                updateGlobalObjects(data);
                // update revoked sub w/o units to 0
                data = await testModifyIDA({
                    ...getBaseIDAData(baseParams, provider),
                    eventType: IDAEventType.SubscriptionUnitsUpdated,
                    units: toBN((0).toString()),
                });
                updateGlobalObjects(data);
            }
        });

        /**
         * Case #2:
         * 0 units not approved => approved w/o units => approved with units
         * => approved w/ units => distribute units to approved subscribers
         * => delete approved subscriptions who received distribution
         * => update deleted subscription's units to 0
         * => update not approved subscriptions w/o units to 0 from 0
         * => approve not approved subscription w/o units
         * => update approved subscriptions units to greater than 0
         */
        it("Should return correct data after approve sub without units, update sub units, distribute units and delete sub", async () => {
            const token = daix.address;
            // Testing half the users on the last created index.
            for (
                let i = userAddresses.length / 2 + 1;
                i < userAddresses.length;
                i++
            ) {
                const subscriber = userAddresses[i];
                const publisher = userAddresses[2];
                const baseParams: ISubscriberDistributionTesterParams = {
                    token,
                    publisher,
                    indexId: 2,
                    userData: "0x",
                    subscriber,
                };

                // approve subscriptions
                let data = await testModifyIDA({
                    ...getBaseIDAData(baseParams, provider),
                    eventType: IDAEventType.SubscriptionApproved,
                });
                updateGlobalObjects(data);

                // update sub units
                data = await testModifyIDA({
                    ...getBaseIDAData(baseParams, provider),
                    eventType: IDAEventType.SubscriptionUnitsUpdated,
                    units: toBN(to18DecimalNumString(100)),
                });
                updateGlobalObjects(data);

                // update sub units
                data = await testModifyIDA({
                    ...getBaseIDAData(baseParams, provider),
                    eventType: IDAEventType.SubscriptionUnitsUpdated,
                    units: toBN(to18DecimalNumString(150)),
                });
                updateGlobalObjects(data);

                // distribute units to approved subscribers
                const amountOrIndexValue = toBN(to18DecimalNumString(100));
                data = await testModifyIDA({
                    ...getBaseIDAData(
                        {...baseParams, subscriber: ""},
                        provider
                    ),
                    eventType: IDAEventType.IndexUpdated,
                    amountOrIndexValue,
                    isDistribute: true,
                });
                updateGlobalObjects(data);

                // delete subs
                data = await testModifyIDA({
                    ...getBaseIDAData(baseParams, provider),
                    eventType: IDAEventType.SubscriptionRevoked,
                    isRevoke: false,
                    sender: publisher,
                });
                updateGlobalObjects(data);

                // update sub units to 0
                data = await testModifyIDA({
                    ...getBaseIDAData(baseParams, provider),
                    eventType: IDAEventType.SubscriptionUnitsUpdated,
                    units: toBN((0).toString()),
                });
                updateGlobalObjects(data);

                // update not approved sub w/o units to 0 again
                data = await testModifyIDA({
                    ...getBaseIDAData(baseParams, provider),
                    eventType: IDAEventType.SubscriptionUnitsUpdated,
                    units: toBN((0).toString()),
                });
                updateGlobalObjects(data);

                // approve subscriptions
                data = await testModifyIDA({
                    ...getBaseIDAData(baseParams, provider),
                    eventType: IDAEventType.SubscriptionApproved,
                });
                updateGlobalObjects(data);

                // update approved sub w/o units to > 0
                data = await testModifyIDA({
                    ...getBaseIDAData(baseParams, provider),
                    eventType: IDAEventType.SubscriptionUnitsUpdated,
                    units: toBN(to18DecimalNumString(150)),
                });
                updateGlobalObjects(data);
            }
        });

        /**
         * Case #3:
         * update from 0 units not approved => approve with units for half and
         * update from 0 units not approved => not approved with units for the other half
         * distribute units to approved + not approved users
         * non approved users claim pending tokens
         */
        it("Should return correct data after non-subscribers get units, claim them and publisher updates their units to 0.", async () => {
            const token = daix.address;
            const multiBaseParams = {
                provider,
                token,
                publisher: userAddresses[3],
                indexId: 3,
                atsArray: getAccountTokenSnapshotsArray(),
                userData: "0x",
            };

            // approve and update sub units for half
            for (let i = 0; i < Math.floor(userAddresses.length / 2); i++) {
                const baseParams: ISubscriberDistributionTesterParams = {
                    ...multiBaseParams,
                    subscriber: userAddresses[i],
                };

                // approve subscriptions
                let data = await testModifyIDA({
                    ...getBaseIDAData(baseParams, provider),
                    eventType: IDAEventType.SubscriptionApproved,
                });
                updateGlobalObjects(data);

                // update sub units
                let units = toBN(to18DecimalNumString(100));
                data = await testModifyIDA({
                    ...getBaseIDAData(baseParams, provider),
                    eventType: IDAEventType.SubscriptionUnitsUpdated,
                    units,
                });
                updateGlobalObjects(data);

                units = toBN(to18DecimalNumString(150));

                data = await testModifyIDA({
                    ...getBaseIDAData(baseParams, provider),
                    eventType: IDAEventType.SubscriptionUnitsUpdated,
                    units,
                });
                updateGlobalObjects(data);
            }

            // update sub units for the other half
            for (
                let i = Math.floor(userAddresses.length / 2);
                i < userAddresses.length;
                i++
            ) {
                const baseParams: ISubscriberDistributionTesterParams = {
                    ...multiBaseParams,
                    subscriber: userAddresses[i],
                };

                // update sub units
                let units = toBN(to18DecimalNumString(100));
                let data = await testModifyIDA({
                    ...getBaseIDAData(baseParams, provider),
                    eventType: IDAEventType.SubscriptionUnitsUpdated,
                    units,
                });
                updateGlobalObjects(data);

                units = toBN(to18DecimalNumString(150));

                data = await testModifyIDA({
                    ...getBaseIDAData(baseParams, provider),
                    eventType: IDAEventType.SubscriptionUnitsUpdated,
                    units,
                });
                updateGlobalObjects(data);
            }

            // distribute units to pending + claimed users
            const amountOrIndexValue = toBN(to18DecimalNumString(200));
            let data = await testModifyIDA({
                ...getBaseIDAData(
                    {...multiBaseParams, subscriber: ""},
                    provider
                ),
                eventType: IDAEventType.IndexUpdated,
                amountOrIndexValue,
                isDistribute: true,
            });
            updateGlobalObjects(data);

            for (
                let i = Math.floor(userAddresses.length / 2);
                i < userAddresses.length;
                i++
            ) {
                const baseParams: ISubscriberDistributionTesterParams = {
                    ...multiBaseParams,
                    subscriber: userAddresses[i],
                };

                // claim pending units
                let data = await testModifyIDA({
                    ...getBaseIDAData(baseParams, provider),
                    eventType: IDAEventType.SubscriptionDistributionClaimed,
                });
                updateGlobalObjects(data);
            }
        });
    });
});<|MERGE_RESOLUTION|>--- conflicted
+++ resolved
@@ -1,11 +1,7 @@
 import { ethers } from "hardhat";
 import { Framework, SuperToken } from "@superfluid-finance/sdk-core";
 import { TestToken } from "../typechain";
-<<<<<<< HEAD
 import { asleep, beforeSetup, getRandomFlowRate, monthlyToSecondRate, toBN } from "./helpers/helpers";
-=======
-import { beforeSetup, getRandomFlowRate, toBN } from "./helpers/helpers";
->>>>>>> 2ea02527
 import {
     IAccountTokenSnapshot,
     IDistributionLocalData,
@@ -82,7 +78,7 @@
             accountTokenSnapshots[data.updatedSubscriberATS.id] =
                 data.updatedSubscriberATS;
         }
-<<<<<<< HEAD
+        tokenStatistics[data.updatedTokenStats.id] = data.updatedTokenStats;
     }
 
     async function transferAndUpdate(
@@ -145,18 +141,6 @@
                     .toString(),
             };
         }
-    }
-
-    function getContracts(): IContracts {
-        return {
-            cfaV1,
-            framework,
-            superToken: daix,
-            idaV1,
-        };
-=======
-        tokenStatistics[data.updatedTokenStats.id] = data.updatedTokenStats;
->>>>>>> 2ea02527
     }
 
     function getStreamLocalData(): IStreamLocalData {
@@ -419,7 +403,7 @@
             try {
                 const flowRate = 5000;
                 // update the global environment objects
-                updateGlobalObjectsForFlowUpdated(
+                updateGlobalObjects(
                     await testFlowUpdated({
                         ...getBaseCFAData(provider, daix.address),
                         actionType: FlowActionType.Update,
@@ -459,7 +443,7 @@
                     await asleep(1000);
                 } while (Number(balanceOf.availableBalance) >= 0);
 
-                updateGlobalObjectsForFlowUpdated(
+                updateGlobalObjects(
                     await testFlowUpdated({
                         ...getBaseCFAData(provider, daix.address),
                         actionType: FlowActionType.Delete,
