--- conflicted
+++ resolved
@@ -31,12 +31,8 @@
         mockedTokenName(superToken, "tokenName");
         mockedTokenSymbol(superToken, "tokenSymbol");
         mockedTokenDecimals(superToken, 18);
-<<<<<<< HEAD
+        mockedResolverGet(resolverAddress, "supertokens.v1.tokenSymbol", ZERO_ADDRESS.toHexString());
 
-=======
-        mockedResolverGet(resolverAddress, "supertokens.v1.tokenSymbol", ZERO_ADDRESS.toHexString());
-        
->>>>>>> 24a549c2
         // unused mocked function call after change in this commit (removing total supply RPC call in getOrInitSuperToken)
         mockedTokenTotalSupply(superToken, totalSupply);
 
