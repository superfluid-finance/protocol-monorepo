import { Address, BigInt, Bytes, crypto, ethereum } from "@graphprotocol/graph-ts";
import {
    assert,
    beforeEach,
    clearStore,
    describe,
    test,
} from "matchstick-as/assembly/index";
import {
    handleAgreementLiquidatedBy,
    handleAgreementLiquidatedV2,
    handleBurned,
    handleMinted,
    handleSent,
    handleTokenDowngraded,
    handleTokenUpgraded,
    handleTransfer,
} from "../../../src/mappings/superToken";
import { BIG_INT_ONE, BIG_INT_ZERO, encode, ZERO_ADDRESS } from "../../../src/utils";
import { assertEmptyTokenStatisticProperties, assertEventBaseProperties } from "../../assertionHelpers";
import { alice, bob, cfaV1Address, charlie, DEFAULT_DECIMALS, delta, FAKE_INITIAL_BALANCE, maticXName, maticXSymbol } from "../../constants";
import { getETHAddress, getETHUnsignedBigInt, stringToBytes } from "../../converters";
import { createStream, createStreamRevision } from "../../mockedEntities";
import { mockedGetAppManifest, mockedGetHost, mockedHandleSuperTokenInitRPCCalls, mockedRealtimeBalanceOf } from "../../mockedFunctions";
import {
    createAgreementLiquidatedByEvent,
    createAgreementLiquidatedV2Event,
    createBurnedEvent,
    createMintedEvent,
    createSentEvent,
    createTokenDowngradedEvent,
    createTokenUpgradedEvent,
    createTransferEvent,
} from "../superToken.helper";

describe("SuperToken Mapper Unit Tests", () => {
    describe("Event Entity Mapping Tests", () => {
        beforeEach(() => {
            clearStore();
        });

        test("handleAgreementLiquidatedBy() - Should create a new handleAgreementLiquidatedByEvent entity", () => {
            const eventName = "AgreementLiquidatedBy";
            const liquidatorAccount = alice;
            const penaltyAccount = bob; // sender
            const bondAccount = charlie;
            const receiver = delta;
            const agreementClass = cfaV1Address;
            const values: Array<ethereum.Value> = [
                getETHAddress(penaltyAccount),
                getETHAddress(receiver),
            ];
            const agreementId = crypto.keccak256(encode(values)); // flowId keccak256(abi.encode(sender, receiver))
            const rewardAmount = BigInt.fromI32(100);
            const currentFlowRate = BigInt.fromI32(42069);
            const revisionIndex = 0;
            const bailoutAmount = BIG_INT_ZERO;
            const deposit = BigInt.fromI32(420);

            const agreementLiquidatedByEvent = createAgreementLiquidatedByEvent(
                liquidatorAccount,
                agreementClass,
                Bytes.fromByteArray(agreementId),
                penaltyAccount,
                bondAccount,
                rewardAmount,
                bailoutAmount
            );

            const tokenAddress = agreementLiquidatedByEvent.address.toHex();

            const stream = createStream(
                Address.fromString(penaltyAccount),
                Address.fromString(receiver),
                agreementLiquidatedByEvent.address,
                revisionIndex,
                agreementLiquidatedByEvent.block,
                currentFlowRate,
                deposit,
                BIG_INT_ZERO,
                stringToBytes("")
            );

            createStreamRevision(
                agreementLiquidatedByEvent.params.id.toHex(),
                tokenAddress,
                stream.id,
                revisionIndex,
                0 // periodRevisionIndex
            );

            mockedGetHost(tokenAddress);

            mockedHandleSuperTokenInitRPCCalls(
                tokenAddress,
                DEFAULT_DECIMALS,
                ZERO_ADDRESS,
                maticXName,
                maticXSymbol,
                false
            );

            mockedRealtimeBalanceOf(
                tokenAddress,
                liquidatorAccount,
                agreementLiquidatedByEvent.block.timestamp,
                FAKE_INITIAL_BALANCE,
                BIG_INT_ZERO,
                BIG_INT_ZERO
            );
            mockedGetAppManifest(liquidatorAccount, false, false, BIG_INT_ZERO);

            mockedRealtimeBalanceOf(
                tokenAddress,
                penaltyAccount,
                agreementLiquidatedByEvent.block.timestamp,
                FAKE_INITIAL_BALANCE,
                BIG_INT_ZERO,
                BIG_INT_ZERO
            );
            mockedGetAppManifest(penaltyAccount, false, false, BIG_INT_ZERO);

            mockedRealtimeBalanceOf(
                tokenAddress,
                bondAccount,
                agreementLiquidatedByEvent.block.timestamp,
                FAKE_INITIAL_BALANCE,
                BIG_INT_ZERO,
                BIG_INT_ZERO
            );
            mockedGetAppManifest(bondAccount, false, false, BIG_INT_ZERO);

            handleAgreementLiquidatedBy(agreementLiquidatedByEvent);

            const id = assertEventBaseProperties(
                agreementLiquidatedByEvent,
                eventName
            );
            const entityName = eventName + "Event";
            assert.fieldEquals(entityName, id, "token", tokenAddress);
            assert.fieldEquals(entityName, id, "liquidatorAccount", liquidatorAccount);
            assert.fieldEquals(entityName, id, "agreementClass", agreementClass);
            assert.fieldEquals(entityName, id, "agreementId", agreementId.toHexString());
            assert.fieldEquals(entityName, id, "penaltyAccount", penaltyAccount);
            assert.fieldEquals(entityName, id, "bondAccount", bondAccount);
            assert.fieldEquals(entityName, id, "rewardAmount", rewardAmount.toString());
            assert.fieldEquals(entityName, id, "bailoutAmount", bailoutAmount.toString());
            assert.fieldEquals(entityName, id, "deposit", deposit.toString());
            assert.fieldEquals(entityName, id, "flowRateAtLiquidation", currentFlowRate.toString());
        });

        test("handleAgreementLiquidatedV2() - Should create a new AgreementLiquidatedV2Event entity", () => {
            const eventName = "AgreementLiquidatedV2";
            const liquidatorAccount = alice;
            const targetAccount = bob; // sender
            const receiver = delta;
            const rewardAmountReceiver = charlie;
            const agreementClass = cfaV1Address;
            const agreementIdValues: Array<ethereum.Value> = [getETHAddress(targetAccount), getETHAddress(receiver)];
            const version = BIG_INT_ONE;
            const liquidationType = BIG_INT_ZERO
            const versionValue = getETHUnsignedBigInt(BIG_INT_ONE);
            const liquidationTypeValue = getETHUnsignedBigInt(BIG_INT_ZERO);
            const liquidationTypeDataValues: Array<ethereum.Value> = [
                versionValue,
                liquidationTypeValue,
              ]
            const agreementId = encode(agreementIdValues);
            const liquidationTypeData = encode(liquidationTypeDataValues);
            const rewardAmount = BigInt.fromI32(100);
            const revisionIndex = 0;
            const targetAccountBalanceDelta = rewardAmount.neg();
            const currentFlowRate = BigInt.fromI32(42069);
            const deposit = BigInt.fromI32(420);

            const agreementLiquidatedV2Event = createAgreementLiquidatedV2Event(
                liquidatorAccount,
                agreementClass,
                agreementId,
                targetAccount,
                rewardAmountReceiver,
                rewardAmount,
                targetAccountBalanceDelta,
                liquidationTypeData
            );
            const stream = createStream(
                Address.fromString(targetAccount),
                Address.fromString(receiver),
                agreementLiquidatedV2Event.address,
                revisionIndex,
                agreementLiquidatedV2Event.block,
                currentFlowRate,
                deposit,
                BIG_INT_ZERO,
                stringToBytes("")
            );
            const tokenAddress = agreementLiquidatedV2Event.address.toHex();

            createStreamRevision(
                agreementLiquidatedV2Event.params.id.toHex(),
                tokenAddress,
                stream.id,
                revisionIndex,
                0 // periodRevisionIndex
            );

            mockedGetHost(tokenAddress);

            mockedHandleSuperTokenInitRPCCalls(
                tokenAddress,
                DEFAULT_DECIMALS,
                ZERO_ADDRESS,
                maticXName,
                maticXSymbol,
                false
            );

            mockedRealtimeBalanceOf(
                tokenAddress,
                liquidatorAccount,
                agreementLiquidatedV2Event.block.timestamp,
                FAKE_INITIAL_BALANCE,
                BIG_INT_ZERO,
                BIG_INT_ZERO
            );
            mockedGetAppManifest(liquidatorAccount, false, false, BIG_INT_ZERO);

            mockedRealtimeBalanceOf(
                tokenAddress,
                targetAccount,
                agreementLiquidatedV2Event.block.timestamp,
                FAKE_INITIAL_BALANCE,
                BIG_INT_ZERO,
                BIG_INT_ZERO
            );
            mockedGetAppManifest(targetAccount, false, false, BIG_INT_ZERO);

            mockedRealtimeBalanceOf(
                tokenAddress,
                rewardAmountReceiver,
                agreementLiquidatedV2Event.block.timestamp,
                FAKE_INITIAL_BALANCE,
                BIG_INT_ZERO,
                BIG_INT_ZERO
            );
            mockedGetAppManifest(rewardAmountReceiver, false, false, BIG_INT_ZERO);

            handleAgreementLiquidatedV2(agreementLiquidatedV2Event);

            const id = assertEventBaseProperties(
                agreementLiquidatedV2Event,
                eventName
            );
            const entityName = eventName + "Event";
            assert.fieldEquals(entityName, id, "token", tokenAddress);
            assert.fieldEquals(entityName, id, "agreementClass", agreementClass);
            assert.fieldEquals(entityName, id, "agreementId", agreementId.toHexString());
            assert.fieldEquals(entityName, id, "liquidatorAccount", liquidatorAccount);
            assert.fieldEquals(entityName, id, "targetAccount", targetAccount);
            assert.fieldEquals(entityName, id, "rewardAmountReceiver", rewardAmountReceiver);
            assert.fieldEquals(entityName, id, "rewardAmount", rewardAmount.toString());
            assert.fieldEquals(entityName, id, "targetAccountBalanceDelta", targetAccountBalanceDelta.toString());
            assert.fieldEquals(entityName, id, "version", version.toString());
            assert.fieldEquals(entityName, id, "liquidationType", liquidationType.toString());
            assert.fieldEquals(entityName, id, "deposit", deposit.toString());
            assert.fieldEquals(entityName, id, "flowRateAtLiquidation", currentFlowRate.toString());

            assertTokenStatisticProperties(
                null,
                null,
                agreementLiquidatedV2Event.address.toHex(),
                agreementLiquidatedV2Event.block.timestamp,
                agreementLiquidatedV2Event.block.number,
                0, // totalNumberOfActiveStreams
                0, // totalNumberOfClosedStreams
                0, // totalNumberOfIndexes
                0, // totalNumberOfActiveIndexes
                0, // totalSubscriptionsWithUnits
                0, // totalApprovedSubscriptions
                BIG_INT_ZERO, // totalDeposit
                BIG_INT_ZERO, // totalOutflowRate
                BIG_INT_ZERO, // totalAmountStreamedUntilUpdatedAt
                BIG_INT_ZERO, // totalAmountTransferredUntilUpdatedAt
                BIG_INT_ZERO, // totalAmountDistributedUntilUpdatedAt
                BigInt.fromI32(1000000), // totalSupply = 100
                3, // totalNumberOfAccounts
                3 // totalNumberOfHolders
            );
        });

        test("handleTokenUpgraded() - Should create a new TokenUpgradedEvent entity", () => {
            const account = alice;
            const amount = BigInt.fromI32(100);

            const tokenUpgradedEvent = createTokenUpgradedEvent(
                account,
                amount,
            );

            mockedGetHost(tokenUpgradedEvent.address.toHex());

            handleTokenUpgraded(tokenUpgradedEvent);

            const id = assertEventBaseProperties(
                tokenUpgradedEvent,
                "TokenUpgraded"
            );
            assert.fieldEquals("TokenUpgradedEvent", id, "account", account);
            assert.fieldEquals("TokenUpgradedEvent", id, "amount", amount.toString());
        });

        test("handleTokenDowngraded() - Should create a new TokenDowngradedEvent entity", () => {
            const account = alice;
            const amount = BigInt.fromI32(100);

            const tokenDowngradedEvent = createTokenDowngradedEvent(
                account,
                amount,
            );

            mockedGetHost(tokenDowngradedEvent.address.toHex());

            handleTokenDowngraded(tokenDowngradedEvent);

            const id = assertEventBaseProperties(
                tokenDowngradedEvent,
                "TokenDowngraded"
            );
            assert.fieldEquals("TokenDowngradedEvent", id, "account", account);
            assert.fieldEquals("TokenDowngradedEvent", id, "amount", amount.toString());
        });

        test("handleTransfer() - Should create a new TransferEvent entity", () => {
            const from = alice;
            const to = bob;
            const value = BigInt.fromI32(100);

            const transferEvent = createTransferEvent(
                from,
                to,
                value
            );

            handleTransfer(transferEvent);

            const id = assertEventBaseProperties(
                transferEvent,
                "Transfer"
            );
            assert.fieldEquals("TransferEvent", id, "from", from);
            assert.fieldEquals("TransferEvent", id, "to", to);
            assert.fieldEquals("TransferEvent", id, "value", value.toString());
            assertTokenStatisticProperties(
                null,
                null,
                transferEvent.address.toHex(),
                transferEvent.block.timestamp,
                transferEvent.block.number,
                0, // totalNumberOfActiveStreams
                0, // totalNumberOfClosedStreams
                0, // totalNumberOfIndexes
                0, // totalNumberOfActiveIndexes
                0, // totalSubscriptionsWithUnits
                0, // totalApprovedSubscriptions
                BIG_INT_ZERO, // totalDeposit
                BIG_INT_ZERO, // totalOutflowRate
                BIG_INT_ZERO, // totalAmountStreamedUntilUpdatedAt
                value, // totalAmountTransferredUntilUpdatedAt
                BIG_INT_ZERO, // totalAmountDistributedUntilUpdatedAt
                BigInt.fromI32(1000000), // totalSupply = 100
                2, // totalNumberOfAccounts,
                2 // totalNumberOfHolders
            );
        });

        test("handleSent() - Should create a new SentEvent entity", () => {
            const operator = alice;
            const from = alice;
            const to = bob;
            const amount = BigInt.fromI32(100);
            const data = stringToBytes("");
            const operatorData = stringToBytes("");

            const sentEvent = createSentEvent(
                operator,
                from,
                to,
                amount,
                data,
                operatorData
            );

            mockedGetHost(sentEvent.address.toHex());

            handleSent(sentEvent);

            const id = assertEventBaseProperties(
                sentEvent,
                "Sent"
            );
            assert.fieldEquals("SentEvent", id, "operator", operator);
            assert.fieldEquals("SentEvent", id, "from", from);
            assert.fieldEquals("SentEvent", id, "to", to);
            assert.fieldEquals("SentEvent", id, "amount", amount.toString());
            assert.fieldEquals("SentEvent", id, "data", data.toHexString());
            assert.fieldEquals("SentEvent", id, "operatorData", operatorData.toHexString());
        });

        test("handleBurned() - Should create a new BurnedEvent entity", () => {
            const operator = alice;
            const from = bob;
            const amount = BigInt.fromI32(100);
            const data = stringToBytes("");
            const operatorData = stringToBytes("");

            const burnedEvent = createBurnedEvent(
                operator,
                from,
                amount,
                data,
                operatorData
            );

            handleBurned(burnedEvent);

            const id = assertEventBaseProperties(burnedEvent, "Burned");
            assert.fieldEquals("BurnedEvent", id, "operator", operator);
            assert.fieldEquals("BurnedEvent", id, "from", from);
            assert.fieldEquals("BurnedEvent", id, "amount", amount.toString());
            assert.fieldEquals("BurnedEvent", id, "data", data.toHexString());
            assert.fieldEquals(
                "BurnedEvent",
                id,
                "operatorData",
                operatorData.toHexString()
            );
        });

        test("handleMinted() - Should create a new MintedEvent entity", () => {
            const operator = alice;
            const to = bob;
            const amount = BigInt.fromI32(100);
            const data = stringToBytes("");
            const operatorData = stringToBytes("");

            const mintedEvent = createMintedEvent(
                operator,
                to,
                amount,
                data,
                operatorData
            );

            handleMinted(mintedEvent);

            const id = assertEventBaseProperties(mintedEvent, "Minted");
            assert.fieldEquals("MintedEvent", id, "operator", operator);
            assert.fieldEquals("MintedEvent", id, "to", to);
            assert.fieldEquals("MintedEvent", id, "amount", amount.toString());
            assert.fieldEquals("MintedEvent", id, "data", data.toHexString());
            assert.fieldEquals(
                "MintedEvent",
                id,
                "operatorData",
                operatorData.toHexString()
            );
        });

        test("TokenStatistic::totalNumberOfHolders should decrease its count when a user transfers tokens and the balance reaches 0.", () => {
            const from = alice;
            const to = bob;
            const value = BigInt.fromI32(100);
    
            const transferEvent = createTransferEvent(
                from,
                to,
                value
            );
    
            handleTransfer(transferEvent);
    
            const id = assertEventBaseProperties(
                transferEvent,
                "Transfer"
            );
            assert.fieldEquals("TransferEvent", id, "from", from);
            assert.fieldEquals("TransferEvent", id, "to", to);
            assert.fieldEquals("TransferEvent", id, "value", value.toString());
    
            assertTokenStatisticProperties(
                null,
                null,
                transferEvent.address.toHex(),
                transferEvent.block.timestamp,
                transferEvent.block.number,
                0, // totalNumberOfActiveStreams
                0, // totalNumberOfClosedStreams
                0, // totalNumberOfIndexes
                0, // totalNumberOfActiveIndexes
                0, // totalSubscriptionsWithUnits
                0, // totalApprovedSubscriptions
                BIG_INT_ZERO, // totalDeposit
                BIG_INT_ZERO, // totalOutflowRate
                BIG_INT_ZERO, // totalAmountStreamedUntilUpdatedAt
                value, // totalAmountTransferredUntilUpdatedAt
                BIG_INT_ZERO, // totalAmountDistributedUntilUpdatedAt
                BigInt.fromI32(1000000), // totalSupply = 100
                2, // totalNumberOfAccounts,
                2 // totalNumberOfHolders
            ); 


            const secondTransferEvent = createTransferEvent(
                from,
                to,
                value
            );

            mockedRealtimeBalanceOf(
                secondTransferEvent.address.toHex(),
                from,
                secondTransferEvent.block.timestamp,
                BIG_INT_ZERO,
                BIG_INT_ZERO,
                BIG_INT_ZERO
            );

            handleTransfer(secondTransferEvent);

            assertTokenStatisticProperties(
                null,
                null,
                secondTransferEvent.address.toHex(),
                secondTransferEvent.block.timestamp,
                secondTransferEvent.block.number,
                0, // totalNumberOfActiveStreams
                0, // totalNumberOfClosedStreams
                0, // totalNumberOfIndexes
                0, // totalNumberOfActiveIndexes
                0, // totalSubscriptionsWithUnits
                0, // totalApprovedSubscriptions
                BIG_INT_ZERO, // totalDeposit
                BIG_INT_ZERO, // totalOutflowRate
                BIG_INT_ZERO, // totalAmountStreamedUntilUpdatedAt
                value.times(BigInt.fromI32(2)), // totalAmountTransferredUntilUpdatedAt
                BIG_INT_ZERO, // totalAmountDistributedUntilUpdatedAt
                BigInt.fromI32(1000000), // totalSupply = 100
                2, // totalNumberOfAccounts,
                1 // totalNumberOfHolders
            );
        });
    });

    describe("Higher Order Entity Mapping Tests", () => {
        beforeEach(() => {
            clearStore();
        });

        test("handleBurned() - Should create a new TokenStatistic entity", () => {
            const operator = alice;
            const from = bob;
            const amount = BigInt.fromI32(100);
            const data = stringToBytes("");
            const operatorData = stringToBytes("");

            const burnedEvent = createBurnedEvent(
                operator,
                from,
                amount,
                data,
                operatorData
            );

            handleBurned(burnedEvent);
            assertEmptyTokenStatisticProperties(
                null,
                null,
                burnedEvent.address.toHex(),
                burnedEvent.block.timestamp,
                burnedEvent.block.number,
<<<<<<< HEAD
                amount.neg() // totalSupply = -100 (not possible in practice)
=======
                0, // totalNumberOfActiveStreams
                0, // totalNumberOfClosedStreams
                0, // totalNumberOfIndexes
                0, // totalNumberOfActiveIndexes
                0, // totalSubscriptionsWithUnits
                0, // totalApprovedSubscriptions
                BIG_INT_ZERO, // totalDeposit
                BIG_INT_ZERO, // totalOutflowRate
                BIG_INT_ZERO, // totalAmountStreamedUntilUpdatedAt
                BIG_INT_ZERO, // totalAmountTransferredUntilUpdatedAt
                BIG_INT_ZERO, // totalAmountDistributedUntilUpdatedAt
                amount.neg(), // totalSupply = -100 (not possible in practice)
                0, // totalNumberOfAccounts
                0, // totalNumberOfHolders
>>>>>>> 3e57a673
            );
        });

        test("handleMinted() - Should create a new TokenStatistic entity", () => {
            const operator = alice;
            const to = bob;
            const amount = BigInt.fromI32(100);
            const data = stringToBytes("");
            const operatorData = stringToBytes("");

            const mintedEvent = createMintedEvent(
                operator,
                to,
                amount,
                data,
                operatorData
            );

            handleMinted(mintedEvent);
            assertEmptyTokenStatisticProperties(
                null,
                null,
                mintedEvent.address.toHex(),
                mintedEvent.block.timestamp,
                mintedEvent.block.number,
<<<<<<< HEAD
                amount // totalSupply = 100
=======
                0, // totalNumberOfActiveStreams
                0, // totalNumberOfClosedStreams
                0, // totalNumberOfIndexes
                0, // totalNumberOfActiveIndexes
                0, // totalSubscriptionsWithUnits
                0, // totalApprovedSubscriptions
                BIG_INT_ZERO, // totalDeposit
                BIG_INT_ZERO, // totalOutflowRate
                BIG_INT_ZERO, // totalAmountStreamedUntilUpdatedAt
                BIG_INT_ZERO, // totalAmountTransferredUntilUpdatedAt
                BIG_INT_ZERO, // totalAmountDistributedUntilUpdatedAt
                amount, // totalSupply = 100
                0, // totalNumberOfAccounts,
                0 // totalNumberOfHolders
>>>>>>> 3e57a673
            );
        });
    });
});<|MERGE_RESOLUTION|>--- conflicted
+++ resolved
@@ -578,24 +578,7 @@
                 burnedEvent.address.toHex(),
                 burnedEvent.block.timestamp,
                 burnedEvent.block.number,
-<<<<<<< HEAD
                 amount.neg() // totalSupply = -100 (not possible in practice)
-=======
-                0, // totalNumberOfActiveStreams
-                0, // totalNumberOfClosedStreams
-                0, // totalNumberOfIndexes
-                0, // totalNumberOfActiveIndexes
-                0, // totalSubscriptionsWithUnits
-                0, // totalApprovedSubscriptions
-                BIG_INT_ZERO, // totalDeposit
-                BIG_INT_ZERO, // totalOutflowRate
-                BIG_INT_ZERO, // totalAmountStreamedUntilUpdatedAt
-                BIG_INT_ZERO, // totalAmountTransferredUntilUpdatedAt
-                BIG_INT_ZERO, // totalAmountDistributedUntilUpdatedAt
-                amount.neg(), // totalSupply = -100 (not possible in practice)
-                0, // totalNumberOfAccounts
-                0, // totalNumberOfHolders
->>>>>>> 3e57a673
             );
         });
 
@@ -621,24 +604,7 @@
                 mintedEvent.address.toHex(),
                 mintedEvent.block.timestamp,
                 mintedEvent.block.number,
-<<<<<<< HEAD
                 amount // totalSupply = 100
-=======
-                0, // totalNumberOfActiveStreams
-                0, // totalNumberOfClosedStreams
-                0, // totalNumberOfIndexes
-                0, // totalNumberOfActiveIndexes
-                0, // totalSubscriptionsWithUnits
-                0, // totalApprovedSubscriptions
-                BIG_INT_ZERO, // totalDeposit
-                BIG_INT_ZERO, // totalOutflowRate
-                BIG_INT_ZERO, // totalAmountStreamedUntilUpdatedAt
-                BIG_INT_ZERO, // totalAmountTransferredUntilUpdatedAt
-                BIG_INT_ZERO, // totalAmountDistributedUntilUpdatedAt
-                amount, // totalSupply = 100
-                0, // totalNumberOfAccounts,
-                0 // totalNumberOfHolders
->>>>>>> 3e57a673
             );
         });
     });
