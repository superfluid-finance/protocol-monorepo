--- conflicted
+++ resolved
@@ -58,13 +58,9 @@
     fi
     echo "BUILD_ETHEREUM_CONTRACTS=${BUILD_ETHEREUM_CONTRACTS}" >> $GITHUB_ENV
     echo "BUILD_JS_SDK=${BUILD_JS_SDK}" >> $GITHUB_ENV
-	echo "BUILD_SDK_CORE=${BUILD_SDK_CORE}" >> $GITHUB_ENV
-<<<<<<< HEAD
-	echo "BUILD_SDK_REDUX=${BUILD_SDK_REDUX}" >> $GITHUB_ENV
-    echo "BUILD_SUBGRAH=${BUILD_SUBGRAH}" >> $GITHUB_ENV
-=======
+	  echo "BUILD_SDK_CORE=${BUILD_SDK_CORE}" >> $GITHUB_ENV
+	  echo "BUILD_SDK_REDUX=${BUILD_SDK_REDUX}" >> $GITHUB_ENV
     echo "BUILD_SUBGRAPH=${BUILD_SUBGRAPH}" >> $GITHUB_ENV
->>>>>>> 9916bcd5
     echo "BUILD_EXAMPLES=${BUILD_EXAMPLES}" >> $GITHUB_ENV
     if [ "$BUILD_ETHEREUM_CONTRACTS" == 1 ] || [ "$BUILD_JS_SDK" == 1 ] || [ "$BUILD_SDK_CORE" == 1 ] || [ "$BUILD_SDK_REDUX" == 1 ];then
         echo PR packages will be published.
