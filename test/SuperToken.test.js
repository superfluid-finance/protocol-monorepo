--- conflicted
+++ resolved
@@ -7,7 +7,6 @@
 } = require("@decentral.ee/web3-helpers");
 
 const traveler = require("ganache-time-traveler");
-const toBN = web3.utils.toBN;
 
 const Tester = require("./Tester");
 
@@ -342,112 +341,4 @@
         // TODO
     });
 
-<<<<<<< HEAD
-    it("#5.2 - Check AgreementState - assert that State is updated by using the updateFlow x2", async() => {
-
-        await web3tx(
-            flowAgreement.updateFlow,
-            "Call: FlowAgreement.updateFlow"
-        )(superToken.address, alice, bob, FLOW_RATE, {from: alice});
-        let tx = await web3tx(
-            flowAgreement.updateFlow,
-            "Call: FlowAgreement."
-        )(superToken.address, alice, bob, FLOW_RATE, {from: alice});
-
-        const block = await web3.eth.getBlock(tx.receipt.blockNumber);
-
-        let stateUser1 = await superToken.getAgreementAccountState.call(flowAgreement.address, alice);
-        let stateUser2 = await superToken.getAgreementAccountState.call(flowAgreement.address, bob);
-
-        let splitUser1 = web3.eth.abi.decodeParameters(["uint256", "int256"], stateUser1);
-        let splitUser2 = web3.eth.abi.decodeParameters(["uint256", "int256"], stateUser2);
-
-        assert.ok(splitUser1[0] == block.timestamp, "User 1 timestamp in State is wrong");
-        assert.equal(splitUser1[1], (-1 * FLOW_RATE) * 2, "User 1 Flow Rate is wrong");
-
-        assert.ok(splitUser2[0] == block.timestamp, "User 2 timestamp in State is wrong");
-        assert.equal(splitUser2[1], FLOW_RATE * 2, "User 2 Flow Rate is wrong");
-    });
-
-    it("#6 - Snapshot of Balance - assert passed balance after an update", async() => {
-
-        await superToken.upgrade(INIT_BALANCE, {from : alice});
-        let tx1 = await web3tx(
-            flowAgreement.updateFlow,
-            "Call: FlowAgreement.updateFlow")(superToken.address, alice, bob, FLOW_RATE, {from: alice});
-
-        let snapshot1 = await superToken.getSettledBalance.call(alice);
-        let snapshot2 = await superToken.getSettledBalance.call(bob);
-
-        assert.equal(snapshot1.toString(), INIT_BALANCE.toString(), "Call: SuperToken.getSnapshot user 1 is incorrect");
-        assert.equal(snapshot2, 0, "Call: SuperToken.getSnapshot user 2 is incorrect");
-
-        await traveler.advanceTimeAndBlock(ADV_TIME);
-
-        let tx2 = await web3tx(
-            flowAgreement.updateFlow,
-            "Call: FlowAgreement.updateFlow"
-        )(superToken.address, alice, bob, FLOW_RATE, {from: alice});
-
-        snapshot1 = await superToken.getSettledBalance.call(alice);
-        snapshot2 = await superToken.getSettledBalance.call(bob);
-
-        const block1 = await web3.eth.getBlock(tx1.receipt.blockNumber);
-        const block2 = await web3.eth.getBlock(tx2.receipt.blockNumber);
-        let span1 = block2.timestamp - block1.timestamp;
-        let result1 = FLOW_RATE * span1;
-        const checkUser1 = INIT_BALANCE.sub(toBN(result1));
-
-        assert.equal(snapshot1.toString(), checkUser1.toString(),
-            "Call: SuperToken.getSnapshot first call Alice is incorrect"
-        );
-        assert.equal(snapshot2.toString(), result1, "Call: SuperToken.getSnapshot first call Bob is incorrect");
-
-        await traveler.advanceTimeAndBlock(ADV_TIME);
-        let tx3 = await web3tx(
-            flowAgreement.deleteFlow,
-            "Call FlowAgreement.deleteFlow"
-        )(superToken.address, alice, bob, {from: alice});
-
-        let snapshot3 = await superToken.getSettledBalance.call(alice);
-        let snapshot4 = await superToken.getSettledBalance.call(bob);
-
-        const block3 = await web3.eth.getBlock(tx3.receipt.blockNumber);
-        let span2 = (block3.timestamp - block2.timestamp) + (block3.timestamp - block1.timestamp);
-        let result2 = (span2 * FLOW_RATE);
-        const check2User1 = INIT_BALANCE.sub(toBN(result2));
-
-        assert.equal(
-            snapshot3.toString(),
-            check2User1.toString(),
-            "Call: SuperToken.getSnapshot second call Alice is incorrect");
-        assert.equal(
-            snapshot4.toString(),
-            result2.toString(),
-            "Call: SuperToken.getSnapshot second call Bob is incorrect");
-    });
-
-    it("#6.1 - Snapshot of Balance - assert that is not time dependancy", async() => {
-        await superToken.upgrade(INIT_BALANCE, {from : alice});
-        await web3tx(
-            flowAgreement.updateFlow,
-            "Call: FlowAgreement.updateFlow"
-        )(superToken.address, alice, bob, FLOW_RATE, {from: alice});
-
-        await traveler.advanceTimeAndBlock(ADV_TIME);
-
-        await web3tx(
-            flowAgreement.updateFlow,
-            "Call: FlowAgreement.updateFlow"
-        )(superToken.address, alice, bob, FLOW_RATE, {from: alice});
-        let snapshot1 = await superToken.getSettledBalance.call(bob);
-
-        await traveler.advanceTimeAndBlock(ADV_TIME * 1000);
-
-        let snapshot2 = await superToken.getSettledBalance.call(bob);
-
-        assert.equal(snapshot1.toString(), snapshot2.toString(), "Snapshot change with time");
-    });
-=======
->>>>>>> e9bcc10f
 });