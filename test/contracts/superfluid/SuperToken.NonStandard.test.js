const {
    expectRevert,
} = require("@openzeppelin/test-helpers");

const {
    web3tx,
    toWad,
    toDecimals,
    toBN
} = require("@decentral.ee/web3-helpers");

const TestToken = artifacts.require("TestToken");
const ERC777SenderRecipientMock = artifacts.require("ERC777SenderRecipientMock");

const TestEnvironment = require("../../TestEnvironment");

contract("SuperToken's Non Standard Functions", accounts => {

    const t = new TestEnvironment(accounts.slice(0, 4));
    const { alice, bob } = t.aliases;
    const { MAX_UINT256, ZERO_ADDRESS } = t.constants;

    let testToken;
    let superToken;

    before(async () => {
        await t.reset();
    });

    beforeEach(async function () {
        await t.createNewToken({ doUpgrade: false });
        ({
            testToken,
            superToken,
        } = t.contracts);
    });

    describe("#1 upgradability", () => {
        it("#1.1 storage layout", async () => {
            await superToken.validateStorageLayout.call();
        });

        it("#1.2 proxiable info", async () => {
            assert.equal(await superToken.proxiableUUID.call(),
                web3.utils.sha3("org.superfluid-finance.contracts.SuperToken.implementation"));
        });

        it("#1.3 only host can update the code", async () => {
            await expectRevert(
                superToken.updateCode(ZERO_ADDRESS),
                "only host can update code");
        });

        it("#1.4 only can initialize once", async () => {
            await expectRevert(
                superToken.initialize(
                    ZERO_ADDRESS,
                    ZERO_ADDRESS,
                    18,
                    "name",
                    "symbol"
                ),
                "Initializable: contract is already initialized");
        });
    });

    describe("#2 SuperToken.upgrade/downgrade", () => {
        it("#2.1 - should upgrade if enough balance", async () => {
            const initialBalance = await testToken.balanceOf.call(alice);

            await web3tx(superToken.upgrade, "SuperToken.upgrade 2.0 tokens from alice") (
                toWad(2), {
                    from: alice
                });
            const { timestamp } = await web3.eth.getBlock("latest");

            const finalBalance = await testToken.balanceOf.call(alice);
            const finalSuperTokenBalance = await superToken.balanceOf.call(alice);
            const finalRealBalance = await superToken.realtimeBalanceOf.call(alice, timestamp);

            assert.equal(finalSuperTokenBalance.toString(), toWad(2).toString(),
                "SuperToken.balanceOf is wrong");
            assert.equal(initialBalance.sub(finalBalance).toString(), toWad(2).toString(),
                "SuperToken.upgrade should manage underlying tokens");
            assert.equal(finalRealBalance.availableBalance.toString(), finalSuperTokenBalance.toString(),
                "balanceOf should equal realtimeBalanceOf");

            await t.validateSystemInvariance();
        });

        it("#2.2 - should not upgrade without enough underlying balance", async() => {
            const initialBalance = await testToken.balanceOf.call(alice);
            await expectRevert(web3tx(superToken.upgrade, "SuperToken.upgrade - bad balance")(
                initialBalance.add(toBN(1)), {from: alice}), "ERC20: transfer amount exceeds balance");
            await t.validateSystemInvariance();
        });

        it("#2.3 - should downgrade by single account", async() => {
            const initialBalance = await testToken.balanceOf.call(alice);

            await web3tx(superToken.upgrade, "SuperToken.upgrade 2 from alice") (
                toWad(2), {
                    from: alice
                });

            await web3tx(superToken.downgrade, "SuperToken.downgrade 2 from alice") (
                toWad(1), {
                    from: alice
                });

            const finalBalance = await testToken.balanceOf.call(alice);
            const finalSuperTokenBalance = await superToken.balanceOf.call(alice);

            assert.isOk(initialBalance.sub(finalBalance).toString(), toWad(1),
                "TestToken.balanceOf should recover after downgrade");
            assert.equal(finalSuperTokenBalance.toString(), toWad("1"),
                "SuperToken.balanceOf is wrong");

            await t.validateSystemInvariance();
        });

        it("#2.4 - should downgrade by multiple accounts", async () => {
            const initialBalanceAlice = await testToken.balanceOf.call(alice);
            const initialSuperBalanceAlice = await superToken.balanceOf.call(alice);

            await web3tx(superToken.upgrade, "upgrade 2 from alice")(toWad(2), {from: alice});
            await web3tx(superToken.upgrade, "upgrade 1 from bob")(toWad(1), {from: bob});

            const initialSuperBalanceBob = await superToken.balanceOf.call(bob);

            await web3tx(superToken.downgrade, "downgrade 2 from alice") (
                toWad(2), {
                    from: alice
                });

            const finalBalanceAlice = await testToken.balanceOf.call(alice);
            const finalSuperBalanceAlice = await superToken.balanceOf.call(alice);
            const finalSuperBalanceBob = await superToken.balanceOf.call(bob);

            assert.equal(
                initialBalanceAlice.toString(),
                finalBalanceAlice.toString(),
                "TestToken.balanceOf - not correct for alice");
            assert.equal(
                initialSuperBalanceAlice.toString(),
                finalSuperBalanceAlice.toString(),
                "SuperToken.balanceOf - not correct for user 1");
            assert.equal(
                initialSuperBalanceBob.toString(),
                finalSuperBalanceBob.toString(),
                "SuperToken.balanceOf - not correct for user 2");

            await t.validateSystemInvariance();
        });

        it("#2.5 - should not downgrade if there is no balance", async () => {
            await expectRevert(web3tx(superToken.downgrade, "SuperToken.downgrade - bad balance")(
                toBN(1), {
                    from: alice
                }), "SuperfluidToken: burn amount exceeds balance");
        });

        it("#2.6 - should convert from smaller underlying decimals", async () => {
            const token6D = await web3tx(TestToken.new, "TestToken.new")(
                "Test Token 6 Decimals", "TEST6D", 6,
                {
                    from: bob
                });
            await web3tx(token6D.mint, "Mint testToken for bob")(
                bob,
                toDecimals("100", 6), {
                    from: bob
                }
            );
            assert.equal(
                (await token6D.balanceOf.call(bob)).toString(),
                toDecimals("100", 6));

            const superToken6D = await t.sf.createERC20Wrapper(token6D);
            assert.equal(
                (await superToken6D.balanceOf.call(bob)).toString(),
                "0");

            await web3tx(token6D.approve, "TestToken.approve - from bob to SuperToken")(
                superToken6D.address,
                MAX_UINT256, {
                    from: bob
                }
            );

            await web3tx(superToken6D.upgrade, "upgrade 1 from bob")(
                toWad(1), {
                    from: bob
                }
            );
            assert.equal(
                (await superToken6D.balanceOf.call(bob)).toString(),
                toWad(1).toString());
            assert.equal(
                (await token6D.balanceOf.call(bob)).toString(),
                toDecimals("99", 6));

            await web3tx(superToken6D.upgrade, "upgrade 0.1234567 from bob")(
                toWad("0.1234567"), {
                    from: bob
                }
            );
            assert.equal(
                (await token6D.balanceOf.call(bob)).toString(),
                toDecimals("98.876544", 6));
            assert.equal(
                (await superToken6D.balanceOf.call(bob)).toString(),
                toWad("1.123456").toString());

            await web3tx(superToken6D.downgrade, "downgrade from bob")(
                toWad(1), {
                    from: bob
                }
            );
            assert.equal(
                (await token6D.balanceOf.call(bob)).toString(),
                toDecimals("99.876544", 6));
            assert.equal(
                (await superToken6D.balanceOf.call(bob)).toString(),
                toWad("0.123456").toString());

            // extra decimals should be discarded due to precision issue
            await web3tx(superToken6D.downgrade, "downgrade extra decimals from bob")(
                toWad("0.10000012345"), {
                    from: bob
                }
            );
            assert.equal(
                (await token6D.balanceOf.call(bob)).toString(),
                toDecimals("99.976544", 6));
            assert.equal(
                (await superToken6D.balanceOf.call(bob)).toString(),
                toWad("0.023456").toString());

            // downgrade the rest
            await web3tx(superToken6D.downgrade, "downgrade the rest from bob")(
                toWad("0.023456"), {
                    from: bob
                }
            );
            assert.equal(
                (await token6D.balanceOf.call(bob)).toString(),
                toDecimals("100", 6));
            assert.equal(
                (await superToken6D.balanceOf.call(bob)).toString(),
                toWad("0").toString());
        });

        it("#2.7 - should convert from larger underlying decimals", async () => {
            const token20D = await web3tx(TestToken.new, "TestToken.new")(
                "Test Token 20 Decimals", "TEST20D", 20,
                {
                    from: bob
                });
            await web3tx(token20D.mint, "Mint testToken for bob")(
                bob,
                toDecimals("100", 20), {
                    from: bob
                }
            );
            assert.equal(
                (await token20D.balanceOf.call(bob)).toString(),
                toDecimals("100", 20));

            const superToken6D = await t.sf.createERC20Wrapper(token20D);
            assert.equal(
                (await superToken6D.balanceOf.call(bob)).toString(),
                "0");

            await web3tx(token20D.approve, "TestToken.approve - from bob to SuperToken")(
                superToken6D.address,
                MAX_UINT256, {
                    from: bob
                }
            );

            await web3tx(superToken6D.upgrade, "upgrade 1 from bob")(
                toWad(1), {
                    from: bob
                }
            );
            assert.equal(
                (await superToken6D.balanceOf.call(bob)).toString(),
                toWad(1).toString());
            assert.equal(
                (await token20D.balanceOf.call(bob)).toString(),
                toDecimals("99", 20));

            await web3tx(superToken6D.downgrade, "downgrade 1 from bob")(
                toWad(1), {
                    from: bob
                }
            );
            assert.equal(
                (await token20D.balanceOf.call(bob)).toString(),
                toDecimals("100", 20));
            assert.equal(
                (await superToken6D.balanceOf.call(bob)).toString(),
                toWad("0").toString());
        });

        it("#2.8 - should upgradeTo if enough balance", async () => {
            const initialBalanceAlice = await testToken.balanceOf.call(alice);
            const initialBalanceBob = await testToken.balanceOf.call(bob);

            await web3tx(superToken.upgradeTo, "SuperToken.upgrade 2.0 tokens from alice to bob") (
                bob, toWad(2), "0x", {
                    from: alice
                });
            const { timestamp } = await web3.eth.getBlock("latest");

            const finalBalanceAlice = await testToken.balanceOf.call(alice);
            const finalSuperTokenBalanceAlice = await superToken.balanceOf.call(alice);
            const finalRealBalanceAlice = await superToken.realtimeBalanceOf.call(alice, timestamp);

            const finalBalanceBob = await testToken.balanceOf.call(bob);
            const finalSuperTokenBalanceBob = await superToken.balanceOf.call(bob);
            const finalRealBalanceBob = await superToken.realtimeBalanceOf.call(bob, timestamp);

            assert.equal(initialBalanceAlice.sub(finalBalanceAlice).toString(), toWad(2).toString(),
                "(alice) SuperToken.upgradeTo should manage underlying tokens");
            assert.equal(finalSuperTokenBalanceAlice.toString(), "0",
                "(alice) SuperToken.balanceOf is wrong");
            assert.equal(
                finalRealBalanceAlice.availableBalance.toString(),
                finalSuperTokenBalanceAlice.toString(),
                "(alice) balanceOf should equal realtimeBalanceOf");

            assert.equal(initialBalanceBob.sub(finalBalanceBob).toString(), "0",
                "(bob) SuperToken.upgradeTo should not affect recipient");
            assert.equal(finalSuperTokenBalanceBob.toString(), toWad(2).toString(),
                "(bob) SuperToken.balanceOf is wrong");
            assert.equal(
                finalRealBalanceBob.availableBalance.toString(),
                finalSuperTokenBalanceBob.toString(),
                "(bob) balanceOf should equal realtimeBalanceOf");

            await t.validateSystemInvariance();
        });
<<<<<<< HEAD
=======

        it("#2.9 - upgradeTo should trigger tokensReceived", async () => {
            const mock = await ERC777SenderRecipientMock.new();
            await expectRevert(superToken.upgradeTo(
                mock.address, toWad(2), "0x", {
                    from: alice
                }), "SuperToken: not an ERC777TokensRecipient");
            await web3tx(mock.registerRecipient, "registerRecipient")(mock.address);
            await web3tx(superToken.upgradeTo, "SuperToken.upgrade 2.0 tokens from alice to bob") (
                mock.address, toWad(2), "0x", {
                    from: alice
                });
        });

        it("#2.10 upgrade and self-upgradeTo should not trigger tokenReceived", async () => {
            const mock = await ERC777SenderRecipientMock.new();
            await web3tx(testToken.transfer, "send token from alice to mock")(
                mock.address, toWad(2), {
                    from: alice
                });
            await web3tx(mock.upgradeAll, "mock.upgradeAll")(superToken.address);
            assert.equal(
                (await superToken.balanceOf.call(mock.address)).toString(),
                toWad(2).toString()
            );
            await web3tx(testToken.transfer, "send token from alice to mock")(
                mock.address, toWad(2), {
                    from: alice
                });
            await web3tx(mock.upgradeAllToSelf, "mock.upgradeAllToSelf")(superToken.address);
            assert.equal(
                (await superToken.balanceOf.call(mock.address)).toString(),
                toWad(4).toString()
            );
        });

>>>>>>> 28f26a93
    });

    describe("#3 misc", () => {
        it("#3.1 should return underlying token", async () => {
            assert.equal(await superToken.getUnderlyingToken.call(),
                t.contracts.testToken.address);
        });

        it("#3.2 transferAll", async () => {
            await t.upgradeBalance("alice", toWad(2));
            assert.equal(
                (await superToken.balanceOf.call(alice)).toString(),
                toWad(2).toString()
            );
            await web3tx(superToken.transferAll, "superToken.transferAll")(
                bob,
                { from: alice }
            );
            assert.equal(
                await superToken.balanceOf.call(alice),
                "0"
            );
            assert.equal(
                (await superToken.balanceOf.call(bob)).toString(),
                toWad(2).toString()
            );
        });
    });

});<|MERGE_RESOLUTION|>--- conflicted
+++ resolved
@@ -342,8 +342,6 @@
 
             await t.validateSystemInvariance();
         });
-<<<<<<< HEAD
-=======
 
         it("#2.9 - upgradeTo should trigger tokensReceived", async () => {
             const mock = await ERC777SenderRecipientMock.new();
@@ -379,8 +377,6 @@
                 toWad(4).toString()
             );
         });
-
->>>>>>> 28f26a93
     });
 
     describe("#3 misc", () => {
